// Copyright 2015 The go-ethereum Authors
// This file is part of the go-ethereum library.
//
// The go-ethereum library is free software: you can redistribute it and/or modify
// it under the terms of the GNU Lesser General Public License as published by
// the Free Software Foundation, either version 3 of the License, or
// (at your option) any later version.
//
// The go-ethereum library is distributed in the hope that it will be useful,
// but WITHOUT ANY WARRANTY; without even the implied warranty of
// MERCHANTABILITY or FITNESS FOR A PARTICULAR PURPOSE. See the
// GNU Lesser General Public License for more details.
//
// You should have received a copy of the GNU Lesser General Public License
// along with the go-ethereum library. If not, see <http://www.gnu.org/licenses/>.

package eth

import (
	"errors"
	"math"
	"math/big"
	"strings"
	"sync"
	"sync/atomic"
	"time"

	"github.com/ethereum/go-ethereum/common"
	"github.com/ethereum/go-ethereum/consensus/beacon"
	"github.com/ethereum/go-ethereum/core"
	"github.com/ethereum/go-ethereum/core/forkid"
	"github.com/ethereum/go-ethereum/core/monitor"
	"github.com/ethereum/go-ethereum/core/rawdb"
	"github.com/ethereum/go-ethereum/core/txpool"
	"github.com/ethereum/go-ethereum/core/types"
	"github.com/ethereum/go-ethereum/crypto"
	"github.com/ethereum/go-ethereum/eth/downloader"
	"github.com/ethereum/go-ethereum/eth/ethconfig"
	"github.com/ethereum/go-ethereum/eth/fetcher"
	"github.com/ethereum/go-ethereum/eth/protocols/bsc"
	"github.com/ethereum/go-ethereum/eth/protocols/eth"
	"github.com/ethereum/go-ethereum/eth/protocols/snap"
	"github.com/ethereum/go-ethereum/eth/protocols/trust"
	"github.com/ethereum/go-ethereum/ethdb"
	"github.com/ethereum/go-ethereum/event"
	"github.com/ethereum/go-ethereum/log"
	"github.com/ethereum/go-ethereum/metrics"
	"github.com/ethereum/go-ethereum/p2p"
	"github.com/ethereum/go-ethereum/p2p/enode"
)

const (
	// txChanSize is the size of channel listening to NewTxsEvent.
	// The number is referenced from the size of tx pool.
	txChanSize = 4096

	// voteChanSize is the size of channel listening to NewVotesEvent.
	voteChanSize = 256

	// deltaTdThreshold is the threshold of TD difference for peers to broadcast votes.
	deltaTdThreshold = 20

	// txMaxBroadcastSize is the max size of a transaction that will be broadcasted.
	// All transactions with a higher size will be announced and need to be fetched
	// by the peer.
	txMaxBroadcastSize = 4096
)

var (
	syncChallengeTimeout        = 15 * time.Second // Time allowance for a node to reply to the sync progress challenge
	accountBlacklistPeerCounter = metrics.NewRegisteredCounter("eth/count/blacklist", nil)
)

// txPool defines the methods needed from a transaction pool implementation to
// support all the operations needed by the Ethereum chain protocols.
type txPool interface {
	// Has returns an indicator whether txpool has a transaction
	// cached with the given hash.
	Has(hash common.Hash) bool

	// Get retrieves the transaction from local txpool with given
	// tx hash.
	Get(hash common.Hash) *types.Transaction

	// Add should add the given transactions to the pool.
	Add(txs []*types.Transaction, sync bool) []error

	// Pending should return pending transactions.
	// The slice should be modifiable by the caller.
	Pending(filter txpool.PendingFilter) map[common.Address][]*txpool.LazyTransaction

	// SubscribeTransactions subscribes to new transaction events. The subscriber
	// can decide whether to receive notifications only for newly seen transactions
	// or also for reorged out ones.
	SubscribeTransactions(ch chan<- core.NewTxsEvent, reorgs bool) event.Subscription

	// SubscribeReannoTxsEvent should return an event subscription of
	// ReannoTxsEvent and send events to the given channel.
	SubscribeReannoTxsEvent(chan<- core.ReannoTxsEvent) event.Subscription
}

// votePool defines the methods needed from a votes pool implementation to
// support all the operations needed by the Ethereum chain protocols.
type votePool interface {
	PutVote(vote *types.VoteEnvelope)
	GetVotes() []*types.VoteEnvelope

	// SubscribeNewVoteEvent should return an event subscription of
	// NewVotesEvent and send events to the given channel.
	SubscribeNewVoteEvent(ch chan<- core.NewVoteEvent) event.Subscription
}

// handlerConfig is the collection of initialization parameters to create a full
// node network handler.
type handlerConfig struct {
	NodeID                 enode.ID         // P2P node ID used for tx propagation topology
	Database               ethdb.Database   // Database for direct sync insertions
	Chain                  *core.BlockChain // Blockchain to serve data from
	TxPool                 txPool           // Transaction pool to propagate from
	VotePool               votePool
	Network                uint64                 // Network identifier to adfvertise
	Sync                   ethconfig.SyncMode     // Whether to snap or full sync
	BloomCache             uint64                 // Megabytes to alloc for snap sync bloom
	EventMux               *event.TypeMux         // Legacy event mux, deprecate for `feed`
	RequiredBlocks         map[uint64]common.Hash // Hard coded map of required block hashes for sync challenges
	DirectBroadcast        bool
	DisablePeerTxBroadcast bool
	PeerSet                *peerSet
}

type handler struct {
	nodeID                 enode.ID
	networkID              uint64
	forkFilter             forkid.Filter // Fork ID filter, constant across the lifetime of the node
	disablePeerTxBroadcast bool

	snapSync        atomic.Bool // Flag whether snap sync is enabled (gets disabled if we already have blocks)
	synced          atomic.Bool // Flag whether we're considered synchronised (enables transaction processing)
	acceptTxs       atomic.Bool
	directBroadcast bool

	database             ethdb.Database
	txpool               txPool
	votepool             votePool
	maliciousVoteMonitor *monitor.MaliciousVoteMonitor
	chain                *core.BlockChain
	maxPeers             int
	maxPeersPerIP        int
	peersPerIP           map[string]int
	peerPerIPLock        sync.Mutex

	downloader   *downloader.Downloader
	blockFetcher *fetcher.BlockFetcher
	txFetcher    *fetcher.TxFetcher
	peers        *peerSet

	eventMux       *event.TypeMux
	txsCh          chan core.NewTxsEvent
	txsSub         event.Subscription
	reannoTxsCh    chan core.ReannoTxsEvent
	reannoTxsSub   event.Subscription
	minedBlockSub  *event.TypeMuxSubscription
	voteCh         chan core.NewVoteEvent
	votesSub       event.Subscription
	voteMonitorSub event.Subscription

	requiredBlocks map[uint64]common.Hash

	// channels for fetcher, syncer, txsyncLoop
	quitSync chan struct{}
	stopCh   chan struct{}

	chainSync *chainSyncer
	wg        sync.WaitGroup

	handlerStartCh chan struct{}
	handlerDoneCh  chan struct{}
}

// newHandler returns a handler for all Ethereum chain management protocol.
func newHandler(config *handlerConfig) (*handler, error) {
	// Create the protocol manager with the base fields
	if config.EventMux == nil {
		config.EventMux = new(event.TypeMux) // Nicety initialization for tests
	}
	if config.PeerSet == nil {
		config.PeerSet = newPeerSet() // Nicety initialization for tests
	}
	h := &handler{
		nodeID:                 config.NodeID,
		networkID:              config.Network,
		forkFilter:             forkid.NewFilter(config.Chain),
		disablePeerTxBroadcast: config.DisablePeerTxBroadcast,
		eventMux:               config.EventMux,
		database:               config.Database,
		txpool:                 config.TxPool,
		votepool:               config.VotePool,
		chain:                  config.Chain,
		peers:                  config.PeerSet,
		peersPerIP:             make(map[string]int),
		requiredBlocks:         config.RequiredBlocks,
		directBroadcast:        config.DirectBroadcast,
		quitSync:               make(chan struct{}),
		handlerDoneCh:          make(chan struct{}),
		handlerStartCh:         make(chan struct{}),
		stopCh:                 make(chan struct{}),
	}
	if config.Sync == ethconfig.FullSync {
		// The database seems empty as the current block is the genesis. Yet the snap
		// block is ahead, so snap sync was enabled for this node at a certain point.
		// The scenarios where this can happen is
		// * if the user manually (or via a bad block) rolled back a snap sync node
		//   below the sync point.
		// * the last snap sync is not finished while user specifies a full sync this
		//   time. But we don't have any recent state for full sync.
		// In these cases however it's safe to reenable snap sync.
		fullBlock, snapBlock := h.chain.CurrentBlock(), h.chain.CurrentSnapBlock()
		if fullBlock.Number.Uint64() == 0 && snapBlock.Number.Uint64() > 0 {
			if rawdb.ReadAncientType(h.database) == rawdb.PruneFreezerType {
				log.Crit("Fast Sync not finish, can't enable pruneancient mode")
			}
			h.snapSync.Store(true)
			log.Warn("Switch sync mode from full sync to snap sync", "reason", "snap sync incomplete")
		} else if !h.chain.NoTries() && !h.chain.HasState(fullBlock.Root) {
			h.snapSync.Store(true)
			log.Warn("Switch sync mode from full sync to snap sync", "reason", "head state missing")
		}
	} else {
		head := h.chain.CurrentBlock()
		if head.Number.Uint64() > 0 && h.chain.HasState(head.Root) {
			// Print warning log if database is not empty to run snap sync.
			log.Warn("Switch sync mode from snap sync to full sync", "reason", "snap sync complete")
		} else {
			// If snap sync was requested and our database is empty, grant it
			h.snapSync.Store(true)
			log.Info("Enabled snap sync", "head", head.Number, "hash", head.Hash())
		}
	}
	// If snap sync is requested but snapshots are disabled, fail loudly
	if h.snapSync.Load() && config.Chain.Snapshots() == nil {
		return nil, errors.New("snap sync not supported with snapshots disabled")
	}
	// Construct the downloader (long sync)
	h.downloader = downloader.New(config.Database, h.eventMux, h.chain, h.removePeer, nil)

	// Construct the fetcher (short sync)
	validator := func(header *types.Header) error {
		// Reject all the PoS style headers in the first place. No matter
		// the chain has finished the transition or not, the PoS headers
		// should only come from the trusted consensus layer instead of
		// p2p network.
		if beacon, ok := h.chain.Engine().(*beacon.Beacon); ok {
			if beacon.IsPoSHeader(header) {
				return errors.New("unexpected post-merge header")
			}
		}
		return h.chain.Engine().VerifyHeader(h.chain, header)
	}
	heighter := func() uint64 {
		return h.chain.CurrentBlock().Number.Uint64()
	}
	finalizeHeighter := func() uint64 {
		fblock := h.chain.CurrentFinalBlock()
		if fblock == nil {
			return 0
		}
		return fblock.Number.Uint64()
	}
	inserter := func(blocks types.Blocks) (int, error) {
		// If snap sync is running, deny importing weird blocks. This is a problematic
		// clause when starting up a new network, because snap-syncing miners might not
		// accept each others' blocks until a restart. Unfortunately we haven't figured
		// out a way yet where nodes can decide unilaterally whether the network is new
		// or not. This should be fixed if we figure out a solution.
		if !h.synced.Load() {
			log.Warn("Syncing, discarded propagated block", "number", blocks[0].Number(), "hash", blocks[0].Hash())
			return 0, nil
		}
		return h.chain.InsertChain(blocks)
	}

	broadcastBlockWithCheck := func(block *types.Block, propagate bool) {
		if propagate {
			if !(block.Header().WithdrawalsHash == nil && block.Withdrawals() == nil) &&
				!(block.Header().EmptyWithdrawalsHash() && block.Withdrawals() != nil && len(block.Withdrawals()) == 0) {
				log.Error("Propagated block has invalid withdrawals")
				return
			}
			if err := core.IsDataAvailable(h.chain, block); err != nil {
				log.Error("Propagating block with invalid sidecars", "number", block.Number(), "hash", block.Hash(), "err", err)
				return
			}
		}
		h.BroadcastBlock(block, propagate)
	}

	h.blockFetcher = fetcher.NewBlockFetcher(h.chain.GetBlockByHash, validator, broadcastBlockWithCheck,
		heighter, finalizeHeighter, inserter, h.removePeer)

	fetchTx := func(peer string, hashes []common.Hash) error {
		p := h.peers.peer(peer)
		if p == nil {
			return errors.New("unknown peer")
		}
		return p.RequestTxs(hashes)
	}
<<<<<<< HEAD
	addTxs := func(peer string, txs []*types.Transaction) []error {
		errors := h.txpool.Add(txs, false, false)
		for _, err := range errors {
			if err == txpool.ErrInBlackList {
				accountBlacklistPeerCounter.Inc(1)
				p := h.peers.peer(peer)
				if p != nil {
					remoteAddr := p.remoteAddr()
					if remoteAddr != nil {
						log.Warn("blacklist account detected from other peer", "remoteAddr", remoteAddr, "ID", p.ID())
					}
				}
			}
		}
		return errors
=======
	addTxs := func(txs []*types.Transaction) []error {
		return h.txpool.Add(txs, false)
>>>>>>> c4ad459b
	}
	h.txFetcher = fetcher.NewTxFetcher(h.txpool.Has, addTxs, fetchTx, h.removePeer)
	h.chainSync = newChainSyncer(h)
	return h, nil
}

// protoTracker tracks the number of active protocol handlers.
func (h *handler) protoTracker() {
	defer h.wg.Done()
	var active int
	for {
		select {
		case <-h.handlerStartCh:
			active++
		case <-h.handlerDoneCh:
			active--
		case <-h.quitSync:
			// Wait for all active handlers to finish.
			for ; active > 0; active-- {
				<-h.handlerDoneCh
			}
			return
		}
	}
}

// incHandlers signals to increment the number of active handlers if not
// quitting.
func (h *handler) incHandlers() bool {
	select {
	case h.handlerStartCh <- struct{}{}:
		return true
	case <-h.quitSync:
		return false
	}
}

// decHandlers signals to decrement the number of active handlers.
func (h *handler) decHandlers() {
	h.handlerDoneCh <- struct{}{}
}

// runEthPeer registers an eth peer into the joint eth/snap peerset, adds it to
// various subsystems and starts handling messages.
func (h *handler) runEthPeer(peer *eth.Peer, handler eth.Handler) error {
	if !h.incHandlers() {
		return p2p.DiscQuitting
	}
	defer h.decHandlers()

	// If the peer has a `snap` extension, wait for it to connect so we can have
	// a uniform initialization/teardown mechanism
	snap, err := h.peers.waitSnapExtension(peer)
	if err != nil {
		peer.Log().Error("Snapshot extension barrier failed", "err", err)
		return err
	}
	trust, err := h.peers.waitTrustExtension(peer)
	if err != nil {
		peer.Log().Error("Trust extension barrier failed", "err", err)
		return err
	}
	bsc, err := h.peers.waitBscExtension(peer)
	if err != nil {
		peer.Log().Error("Bsc extension barrier failed", "err", err)
		return err
	}

	// Execute the Ethereum handshake
	var (
		genesis = h.chain.Genesis()
		head    = h.chain.CurrentHeader()
		hash    = head.Hash()
		number  = head.Number.Uint64()
	)
	forkID := forkid.NewID(h.chain.Config(), genesis, number, head.Time)
<<<<<<< HEAD
	if err := peer.Handshake(h.networkID, td, hash, genesis.Hash(), forkID, h.forkFilter, &eth.UpgradeStatusExtension{DisablePeerTxBroadcast: h.disablePeerTxBroadcast}); err != nil {
=======
	if err := peer.Handshake(h.networkID, hash, genesis.Hash(), forkID, h.forkFilter); err != nil {
>>>>>>> c4ad459b
		peer.Log().Debug("Ethereum handshake failed", "err", err)
		return err
	}
	reject := false // reserved peer slots
	if h.snapSync.Load() {
		if snap == nil {
			// If we are running snap-sync, we want to reserve roughly half the peer
			// slots for peers supporting the snap protocol.
			// The logic here is; we only allow up to 5 more non-snap peers than snap-peers.
			if all, snp := h.peers.len(), h.peers.snapLen(); all-snp > snp+5 {
				reject = true
			}
		}
	}
	// Ignore maxPeers if this is a trusted peer
	peerInfo := peer.Peer.Info()
	if !peerInfo.Network.Trusted {
		if reject || h.peers.len() >= h.maxPeers {
			return p2p.DiscTooManyPeers
		}
	}

	remoteAddr := peerInfo.Network.RemoteAddress
	indexIP := strings.LastIndex(remoteAddr, ":")
	if indexIP == -1 {
		// there could be no IP address, such as a pipe
		peer.Log().Debug("runEthPeer", "no ip address, remoteAddress", remoteAddr)
	} else if !peerInfo.Network.Trusted {
		remoteIP := remoteAddr[:indexIP]
		h.peerPerIPLock.Lock()
		if num, ok := h.peersPerIP[remoteIP]; ok && num >= h.maxPeersPerIP {
			h.peerPerIPLock.Unlock()
			peer.Log().Info("The IP has too many peers", "ip", remoteIP, "maxPeersPerIP", h.maxPeersPerIP,
				"name", peerInfo.Name, "Enode", peerInfo.Enode)
			return p2p.DiscTooManyPeers
		}
		h.peersPerIP[remoteIP] = h.peersPerIP[remoteIP] + 1
		h.peerPerIPLock.Unlock()
	}

	// Register the peer locally
	if err := h.peers.registerPeer(peer, snap, trust, bsc); err != nil {
		peer.Log().Error("Ethereum peer registration failed", "err", err)
		return err
	}
	peer.Log().Debug("Ethereum peer connected", "name", peer.Name(), "peers.len", h.peers.len())
	defer h.unregisterPeer(peer.ID())

	p := h.peers.peer(peer.ID())
	if p == nil {
		return errors.New("peer dropped during handling")
	}
	// Register the peer in the downloader. If the downloader considers it banned, we disconnect
	if err := h.downloader.RegisterPeer(peer.ID(), peer.Version(), peer); err != nil {
		peer.Log().Error("Failed to register peer in eth syncer", "err", err)
		return err
	}
	if snap != nil {
		if err := h.downloader.SnapSyncer.Register(snap); err != nil {
			peer.Log().Error("Failed to register peer in snap syncer", "err", err)
			return err
		}
	}
	h.chainSync.handlePeerEvent()

	// Propagate existing transactions and votes. new transactions and votes appearing
	// after this will be sent via broadcasts.
	h.syncTransactions(peer)
	if h.votepool != nil && p.bscExt != nil {
		h.syncVotes(p.bscExt)
	}

	// Create a notification channel for pending requests if the peer goes down
	dead := make(chan struct{})
	defer close(dead)

	// If we have any explicit peer required block hashes, request them
	for number, hash := range h.requiredBlocks {
		resCh := make(chan *eth.Response)

		req, err := peer.RequestHeadersByNumber(number, 1, 0, false, resCh)
		if err != nil {
			return err
		}
		go func(number uint64, hash common.Hash, req *eth.Request) {
			// Ensure the request gets cancelled in case of error/drop
			defer req.Close()

			timeout := time.NewTimer(syncChallengeTimeout)
			defer timeout.Stop()

			select {
			case res := <-resCh:
				headers := ([]*types.Header)(*res.Res.(*eth.BlockHeadersRequest))
				if len(headers) == 0 {
					// Required blocks are allowed to be missing if the remote
					// node is not yet synced
					res.Done <- nil
					return
				}
				// Validate the header and either drop the peer or continue
				if len(headers) > 1 {
					res.Done <- errors.New("too many headers in required block response")
					return
				}
				if headers[0].Number.Uint64() != number || headers[0].Hash() != hash {
					peer.Log().Info("Required block mismatch, dropping peer", "number", number, "hash", headers[0].Hash(), "want", hash)
					res.Done <- errors.New("required block mismatch")
					return
				}
				peer.Log().Debug("Peer required block verified", "number", number, "hash", hash)
				res.Done <- nil
			case <-timeout.C:
				peer.Log().Warn("Required block challenge timed out, dropping", "addr", peer.RemoteAddr(), "type", peer.Name())
				h.removePeer(peer.ID())
			}
		}(number, hash, req)
	}
	// Handle incoming messages until the connection is torn down
	return handler(peer)
}

// runSnapExtension registers a `snap` peer into the joint eth/snap peerset and
// starts handling inbound messages. As `snap` is only a satellite protocol to
// `eth`, all subsystem registrations and lifecycle management will be done by
// the main `eth` handler to prevent strange races.
func (h *handler) runSnapExtension(peer *snap.Peer, handler snap.Handler) error {
	if !h.incHandlers() {
		return p2p.DiscQuitting
	}
	defer h.decHandlers()

	if err := h.peers.registerSnapExtension(peer); err != nil {
		if metrics.Enabled() {
			if peer.Inbound() {
				snap.IngressRegistrationErrorMeter.Mark(1)
			} else {
				snap.EgressRegistrationErrorMeter.Mark(1)
			}
		}
		peer.Log().Debug("Snapshot extension registration failed", "err", err)
		return err
	}
	return handler(peer)
}

// runTrustExtension registers a `trust` peer into the joint eth/trust peerset and
// starts handling inbound messages. As `trust` is only a satellite protocol to
// `eth`, all subsystem registrations and lifecycle management will be done by
// the main `eth` handler to prevent strange races.
func (h *handler) runTrustExtension(peer *trust.Peer, handler trust.Handler) error {
	if !h.incHandlers() {
		return p2p.DiscQuitting
	}
	defer h.decHandlers()

	if err := h.peers.registerTrustExtension(peer); err != nil {
		if metrics.Enabled() {
			if peer.Inbound() {
				trust.IngressRegistrationErrorMeter.Mark(1)
			} else {
				trust.EgressRegistrationErrorMeter.Mark(1)
			}
		}
		peer.Log().Error("Trust extension registration failed", "err", err)
		return err
	}
	return handler(peer)
}

// runBscExtension registers a `bsc` peer into the joint eth/bsc peerset and
// starts handling inbound messages. As `bsc` is only a satellite protocol to
// `eth`, all subsystem registrations and lifecycle management will be done by
// the main `eth` handler to prevent strange races.
func (h *handler) runBscExtension(peer *bsc.Peer, handler bsc.Handler) error {
	if !h.incHandlers() {
		return p2p.DiscQuitting
	}
	defer h.decHandlers()

	if err := h.peers.registerBscExtension(peer); err != nil {
		if metrics.Enabled() {
			if peer.Inbound() {
				bsc.IngressRegistrationErrorMeter.Mark(1)
			} else {
				bsc.EgressRegistrationErrorMeter.Mark(1)
			}
		}
		peer.Log().Error("Bsc extension registration failed", "err", err, "name", peer.Name())
		return err
	}
	return handler(peer)
}

// removePeer requests disconnection of a peer.
func (h *handler) removePeer(id string) {
	peer := h.peers.peer(id)
	if peer != nil {
		// Hard disconnect at the networking layer. Handler will get an EOF and terminate the peer. defer unregisterPeer will do the cleanup task after then.
		peer.Peer.Disconnect(p2p.DiscUselessPeer)
	}
}

// unregisterPeer removes a peer from the downloader, fetchers and main peer set.
func (h *handler) unregisterPeer(id string) {
	// Create a custom logger to avoid printing the entire id
	var logger log.Logger
	if len(id) < 16 {
		// Tests use short IDs, don't choke on them
		logger = log.New("peer", id)
	} else {
		logger = log.New("peer", id[:8])
	}
	// Abort if the peer does not exist
	peer := h.peers.peer(id)
	if peer == nil {
		logger.Error("Ethereum peer removal failed", "err", errPeerNotRegistered)
		return
	}
	// Remove the `eth` peer if it exists
	logger.Debug("Removing Ethereum peer", "snap", peer.snapExt != nil)

	// Remove the `snap` extension if it exists
	if peer.snapExt != nil {
		h.downloader.SnapSyncer.Unregister(id)
	}
	h.downloader.UnregisterPeer(id)
	h.txFetcher.Drop(id)

	if err := h.peers.unregisterPeer(id); err != nil {
		logger.Error("Ethereum peer removal failed", "err", err)
	}

	peerInfo := peer.Peer.Info()
	remoteAddr := peerInfo.Network.RemoteAddress
	indexIP := strings.LastIndex(remoteAddr, ":")
	if indexIP == -1 {
		// there could be no IP address, such as a pipe
		peer.Log().Debug("unregisterPeer", "name", peerInfo.Name, "no ip address, remoteAddress", remoteAddr)
	} else if !peerInfo.Network.Trusted {
		remoteIP := remoteAddr[:indexIP]
		h.peerPerIPLock.Lock()
		if h.peersPerIP[remoteIP] <= 0 {
			peer.Log().Error("unregisterPeer without record", "name", peerInfo.Name, "remoteAddress", remoteAddr)
		} else {
			h.peersPerIP[remoteIP] = h.peersPerIP[remoteIP] - 1
			logger.Debug("unregisterPeer", "name", peerInfo.Name, "connectNum", h.peersPerIP[remoteIP])
			if h.peersPerIP[remoteIP] == 0 {
				delete(h.peersPerIP, remoteIP)
			}
		}
		h.peerPerIPLock.Unlock()
	}
}

func (h *handler) Start(maxPeers int, maxPeersPerIP int) {
	h.maxPeers = maxPeers
	h.maxPeersPerIP = maxPeersPerIP
	// broadcast and announce transactions (only new ones, not resurrected ones)
	h.wg.Add(1)
	h.txsCh = make(chan core.NewTxsEvent, txChanSize)
	h.txsSub = h.txpool.SubscribeTransactions(h.txsCh, false)
	go h.txBroadcastLoop()

	// broadcast votes
	if h.votepool != nil {
		h.wg.Add(1)
		h.voteCh = make(chan core.NewVoteEvent, voteChanSize)
		h.votesSub = h.votepool.SubscribeNewVoteEvent(h.voteCh)
		go h.voteBroadcastLoop()

		if h.maliciousVoteMonitor != nil {
			h.wg.Add(1)
			go h.startMaliciousVoteMonitor()
		}
	}

	// announce local pending transactions again
	h.wg.Add(1)
	h.reannoTxsCh = make(chan core.ReannoTxsEvent, txChanSize)
	h.reannoTxsSub = h.txpool.SubscribeReannoTxsEvent(h.reannoTxsCh)
	go h.txReannounceLoop()

	// broadcast mined blocks
	h.wg.Add(1)
	h.minedBlockSub = h.eventMux.Subscribe(core.NewMinedBlockEvent{})
	go h.minedBroadcastLoop()

	// start sync handlers
	h.wg.Add(1)
	go h.chainSync.loop()

	// start peer handler tracker
	h.wg.Add(1)
	go h.protoTracker()
}

func (h *handler) startMaliciousVoteMonitor() {
	defer h.wg.Done()
	voteCh := make(chan core.NewVoteEvent, voteChanSize)
	h.voteMonitorSub = h.votepool.SubscribeNewVoteEvent(voteCh)
	for {
		select {
		case event := <-voteCh:
			pendingBlockNumber := h.chain.CurrentHeader().Number.Uint64() + 1
			h.maliciousVoteMonitor.ConflictDetect(event.Vote, pendingBlockNumber)
		case <-h.voteMonitorSub.Err():
			return
		case <-h.stopCh:
			return
		}
	}
}

func (h *handler) Stop() {
	h.txsSub.Unsubscribe()        // quits txBroadcastLoop
	h.reannoTxsSub.Unsubscribe()  // quits txReannounceLoop
	h.minedBlockSub.Unsubscribe() // quits blockBroadcastLoop
	if h.votepool != nil {
		h.votesSub.Unsubscribe() // quits voteBroadcastLoop
		if h.maliciousVoteMonitor != nil {
			h.voteMonitorSub.Unsubscribe()
		}
	}
	close(h.stopCh)
	// Quit chainSync and txsync64.
	// After this is done, no new peers will be accepted.
	close(h.quitSync)

	// Disconnect existing sessions.
	// This also closes the gate for any new registrations on the peer set.
	// sessions which are already established but not added to h.peers yet
	// will exit when they try to register.
	h.peers.close()
	h.wg.Wait()

	log.Info("Ethereum protocol stopped")
}

// BroadcastBlock will either propagate a block to a subset of its peers, or
// will only announce its availability (depending what's requested).
func (h *handler) BroadcastBlock(block *types.Block, propagate bool) {
	// Disable the block propagation if it's the post-merge block.
	if beacon, ok := h.chain.Engine().(*beacon.Beacon); ok {
		if beacon.IsPoSHeader(block.Header()) {
			return
		}
	}
	hash := block.Hash()
	peers := h.peers.peersWithoutBlock(hash)

	// If propagation is requested, send to a subset of the peer
	if propagate {
		// Calculate the TD of the block (it's not imported yet, so block.Td is not valid)
		var td *big.Int
		if parent := h.chain.GetBlock(block.ParentHash(), block.NumberU64()-1); parent != nil {
			td = new(big.Int).Add(block.Difficulty(), h.chain.GetTd(block.ParentHash(), block.NumberU64()-1))
		} else {
			log.Error("Propagating dangling block", "number", block.Number(), "hash", hash)
			return
		}
		// Send the block to a subset of our peers
		var transfer []*ethPeer
		if h.directBroadcast {
			transfer = peers[:]
		} else {
			transfer = peers[:int(math.Sqrt(float64(len(peers))))]
		}

		for _, peer := range transfer {
			peer.AsyncSendNewBlock(block, td)
		}

		log.Trace("Propagated block", "hash", hash, "recipients", len(transfer), "duration", common.PrettyDuration(time.Since(block.ReceivedAt)))
		return
	}
	// Otherwise if the block is indeed in our own chain, announce it
	if h.chain.HasBlock(hash, block.NumberU64()) {
		for _, peer := range peers {
			peer.AsyncSendNewBlockHash(block)
		}
		log.Trace("Announced block", "hash", hash, "recipients", len(peers), "duration", common.PrettyDuration(time.Since(block.ReceivedAt)))
	}
}

// BroadcastTransactions will propagate a batch of transactions
// - To a square root of all peers for non-blob transactions
// - And, separately, as announcements to all peers which are not known to
// already have the given transaction.
func (h *handler) BroadcastTransactions(txs types.Transactions) {
	var (
		blobTxs  int // Number of blob transactions to announce only
		largeTxs int // Number of large transactions to announce only

		directCount int // Number of transactions sent directly to peers (duplicates included)
		annCount    int // Number of transactions announced across all peers (duplicates included)

		txset = make(map[*ethPeer][]common.Hash) // Set peer->hash to transfer directly
		annos = make(map[*ethPeer][]common.Hash) // Set peer->hash to announce
	)
	// Broadcast transactions to a batch of peers not knowing about it
	direct := big.NewInt(int64(math.Sqrt(float64(h.peers.len())))) // Approximate number of peers to broadcast to
	if direct.BitLen() == 0 {
		direct = big.NewInt(1)
	}
	total := new(big.Int).Exp(direct, big.NewInt(2), nil) // Stabilise total peer count a bit based on sqrt peers

	var (
		signer = types.LatestSignerForChainID(h.chain.Config().ChainID) // Don't care about chain status, we just need *a* sender
		hasher = crypto.NewKeccakState()
		hash   = make([]byte, 32)
	)
	for _, tx := range txs {
		var maybeDirect bool
		switch {
		case tx.Type() == types.BlobTxType:
			blobTxs++
		case tx.Size() > txMaxBroadcastSize:
			largeTxs++
		default:
			maybeDirect = true
		}
		// Send the transaction (if it's small enough) directly to a subset of
		// the peers that have not received it yet, ensuring that the flow of
		// transactions is grouped by account to (try and) avoid nonce gaps.
		//
		// To do this, we hash the local enode IW with together with a peer's
		// enode ID together with the transaction sender and broadcast if
		// `sha(self, peer, sender) mod peers < sqrt(peers)`.
		for _, peer := range h.peers.peersWithoutTransaction(tx.Hash()) {
			var broadcast bool
			if maybeDirect {
				hasher.Reset()
				hasher.Write(h.nodeID.Bytes())
				hasher.Write(peer.Node().ID().Bytes())

				from, _ := types.Sender(signer, tx) // Ignore error, we only use the addr as a propagation target splitter
				hasher.Write(from.Bytes())

				hasher.Read(hash)
				if new(big.Int).Mod(new(big.Int).SetBytes(hash), total).Cmp(direct) < 0 {
					broadcast = true
				}
			}
			if broadcast {
				txset[peer] = append(txset[peer], tx.Hash())
			} else {
				annos[peer] = append(annos[peer], tx.Hash())
			}
		}
	}
	for peer, hashes := range txset {
		directCount += len(hashes)
		peer.AsyncSendTransactions(hashes)
	}
	for peer, hashes := range annos {
		annCount += len(hashes)
		peer.AsyncSendPooledTransactionHashes(hashes)
	}
	log.Debug("Distributed transactions", "plaintxs", len(txs)-blobTxs-largeTxs, "blobtxs", blobTxs, "largetxs", largeTxs,
		"bcastpeers", len(txset), "bcastcount", directCount, "annpeers", len(annos), "anncount", annCount)
}

// ReannounceTransactions will announce a batch of local pending transactions
// to a square root of all peers.
func (h *handler) ReannounceTransactions(txs types.Transactions) {
	hashes := make([]common.Hash, 0, txs.Len())
	for _, tx := range txs {
		hashes = append(hashes, tx.Hash())
	}

	// Announce transactions hash to a batch of peers
	peersCount := uint(math.Sqrt(float64(h.peers.len())))
	peers := h.peers.headPeers(peersCount)
	for _, peer := range peers {
		peer.AsyncSendPooledTransactionHashes(hashes)
	}
	log.Debug("Transaction reannounce", "txs", len(txs),
		"announce packs", peersCount, "announced hashes", peersCount*uint(len(hashes)))
}

// BroadcastVote will propagate a batch of votes to all peers
// which are not known to already have the given vote.
func (h *handler) BroadcastVote(vote *types.VoteEnvelope) {
	var (
		directCount int // Count of announcements made
		directPeers int

		voteMap = make(map[*ethPeer]*types.VoteEnvelope) // Set peer->hash to transfer directly
	)

	// Broadcast vote to a batch of peers not knowing about it
	peers := h.peers.peersWithoutVote(vote.Hash())
	headBlock := h.chain.CurrentBlock()
	currentTD := h.chain.GetTd(headBlock.Hash(), headBlock.Number.Uint64())
	for _, peer := range peers {
		_, peerTD := peer.Head()
		deltaTD := new(big.Int).Abs(new(big.Int).Sub(currentTD, peerTD))
		if deltaTD.Cmp(big.NewInt(deltaTdThreshold)) < 1 && peer.bscExt != nil {
			voteMap[peer] = vote
		}
	}

	for peer, _vote := range voteMap {
		directPeers++
		directCount += 1
		votes := []*types.VoteEnvelope{_vote}
		peer.bscExt.AsyncSendVotes(votes)
	}
	log.Debug("Vote broadcast", "vote packs", directPeers, "broadcast vote", directCount)
}

// minedBroadcastLoop sends mined blocks to connected peers.
func (h *handler) minedBroadcastLoop() {
	defer h.wg.Done()

	for {
		select {
		case obj := <-h.minedBlockSub.Chan():
			if obj == nil {
				continue
			}
			if ev, ok := obj.Data.(core.NewMinedBlockEvent); ok {
				h.BroadcastBlock(ev.Block, true)  // First propagate block to peers
				h.BroadcastBlock(ev.Block, false) // Only then announce to the rest
			}
		case <-h.stopCh:
			return
		}
	}
}

// txBroadcastLoop announces new transactions to connected peers.
func (h *handler) txBroadcastLoop() {
	defer h.wg.Done()
	for {
		select {
		case event := <-h.txsCh:
			h.BroadcastTransactions(event.Txs)
		case <-h.txsSub.Err():
			return
		case <-h.stopCh:
			return
		}
	}
}

// txReannounceLoop announces local pending transactions to connected peers again.
func (h *handler) txReannounceLoop() {
	defer h.wg.Done()
	for {
		select {
		case event := <-h.reannoTxsCh:
			h.ReannounceTransactions(event.Txs)
		case <-h.reannoTxsSub.Err():
			return
		case <-h.stopCh:
			return
		}
	}
}

// voteBroadcastLoop announces new vote to connected peers.
func (h *handler) voteBroadcastLoop() {
	defer h.wg.Done()
	for {
		select {
		case event := <-h.voteCh:
			// The timeliness of votes is very important,
			// so one vote will be sent instantly without waiting for other votes for batch sending by design.
			h.BroadcastVote(event.Vote)
		case <-h.votesSub.Err():
			return
		}
	}
}

// enableSyncedFeatures enables the post-sync functionalities when the initial
// sync is finished.
func (h *handler) enableSyncedFeatures() {
	// Mark the local node as synced.
	h.synced.Store(true)
	if !h.acceptTxs.Load() {
		h.acceptTxs.Store(true)
		log.Info("Enable transaction acceptance when synced.")
	}

	// If we were running snap sync and it finished, disable doing another
	// round on next sync cycle
	if h.snapSync.Load() {
		log.Info("Snap sync complete, auto disabling")
		h.snapSync.Store(false)
	}
}<|MERGE_RESOLUTION|>--- conflicted
+++ resolved
@@ -304,9 +304,8 @@
 		}
 		return p.RequestTxs(hashes)
 	}
-<<<<<<< HEAD
 	addTxs := func(peer string, txs []*types.Transaction) []error {
-		errors := h.txpool.Add(txs, false, false)
+		errors := h.txpool.Add(txs, false)
 		for _, err := range errors {
 			if err == txpool.ErrInBlackList {
 				accountBlacklistPeerCounter.Inc(1)
@@ -320,10 +319,6 @@
 			}
 		}
 		return errors
-=======
-	addTxs := func(txs []*types.Transaction) []error {
-		return h.txpool.Add(txs, false)
->>>>>>> c4ad459b
 	}
 	h.txFetcher = fetcher.NewTxFetcher(h.txpool.Has, addTxs, fetchTx, h.removePeer)
 	h.chainSync = newChainSyncer(h)
@@ -398,13 +393,10 @@
 		head    = h.chain.CurrentHeader()
 		hash    = head.Hash()
 		number  = head.Number.Uint64()
+		td      = h.chain.GetTd(hash, number)
 	)
 	forkID := forkid.NewID(h.chain.Config(), genesis, number, head.Time)
-<<<<<<< HEAD
 	if err := peer.Handshake(h.networkID, td, hash, genesis.Hash(), forkID, h.forkFilter, &eth.UpgradeStatusExtension{DisablePeerTxBroadcast: h.disablePeerTxBroadcast}); err != nil {
-=======
-	if err := peer.Handshake(h.networkID, hash, genesis.Hash(), forkID, h.forkFilter); err != nil {
->>>>>>> c4ad459b
 		peer.Log().Debug("Ethereum handshake failed", "err", err)
 		return err
 	}
