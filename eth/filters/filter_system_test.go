--- conflicted
+++ resolved
@@ -43,7 +43,6 @@
 )
 
 type testBackend struct {
-<<<<<<< HEAD
 	mux                 *event.TypeMux
 	db                  ethdb.Database
 	sections            uint64
@@ -54,16 +53,8 @@
 	chainFeed           event.Feed
 	finalizedHeaderFeed event.Feed
 	voteFeed            event.Feed
-=======
-	db              ethdb.Database
-	sections        uint64
-	txFeed          event.Feed
-	logsFeed        event.Feed
-	rmLogsFeed      event.Feed
-	pendingLogsFeed event.Feed
-	chainFeed       event.Feed
-	pendingBlock    *types.Block
-	pendingReceipts types.Receipts
+	pendingBlock        *types.Block
+	pendingReceipts     types.Receipts
 }
 
 func (b *testBackend) ChainConfig() *params.ChainConfig {
@@ -73,7 +64,6 @@
 func (b *testBackend) CurrentHeader() *types.Header {
 	hdr, _ := b.HeaderByNumber(context.TODO(), rpc.LatestBlockNumber)
 	return hdr
->>>>>>> bed84606
 }
 
 func (b *testBackend) ChainDb() ethdb.Database {
@@ -94,16 +84,7 @@
 		}
 		num = *number
 	case rpc.FinalizedBlockNumber:
-<<<<<<< HEAD
 		return nil, errors.New("finalized block not found")
-=======
-		hash = rawdb.ReadFinalizedBlockHash(b.db)
-		number := rawdb.ReadHeaderNumber(b.db, hash)
-		if number == nil {
-			return nil, nil
-		}
-		num = *number
->>>>>>> bed84606
 	case rpc.SafeBlockNumber:
 		return nil, errors.New("safe block not found")
 	default:
@@ -143,11 +124,7 @@
 }
 
 func (b *testBackend) PendingBlockAndReceipts() (*types.Block, types.Receipts) {
-<<<<<<< HEAD
-	return nil, nil
-=======
 	return b.pendingBlock, b.pendingReceipts
->>>>>>> bed84606
 }
 
 func (b *testBackend) SubscribeNewTxsEvent(ch chan<- core.NewTxsEvent) event.Subscription {
@@ -224,13 +201,6 @@
 	t.Parallel()
 
 	var (
-<<<<<<< HEAD
-		db          = rawdb.NewMemoryDatabase()
-		backend     = &testBackend{db: db}
-		api         = NewPublicFilterAPI(backend, false, deadline, false)
-		genesis     = (&core.Genesis{BaseFee: big.NewInt(params.InitialBaseFee)}).MustCommit(db)
-		chain, _    = core.GenerateChain(params.TestChainConfig, genesis, ethash.NewFaker(), db, 10, func(i int, gen *core.BlockGen) {})
-=======
 		db           = rawdb.NewMemoryDatabase()
 		backend, sys = newTestFilterSystem(t, db, Config{})
 		api          = NewFilterAPI(sys, false)
@@ -239,7 +209,6 @@
 			BaseFee: big.NewInt(params.InitialBaseFee),
 		}
 		_, chain, _ = core.GenerateChainWithGenesis(genesis, ethash.NewFaker(), 10, func(i int, gen *core.BlockGen) {})
->>>>>>> bed84606
 		chainEvents = []core.ChainEvent{}
 	)
 
@@ -287,15 +256,9 @@
 	t.Parallel()
 
 	var (
-<<<<<<< HEAD
-		db      = rawdb.NewMemoryDatabase()
-		backend = &testBackend{db: db}
-		api     = NewPublicFilterAPI(backend, false, deadline, false)
-=======
 		db           = rawdb.NewMemoryDatabase()
 		backend, sys = newTestFilterSystem(t, db, Config{})
-		api          = NewFilterAPI(sys, false)
->>>>>>> bed84606
+		api          = NewFilterAPI(sys, false, false)
 
 		transactions = []*types.Transaction{
 			types.NewTransaction(0, common.HexToAddress("0xb794f5ea0ba39494ce83a213fffba74279579268"), new(big.Int), 0, new(big.Int), nil),
@@ -405,15 +368,9 @@
 // If not it must return an error.
 func TestLogFilterCreation(t *testing.T) {
 	var (
-<<<<<<< HEAD
-		db      = rawdb.NewMemoryDatabase()
-		backend = &testBackend{db: db}
-		api     = NewPublicFilterAPI(backend, false, deadline, false)
-=======
 		db     = rawdb.NewMemoryDatabase()
 		_, sys = newTestFilterSystem(t, db, Config{})
-		api    = NewFilterAPI(sys, false)
->>>>>>> bed84606
+		api    = NewFilterAPI(sys, false, false)
 
 		testCases = []struct {
 			crit    FilterCriteria
@@ -458,15 +415,9 @@
 	t.Parallel()
 
 	var (
-<<<<<<< HEAD
-		db      = rawdb.NewMemoryDatabase()
-		backend = &testBackend{db: db}
-		api     = NewPublicFilterAPI(backend, false, deadline, false)
-=======
 		db     = rawdb.NewMemoryDatabase()
 		_, sys = newTestFilterSystem(t, db, Config{})
-		api    = NewFilterAPI(sys, false)
->>>>>>> bed84606
+		api    = NewFilterAPI(sys, false, false)
 	)
 
 	// different situations where log filter creation should fail.
@@ -487,13 +438,8 @@
 func TestInvalidGetLogsRequest(t *testing.T) {
 	var (
 		db        = rawdb.NewMemoryDatabase()
-<<<<<<< HEAD
-		backend   = &testBackend{db: db}
-		api       = NewPublicFilterAPI(backend, false, deadline, false)
-=======
 		_, sys    = newTestFilterSystem(t, db, Config{})
-		api       = NewFilterAPI(sys, false)
->>>>>>> bed84606
+		api       = NewFilterAPI(sys, false, false)
 		blockHash = common.HexToHash("0x1111111111111111111111111111111111111111111111111111111111111111")
 	)
 
@@ -516,15 +462,9 @@
 	t.Parallel()
 
 	var (
-<<<<<<< HEAD
-		db      = rawdb.NewMemoryDatabase()
-		backend = &testBackend{db: db}
-		api     = NewPublicFilterAPI(backend, false, deadline, false)
-=======
 		db           = rawdb.NewMemoryDatabase()
 		backend, sys = newTestFilterSystem(t, db, Config{})
-		api          = NewFilterAPI(sys, false)
->>>>>>> bed84606
+		api          = NewFilterAPI(sys, false, false)
 
 		firstAddr      = common.HexToAddress("0x1111111111111111111111111111111111111111")
 		secondAddr     = common.HexToAddress("0x2222222222222222222222222222222222222222")
@@ -636,15 +576,9 @@
 	t.Parallel()
 
 	var (
-<<<<<<< HEAD
-		db      = rawdb.NewMemoryDatabase()
-		backend = &testBackend{db: db}
-		api     = NewPublicFilterAPI(backend, false, deadline, false)
-=======
 		db           = rawdb.NewMemoryDatabase()
 		backend, sys = newTestFilterSystem(t, db, Config{})
-		api          = NewFilterAPI(sys, false)
->>>>>>> bed84606
+		api          = NewFilterAPI(sys, false, false)
 
 		firstAddr      = common.HexToAddress("0x1111111111111111111111111111111111111111")
 		secondAddr     = common.HexToAddress("0x2222222222222222222222222222222222222222")
@@ -963,17 +897,10 @@
 	timeout := 100 * time.Millisecond
 
 	var (
-<<<<<<< HEAD
-		db      = rawdb.NewMemoryDatabase()
-		backend = &testBackend{db: db}
-		api     = NewPublicFilterAPI(backend, false, timeout, false)
-		done    = make(chan struct{})
-=======
 		db           = rawdb.NewMemoryDatabase()
 		backend, sys = newTestFilterSystem(t, db, Config{Timeout: timeout})
-		api          = NewFilterAPI(sys, false)
+		api          = NewFilterAPI(sys, false, false)
 		done         = make(chan struct{})
->>>>>>> bed84606
 	)
 
 	go func() {
@@ -1041,10 +968,10 @@
 	t.Parallel()
 
 	var (
-		db      = rawdb.NewMemoryDatabase()
-		backend = &testBackend{db: db}
-		api     = NewPublicFilterAPI(backend, false, deadline, false)
-		votes   = []*types.VoteEnvelope{
+		db           = rawdb.NewMemoryDatabase()
+		backend, sys = newTestFilterSystem(t, db, Config{Timeout: 5 * time.Minute})
+		api          = NewFilterAPI(sys, false, false)
+		votes        = []*types.VoteEnvelope{
 			&types.VoteEnvelope{
 				VoteAddress: types.BLSPublicKey{},
 				Signature:   types.BLSSignature{},
