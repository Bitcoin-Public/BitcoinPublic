// Copyright 2021 The go-ethereum Authors
// This file is part of the go-ethereum library.
//
// The go-ethereum library is free software: you can redistribute it and/or modify
// it under the terms of the GNU Lesser General Public License as published by
// the Free Software Foundation, either version 3 of the License, or
// (at your option) any later version.
//
// The go-ethereum library is distributed in the hope that it will be useful,
// but WITHOUT ANY WARRANTY; without even the implied warranty of
// MERCHANTABILITY or FITNESS FOR A PARTICULAR PURPOSE. See the
// GNU Lesser General Public License for more details.
//
// You should have received a copy of the GNU Lesser General Public License
// along with the go-ethereum library. If not, see <http://www.gnu.org/licenses/>.

package tracetest

import (
	"encoding/json"
	"math/big"
	"os"
	"path/filepath"
	"strings"
	"testing"

	"github.com/ethereum/go-ethereum/common"
	"github.com/ethereum/go-ethereum/common/hexutil"
	"github.com/ethereum/go-ethereum/common/math"
	"github.com/ethereum/go-ethereum/core"
	"github.com/ethereum/go-ethereum/core/rawdb"
	"github.com/ethereum/go-ethereum/core/types"
	"github.com/ethereum/go-ethereum/core/vm"
	"github.com/ethereum/go-ethereum/eth/tracers"
	"github.com/ethereum/go-ethereum/params"
	"github.com/ethereum/go-ethereum/rlp"
	"github.com/ethereum/go-ethereum/tests"
)

type callContext struct {
	Number     math.HexOrDecimal64   `json:"number"`
	Difficulty *math.HexOrDecimal256 `json:"difficulty"`
	Time       math.HexOrDecimal64   `json:"timestamp"`
	GasLimit   math.HexOrDecimal64   `json:"gasLimit"`
	Miner      common.Address        `json:"miner"`
}

// callLog is the result of LOG opCode
type callLog struct {
	Address  common.Address `json:"address"`
	Topics   []common.Hash  `json:"topics"`
	Data     hexutil.Bytes  `json:"data"`
	Position hexutil.Uint   `json:"position"`
}

// callTrace is the result of a callTracer run.
type callTrace struct {
	From         common.Address  `json:"from"`
	Gas          *hexutil.Uint64 `json:"gas"`
	GasUsed      *hexutil.Uint64 `json:"gasUsed"`
	To           *common.Address `json:"to,omitempty"`
	Input        hexutil.Bytes   `json:"input"`
	Output       hexutil.Bytes   `json:"output,omitempty"`
	Error        string          `json:"error,omitempty"`
	RevertReason string          `json:"revertReason,omitempty"`
	Calls        []callTrace     `json:"calls,omitempty"`
	Logs         []callLog       `json:"logs,omitempty"`
	Value        *hexutil.Big    `json:"value,omitempty"`
	// Gencodec adds overridden fields at the end
	Type string `json:"type"`
}

// callTracerTest defines a single test to check the call tracer against.
type callTracerTest struct {
	Genesis      *core.Genesis   `json:"genesis"`
	Context      *callContext    `json:"context"`
	Input        string          `json:"input"`
	TracerConfig json.RawMessage `json:"tracerConfig"`
	Result       *callTrace      `json:"result"`
}

// Iterates over all the input-output datasets in the tracer test harness and
// runs the JavaScript tracers against them.
func TestCallTracerLegacy(t *testing.T) {
	testCallTracer("callTracerLegacy", "call_tracer_legacy", t)
}

func TestCallTracerNative(t *testing.T) {
	testCallTracer("callTracer", "call_tracer", t)
}

func TestCallTracerNativeWithLog(t *testing.T) {
	testCallTracer("callTracer", "call_tracer_withLog", t)
}

func testCallTracer(tracerName string, dirPath string, t *testing.T) {
	isLegacy := strings.HasSuffix(dirPath, "_legacy")
	files, err := os.ReadDir(filepath.Join("testdata", dirPath))
	if err != nil {
		t.Fatalf("failed to retrieve tracer test suite: %v", err)
	}
	for _, file := range files {
		if !strings.HasSuffix(file.Name(), ".json") {
			continue
		}
		file := file // capture range variable
		t.Run(camel(strings.TrimSuffix(file.Name(), ".json")), func(t *testing.T) {
			t.Parallel()

			var (
				test = new(callTracerTest)
				tx   = new(types.Transaction)
			)
			// Call tracer test found, read if from disk
			if blob, err := os.ReadFile(filepath.Join("testdata", dirPath, file.Name())); err != nil {
				t.Fatalf("failed to read testcase: %v", err)
			} else if err := json.Unmarshal(blob, test); err != nil {
				t.Fatalf("failed to parse testcase: %v", err)
			}
			if err := tx.UnmarshalBinary(common.FromHex(test.Input)); err != nil {
				t.Fatalf("failed to parse testcase input: %v", err)
			}
			// Configure a blockchain with the given prestate
			var (
				signer  = types.MakeSigner(test.Genesis.Config, new(big.Int).SetUint64(uint64(test.Context.Number)), uint64(test.Context.Time))
				context = vm.BlockContext{
					CanTransfer: core.CanTransfer,
					Transfer:    core.Transfer,
					Coinbase:    test.Context.Miner,
					BlockNumber: new(big.Int).SetUint64(uint64(test.Context.Number)),
					Time:        uint64(test.Context.Time),
					Difficulty:  (*big.Int)(test.Context.Difficulty),
					GasLimit:    uint64(test.Context.GasLimit),
					BaseFee:     test.Genesis.BaseFee,
				}
				triedb, _, statedb = tests.MakePreState(rawdb.NewMemoryDatabase(), test.Genesis.Alloc, false, rawdb.HashScheme)
			)
			triedb.Close()

			tracer, err := tracers.DefaultDirectory.New(tracerName, new(tracers.Context), test.TracerConfig)
			if err != nil {
				t.Fatalf("failed to create call tracer: %v", err)
			}
			msg, err := core.TransactionToMessage(tx, signer, context.BaseFee)
			if err != nil {
				t.Fatalf("failed to prepare transaction for tracing: %v", err)
			}
			evm := vm.NewEVM(context, core.NewEVMTxContext(msg), statedb, test.Genesis.Config, vm.Config{Tracer: tracer})
			vmRet, err := core.ApplyMessage(evm, msg, new(core.GasPool).AddGas(tx.Gas()))
			if err != nil {
				t.Fatalf("failed to execute transaction: %v", err)
			}
			// Retrieve the trace result and compare against the expected.
			res, err := tracer.GetResult()
			if err != nil {
				t.Fatalf("failed to retrieve trace result: %v", err)
			}
			// The legacy javascript calltracer marshals json in js, which
			// is not deterministic (as opposed to the golang json encoder).
			if isLegacy {
				// This is a tweak to make it deterministic. Can be removed when
				// we remove the legacy tracer.
				var x callTrace
				json.Unmarshal(res, &x)
				res, _ = json.Marshal(x)
			}
			want, err := json.Marshal(test.Result)
			if err != nil {
				t.Fatalf("failed to marshal test: %v", err)
			}
			if string(want) != string(res) {
				t.Fatalf("trace mismatch\n have: %v\n want: %v\n", string(res), string(want))
			}
			// Sanity check: compare top call's gas used against vm result
			type simpleResult struct {
				GasUsed hexutil.Uint64
			}
			var topCall simpleResult
			if err := json.Unmarshal(res, &topCall); err != nil {
				t.Fatalf("failed to unmarshal top calls gasUsed: %v", err)
			}
			if uint64(topCall.GasUsed) != vmRet.UsedGas {
				t.Fatalf("top call has invalid gasUsed. have: %d want: %d", topCall.GasUsed, vmRet.UsedGas)
			}
		})
	}
}

func BenchmarkTracers(b *testing.B) {
	files, err := os.ReadDir(filepath.Join("testdata", "call_tracer"))
	if err != nil {
		b.Fatalf("failed to retrieve tracer test suite: %v", err)
	}
	for _, file := range files {
		if !strings.HasSuffix(file.Name(), ".json") {
			continue
		}
		file := file // capture range variable
		b.Run(camel(strings.TrimSuffix(file.Name(), ".json")), func(b *testing.B) {
			blob, err := os.ReadFile(filepath.Join("testdata", "call_tracer", file.Name()))
			if err != nil {
				b.Fatalf("failed to read testcase: %v", err)
			}
			test := new(callTracerTest)
			if err := json.Unmarshal(blob, test); err != nil {
				b.Fatalf("failed to parse testcase: %v", err)
			}
			benchTracer("callTracer", test, b)
		})
	}
}

func benchTracer(tracerName string, test *callTracerTest, b *testing.B) {
	// Configure a blockchain with the given prestate
	tx := new(types.Transaction)
	if err := rlp.DecodeBytes(common.FromHex(test.Input), tx); err != nil {
		b.Fatalf("failed to parse testcase input: %v", err)
	}
	signer := types.MakeSigner(test.Genesis.Config, new(big.Int).SetUint64(uint64(test.Context.Number)), uint64(test.Context.Time))
	origin, _ := signer.Sender(tx)
	txContext := vm.TxContext{
		Origin:   origin,
		GasPrice: tx.GasPrice(),
	}
	context := vm.BlockContext{
		CanTransfer: core.CanTransfer,
		Transfer:    core.Transfer,
		Coinbase:    test.Context.Miner,
		BlockNumber: new(big.Int).SetUint64(uint64(test.Context.Number)),
		Time:        uint64(test.Context.Time),
		Difficulty:  (*big.Int)(test.Context.Difficulty),
		GasLimit:    uint64(test.Context.GasLimit),
	}
<<<<<<< HEAD
=======
	msg, err := core.TransactionToMessage(tx, signer, context.BaseFee)
	if err != nil {
		b.Fatalf("failed to prepare transaction for tracing: %v", err)
	}
>>>>>>> 8f7eb9cc
	triedb, _, statedb := tests.MakePreState(rawdb.NewMemoryDatabase(), test.Genesis.Alloc, false, rawdb.HashScheme)
	defer triedb.Close()

	b.ReportAllocs()
	b.ResetTimer()
	for i := 0; i < b.N; i++ {
		tracer, err := tracers.DefaultDirectory.New(tracerName, new(tracers.Context), nil)
		if err != nil {
			b.Fatalf("failed to create call tracer: %v", err)
		}
		evm := vm.NewEVM(context, txContext, statedb, test.Genesis.Config, vm.Config{Tracer: tracer})
		snap := statedb.Snapshot()
		st := core.NewStateTransition(evm, msg, new(core.GasPool).AddGas(tx.Gas()))
		if _, err = st.TransitionDb(); err != nil {
			b.Fatalf("failed to execute transaction: %v", err)
		}
		if _, err = tracer.GetResult(); err != nil {
			b.Fatal(err)
		}
		statedb.RevertToSnapshot(snap)
	}
}

func TestInternals(t *testing.T) {
	var (
		to        = common.HexToAddress("0x00000000000000000000000000000000deadbeef")
		origin    = common.HexToAddress("0x00000000000000000000000000000000feed")
		txContext = vm.TxContext{
			Origin:   origin,
			GasPrice: big.NewInt(1),
		}
		context = vm.BlockContext{
			CanTransfer: core.CanTransfer,
			Transfer:    core.Transfer,
			Coinbase:    common.Address{},
			BlockNumber: new(big.Int).SetUint64(8000000),
			Time:        5,
			Difficulty:  big.NewInt(0x30000),
			GasLimit:    uint64(6000000),
		}
	)
	mkTracer := func(name string, cfg json.RawMessage) tracers.Tracer {
		tr, err := tracers.DefaultDirectory.New(name, nil, cfg)
		if err != nil {
			t.Fatalf("failed to create call tracer: %v", err)
		}
		return tr
	}

	for _, tc := range []struct {
		name   string
		code   []byte
		tracer tracers.Tracer
		want   string
	}{
		{
			// TestZeroValueToNotExitCall tests the calltracer(s) on the following:
			// Tx to A, A calls B with zero value. B does not already exist.
			// Expected: that enter/exit is invoked and the inner call is shown in the result
			name: "ZeroValueToNotExitCall",
			code: []byte{
				byte(vm.PUSH1), 0x0, byte(vm.DUP1), byte(vm.DUP1), byte(vm.DUP1), // in and outs zero
				byte(vm.DUP1), byte(vm.PUSH1), 0xff, byte(vm.GAS), // value=0,address=0xff, gas=GAS
				byte(vm.CALL),
			},
			tracer: mkTracer("callTracer", nil),
			want:   `{"from":"0x000000000000000000000000000000000000feed","gas":"0x13880","gasUsed":"0x54d8","to":"0x00000000000000000000000000000000deadbeef","input":"0x","calls":[{"from":"0x00000000000000000000000000000000deadbeef","gas":"0xe01a","gasUsed":"0x0","to":"0x00000000000000000000000000000000000000ff","input":"0x","value":"0x0","type":"CALL"}],"value":"0x0","type":"CALL"}`,
		},
		{
			name:   "Stack depletion in LOG0",
			code:   []byte{byte(vm.LOG3)},
			tracer: mkTracer("callTracer", json.RawMessage(`{ "withLog": true }`)),
			want:   `{"from":"0x000000000000000000000000000000000000feed","gas":"0x13880","gasUsed":"0x13880","to":"0x00000000000000000000000000000000deadbeef","input":"0x","error":"stack underflow (0 \u003c=\u003e 5)","value":"0x0","type":"CALL"}`,
		},
		{
			name: "Mem expansion in LOG0",
			code: []byte{
				byte(vm.PUSH1), 0x1,
				byte(vm.PUSH1), 0x0,
				byte(vm.MSTORE),
				byte(vm.PUSH1), 0xff,
				byte(vm.PUSH1), 0x0,
				byte(vm.LOG0),
			},
			tracer: mkTracer("callTracer", json.RawMessage(`{ "withLog": true }`)),
			want:   `{"from":"0x000000000000000000000000000000000000feed","gas":"0x13880","gasUsed":"0x5b9e","to":"0x00000000000000000000000000000000deadbeef","input":"0x","logs":[{"address":"0x00000000000000000000000000000000deadbeef","topics":[],"data":"0x000000000000000000000000000000000000000000000000000000000000000100000000000000000000000000000000000000000000000000000000000000000000000000000000000000000000000000000000000000000000000000000000000000000000000000000000000000000000000000000000000000000000000000000000000000000000000000000000000000000000000000000000000000000000000000000000000000000000000000000000000000000000000000000000000000000000000000000000000000000000000000000000000000000000000000000000000000000000000000000000000000000000000000000000000000","position":"0x0"}],"value":"0x0","type":"CALL"}`,
		},
		{
			// Leads to OOM on the prestate tracer
			name: "Prestate-tracer - CREATE2 OOM",
			code: []byte{
				byte(vm.PUSH1), 0x1,
				byte(vm.PUSH1), 0x0,
				byte(vm.MSTORE),
				byte(vm.PUSH1), 0x1,
				byte(vm.PUSH5), 0xff, 0xff, 0xff, 0xff, 0xff,
				byte(vm.PUSH1), 0x1,
				byte(vm.PUSH1), 0x0,
				byte(vm.CREATE2),
				byte(vm.PUSH1), 0xff,
				byte(vm.PUSH1), 0x0,
				byte(vm.LOG0),
			},
			tracer: mkTracer("prestateTracer", nil),
			want:   `{"0x0000000000000000000000000000000000000000":{"balance":"0x0"},"0x000000000000000000000000000000000000feed":{"balance":"0x1c6bf52647880"},"0x00000000000000000000000000000000deadbeef":{"balance":"0x0","code":"0x6001600052600164ffffffffff60016000f560ff6000a0"}}`,
		},
		{
			// CREATE2 which requires padding memory by prestate tracer
			name: "Prestate-tracer - CREATE2 Memory padding",
			code: []byte{
				byte(vm.PUSH1), 0x1,
				byte(vm.PUSH1), 0x0,
				byte(vm.MSTORE),
				byte(vm.PUSH1), 0x1,
				byte(vm.PUSH1), 0xff,
				byte(vm.PUSH1), 0x1,
				byte(vm.PUSH1), 0x0,
				byte(vm.CREATE2),
				byte(vm.PUSH1), 0xff,
				byte(vm.PUSH1), 0x0,
				byte(vm.LOG0),
			},
			tracer: mkTracer("prestateTracer", nil),
			want:   `{"0x0000000000000000000000000000000000000000":{"balance":"0x0"},"0x000000000000000000000000000000000000feed":{"balance":"0x1c6bf52647880"},"0x00000000000000000000000000000000deadbeef":{"balance":"0x0","code":"0x6001600052600160ff60016000f560ff6000a0"},"0x91ff9a805d36f54e3e272e230f3e3f5c1b330804":{"balance":"0x0"}}`,
		},
	} {
		t.Run(tc.name, func(t *testing.T) {
			triedb, _, statedb := tests.MakePreState(rawdb.NewMemoryDatabase(),
				core.GenesisAlloc{
					to: core.GenesisAccount{
						Code: tc.code,
					},
					origin: core.GenesisAccount{
						Balance: big.NewInt(500000000000000),
					},
				}, false, rawdb.HashScheme)
			defer triedb.Close()

			evm := vm.NewEVM(context, txContext, statedb, params.MainnetChainConfig, vm.Config{Tracer: tc.tracer})
			msg := &core.Message{
				To:                &to,
				From:              origin,
				Value:             big.NewInt(0),
				GasLimit:          80000,
				GasPrice:          big.NewInt(0),
				GasFeeCap:         big.NewInt(0),
				GasTipCap:         big.NewInt(0),
				SkipAccountChecks: false,
			}
			st := core.NewStateTransition(evm, msg, new(core.GasPool).AddGas(msg.GasLimit))
			if _, err := st.TransitionDb(); err != nil {
				t.Fatalf("test %v: failed to execute transaction: %v", tc.name, err)
			}
			// Retrieve the trace result and compare against the expected
			res, err := tc.tracer.GetResult()
			if err != nil {
				t.Fatalf("test %v: failed to retrieve trace result: %v", tc.name, err)
			}
			if string(res) != tc.want {
				t.Errorf("test %v: trace mismatch\n have: %v\n want: %v\n", tc.name, string(res), tc.want)
			}
		})
	}
}<|MERGE_RESOLUTION|>--- conflicted
+++ resolved
@@ -231,13 +231,10 @@
 		Difficulty:  (*big.Int)(test.Context.Difficulty),
 		GasLimit:    uint64(test.Context.GasLimit),
 	}
-<<<<<<< HEAD
-=======
 	msg, err := core.TransactionToMessage(tx, signer, context.BaseFee)
 	if err != nil {
 		b.Fatalf("failed to prepare transaction for tracing: %v", err)
 	}
->>>>>>> 8f7eb9cc
 	triedb, _, statedb := tests.MakePreState(rawdb.NewMemoryDatabase(), test.Genesis.Alloc, false, rawdb.HashScheme)
 	defer triedb.Close()
 
