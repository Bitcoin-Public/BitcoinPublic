--- conflicted
+++ resolved
@@ -543,13 +543,7 @@
 }
 
 func testSupplyTracer(t *testing.T, genesis *core.Genesis, gen func(*core.BlockGen)) ([]supplyInfo, *core.BlockChain, error) {
-<<<<<<< HEAD
-	var (
-		engine = beacon.New(ethash.NewFaker())
-	)
-=======
 	engine := beacon.New(ethash.NewFaker())
->>>>>>> da71839a
 
 	traceOutputPath := filepath.ToSlash(t.TempDir())
 	traceOutputFilename := path.Join(traceOutputPath, "supply.jsonl")
