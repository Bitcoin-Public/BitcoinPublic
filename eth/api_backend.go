--- conflicted
+++ resolved
@@ -19,7 +19,6 @@
 import (
 	"context"
 	"errors"
-	"fmt"
 	"math/big"
 	"time"
 
@@ -77,18 +76,9 @@
 	}
 	// Otherwise resolve and return the block
 	if number == rpc.LatestBlockNumber {
-<<<<<<< HEAD
-		return b.eth.blockchain.CurrentHeader(), nil
+		return b.eth.blockchain.CurrentBlock(), nil
 	}
 	if number == rpc.FinalizedBlockNumber {
-=======
-		return b.eth.blockchain.CurrentBlock(), nil
-	}
-	if number == rpc.FinalizedBlockNumber {
-		if !b.eth.Merger().TDDReached() {
-			return nil, errors.New("'finalized' tag not supported on pre-merge network")
-		}
->>>>>>> bed84606
 		block := b.eth.blockchain.CurrentFinalBlock()
 		if block != nil {
 			return block, nil
@@ -96,12 +86,6 @@
 		return nil, errors.New("finalized block not found")
 	}
 	if number == rpc.SafeBlockNumber {
-<<<<<<< HEAD
-=======
-		if !b.eth.Merger().TDDReached() {
-			return nil, errors.New("'safe' tag not supported on pre-merge network")
-		}
->>>>>>> bed84606
 		block := b.eth.blockchain.CurrentSafeBlock()
 		if block != nil {
 			return block, nil
@@ -147,9 +131,6 @@
 		return b.eth.blockchain.GetBlock(header.Hash(), header.Number.Uint64()), nil
 	}
 	if number == rpc.FinalizedBlockNumber {
-		if !b.eth.Merger().TDDReached() {
-			return nil, errors.New("'finalized' tag not supported on pre-merge network")
-		}
 		header := b.eth.blockchain.CurrentFinalBlock()
 		if header == nil {
 			return nil, errors.New("finalized block not found")
@@ -157,26 +138,9 @@
 		return b.eth.blockchain.GetBlock(header.Hash(), header.Number.Uint64()), nil
 	}
 	if number == rpc.SafeBlockNumber {
-		if !b.eth.Merger().TDDReached() {
-			return nil, errors.New("'safe' tag not supported on pre-merge network")
-		}
 		header := b.eth.blockchain.CurrentSafeBlock()
 		if header == nil {
 			return nil, errors.New("safe block not found")
-		}
-		return b.eth.blockchain.GetBlock(header.Hash(), header.Number.Uint64()), nil
-	}
-	if number == rpc.FinalizedBlockNumber {
-		header := b.eth.blockchain.CurrentFinalBlock()
-		if header == nil {
-			return nil, fmt.Errorf("block #%d not found", number)
-		}
-		return b.eth.blockchain.GetBlock(header.Hash(), header.Number.Uint64()), nil
-	}
-	if number == rpc.SafeBlockNumber {
-		header := b.eth.blockchain.CurrentSafeBlock()
-		if header == nil {
-			return nil, fmt.Errorf("block #%d not found", number)
 		}
 		return b.eth.blockchain.GetBlock(header.Hash(), header.Number.Uint64()), nil
 	}
