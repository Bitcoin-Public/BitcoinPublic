// Copyright 2017 The go-ethereum Authors
// This file is part of the go-ethereum library.
//
// The go-ethereum library is free software: you can redistribute it and/or modify
// it under the terms of the GNU Lesser General Public License as published by
// the Free Software Foundation, either version 3 of the License, or
// (at your option) any later version.
//
// The go-ethereum library is distributed in the hope that it will be useful,
// but WITHOUT ANY WARRANTY; without even the implied warranty of
// MERCHANTABILITY or FITNESS FOR A PARTICULAR PURPOSE. See the
// GNU Lesser General Public License for more details.
//
// You should have received a copy of the GNU Lesser General Public License
// along with the go-ethereum library. If not, see <http://www.gnu.org/licenses/>.

package eth

import (
	"bytes"
	"fmt"
	"reflect"
	"slices"
	"strings"
	"testing"

	"github.com/davecgh/go-spew/spew"
	"github.com/ethereum/go-ethereum/common"
	"github.com/ethereum/go-ethereum/core/rawdb"
	"github.com/ethereum/go-ethereum/core/state"
	"github.com/ethereum/go-ethereum/core/tracing"
	"github.com/ethereum/go-ethereum/core/types"
	"github.com/ethereum/go-ethereum/crypto"
	"github.com/ethereum/go-ethereum/triedb"
	"github.com/holiman/uint256"
)

var dumper = spew.ConfigState{Indent: "    "}

func accountRangeTest(t *testing.T, trie *state.Trie, statedb *state.StateDB, start common.Hash, requestedNum int, expectedNum int) state.Dump {
	result := statedb.RawDump(&state.DumpConfig{
		SkipCode:          true,
		SkipStorage:       true,
		OnlyWithAddresses: false,
		Start:             start.Bytes(),
		Max:               uint64(requestedNum),
	})

	if len(result.Accounts) != expectedNum {
		t.Fatalf("expected %d results, got %d", expectedNum, len(result.Accounts))
	}
	for addr, acc := range result.Accounts {
		if strings.HasSuffix(addr, "pre") || acc.Address == nil {
			t.Fatalf("account without prestate (address) returned: %v", addr)
		}
		if !statedb.Exist(*acc.Address) {
			t.Fatalf("account not found in state %s", acc.Address.Hex())
		}
	}
	return result
}

func TestAccountRange(t *testing.T) {
	t.Parallel()

	var (
		mdb     = rawdb.NewMemoryDatabase()
		statedb = state.NewDatabase(triedb.NewDatabase(mdb, &triedb.Config{Preimages: true}), nil)
		sdb, _  = state.New(types.EmptyRootHash, statedb)
		addrs   = [AccountRangeMaxResults * 2]common.Address{}
		m       = map[common.Address]bool{}
	)

	for i := range addrs {
		hash := common.HexToHash(fmt.Sprintf("%x", i))
		addr := common.BytesToAddress(crypto.Keccak256Hash(hash.Bytes()).Bytes())
		addrs[i] = addr
		sdb.SetBalance(addrs[i], uint256.NewInt(1), tracing.BalanceChangeUnspecified)
		if _, ok := m[addr]; ok {
			t.Fatalf("bad")
		} else {
			m[addr] = true
		}
	}
<<<<<<< HEAD
	sdb.Finalise(true)
	sdb.AccountsIntermediateRoot()
	root, _, _ := sdb.Commit(0, nil)
	sdb, _ = state.New(root, statedb, nil)
=======
	root, _ := sdb.Commit(0, true)
	sdb, _ = state.New(root, statedb)
>>>>>>> f3c696fa

	trie, err := statedb.OpenTrie(root)
	if err != nil {
		t.Fatal(err)
	}
	accountRangeTest(t, &trie, sdb, common.Hash{}, AccountRangeMaxResults/2, AccountRangeMaxResults/2)
	// test pagination
	firstResult := accountRangeTest(t, &trie, sdb, common.Hash{}, AccountRangeMaxResults, AccountRangeMaxResults)
	secondResult := accountRangeTest(t, &trie, sdb, common.BytesToHash(firstResult.Next), AccountRangeMaxResults, AccountRangeMaxResults)

	hList := make([]common.Hash, 0)
	for addr1, acc := range firstResult.Accounts {
		// If address is non-available, then it makes no sense to compare
		// them as they might be two different accounts.
		if acc.Address == nil {
			continue
		}
		if _, duplicate := secondResult.Accounts[addr1]; duplicate {
			t.Fatalf("pagination test failed:  results should not overlap")
		}
		hList = append(hList, crypto.Keccak256Hash(acc.Address.Bytes()))
	}
	// Test to see if it's possible to recover from the middle of the previous
	// set and get an even split between the first and second sets.
	slices.SortFunc(hList, common.Hash.Cmp)
	middleH := hList[AccountRangeMaxResults/2]
	middleResult := accountRangeTest(t, &trie, sdb, middleH, AccountRangeMaxResults, AccountRangeMaxResults)
	missing, infirst, insecond := 0, 0, 0
	for h := range middleResult.Accounts {
		if _, ok := firstResult.Accounts[h]; ok {
			infirst++
		} else if _, ok := secondResult.Accounts[h]; ok {
			insecond++
		} else {
			missing++
		}
	}
	if missing != 0 {
		t.Fatalf("%d hashes in the 'middle' set were neither in the first not the second set", missing)
	}
	if infirst != AccountRangeMaxResults/2 {
		t.Fatalf("Imbalance in the number of first-test results: %d != %d", infirst, AccountRangeMaxResults/2)
	}
	if insecond != AccountRangeMaxResults/2 {
		t.Fatalf("Imbalance in the number of second-test results: %d != %d", insecond, AccountRangeMaxResults/2)
	}
}

func TestEmptyAccountRange(t *testing.T) {
	t.Parallel()

	var (
		statedb = state.NewDatabaseForTesting()
		st, _   = state.New(types.EmptyRootHash, statedb)
	)
	// Commit(although nothing to flush) and re-init the statedb
<<<<<<< HEAD
	st.IntermediateRoot(true)
	st.Commit(0, nil)
	st, _ = state.New(types.EmptyRootHash, statedb, nil)
=======
	st.Commit(0, true)
	st, _ = state.New(types.EmptyRootHash, statedb)
>>>>>>> f3c696fa

	results := st.RawDump(&state.DumpConfig{
		SkipCode:          true,
		SkipStorage:       true,
		OnlyWithAddresses: true,
		Max:               uint64(AccountRangeMaxResults),
	})
	if bytes.Equal(results.Next, (common.Hash{}).Bytes()) {
		t.Fatalf("Empty results should not return a second page")
	}
	if len(results.Accounts) != 0 {
		t.Fatalf("Empty state should not return addresses: %v", results.Accounts)
	}
}

func TestStorageRangeAt(t *testing.T) {
	t.Parallel()

	// Create a state where account 0x010000... has a few storage entries.
	var (
		mdb    = rawdb.NewMemoryDatabase()
		tdb    = triedb.NewDatabase(mdb, &triedb.Config{Preimages: true})
		db     = state.NewDatabase(tdb, nil)
		sdb, _ = state.New(types.EmptyRootHash, db)
		addr   = common.Address{0x01}
		keys   = []common.Hash{ // hashes of Keys of storage
			common.HexToHash("340dd630ad21bf010b4e676dbfa9ba9a02175262d1fa356232cfde6cb5b47ef2"),
			common.HexToHash("426fcb404ab2d5d8e61a3d918108006bbb0a9be65e92235bb10eefbdb6dcd053"),
			common.HexToHash("48078cfed56339ea54962e72c37c7f588fc4f8e5bc173827ba75cb10a63a96a5"),
			common.HexToHash("5723d2c3a83af9b735e3b7f21531e5623d183a9095a56604ead41f3582fdfb75"),
		}
		storage = storageMap{
			keys[0]: {Key: &common.Hash{0x02}, Value: common.Hash{0x01}},
			keys[1]: {Key: &common.Hash{0x04}, Value: common.Hash{0x02}},
			keys[2]: {Key: &common.Hash{0x01}, Value: common.Hash{0x03}},
			keys[3]: {Key: &common.Hash{0x03}, Value: common.Hash{0x04}},
		}
	)
	for _, entry := range storage {
		sdb.SetState(addr, *entry.Key, entry.Value)
	}
<<<<<<< HEAD
	sdb.Finalise(false)
	sdb.AccountsIntermediateRoot()
	root, _, _ := sdb.Commit(0, nil)
	sdb, _ = state.New(root, db, nil)
=======
	root, _ := sdb.Commit(0, false)
	sdb, _ = state.New(root, db)
>>>>>>> f3c696fa

	// Check a few combinations of limit and start/end.
	tests := []struct {
		start []byte
		limit int
		want  StorageRangeResult
	}{
		{
			start: []byte{}, limit: 0,
			want: StorageRangeResult{storageMap{}, &keys[0]},
		},
		{
			start: []byte{}, limit: 100,
			want: StorageRangeResult{storage, nil},
		},
		{
			start: []byte{}, limit: 2,
			want: StorageRangeResult{storageMap{keys[0]: storage[keys[0]], keys[1]: storage[keys[1]]}, &keys[2]},
		},
		{
			start: []byte{0x00}, limit: 4,
			want: StorageRangeResult{storage, nil},
		},
		{
			start: []byte{0x40}, limit: 2,
			want: StorageRangeResult{storageMap{keys[1]: storage[keys[1]], keys[2]: storage[keys[2]]}, &keys[3]},
		},
	}
	for _, test := range tests {
		result, err := storageRangeAt(sdb, root, addr, test.start, test.limit)
		if err != nil {
			t.Error(err)
		}
		if !reflect.DeepEqual(result, test.want) {
			t.Fatalf("wrong result for range %#x.., limit %d:\ngot %s\nwant %s",
				test.start, test.limit, dumper.Sdump(result), dumper.Sdump(&test.want))
		}
	}
}<|MERGE_RESOLUTION|>--- conflicted
+++ resolved
@@ -82,15 +82,8 @@
 			m[addr] = true
 		}
 	}
-<<<<<<< HEAD
-	sdb.Finalise(true)
-	sdb.AccountsIntermediateRoot()
-	root, _, _ := sdb.Commit(0, nil)
-	sdb, _ = state.New(root, statedb, nil)
-=======
-	root, _ := sdb.Commit(0, true)
+	root, _, _ := sdb.Commit(0, true)
 	sdb, _ = state.New(root, statedb)
->>>>>>> f3c696fa
 
 	trie, err := statedb.OpenTrie(root)
 	if err != nil {
@@ -147,14 +140,8 @@
 		st, _   = state.New(types.EmptyRootHash, statedb)
 	)
 	// Commit(although nothing to flush) and re-init the statedb
-<<<<<<< HEAD
-	st.IntermediateRoot(true)
-	st.Commit(0, nil)
-	st, _ = state.New(types.EmptyRootHash, statedb, nil)
-=======
 	st.Commit(0, true)
 	st, _ = state.New(types.EmptyRootHash, statedb)
->>>>>>> f3c696fa
 
 	results := st.RawDump(&state.DumpConfig{
 		SkipCode:          true,
@@ -196,15 +183,8 @@
 	for _, entry := range storage {
 		sdb.SetState(addr, *entry.Key, entry.Value)
 	}
-<<<<<<< HEAD
-	sdb.Finalise(false)
-	sdb.AccountsIntermediateRoot()
-	root, _, _ := sdb.Commit(0, nil)
-	sdb, _ = state.New(root, db, nil)
-=======
-	root, _ := sdb.Commit(0, false)
+	root, _, _ := sdb.Commit(0, false)
 	sdb, _ = state.New(root, db)
->>>>>>> f3c696fa
 
 	// Check a few combinations of limit and start/end.
 	tests := []struct {
