--- conflicted
+++ resolved
@@ -578,16 +578,10 @@
 	return nil
 }
 
-<<<<<<< HEAD
 // Finalize implements consensus.Engine, ensuring no uncles are set, nor block
 // rewards given.
-func (c *Clique) Finalize(chain consensus.ChainHeaderReader, header *types.Header, state *state.StateDB, _ *[]*types.Transaction, uncles []*types.Header, withdrawals []*types.Withdrawal,
+func (c *Clique) Finalize(chain consensus.ChainHeaderReader, header *types.Header, state vm.StateDB, _ *[]*types.Transaction, uncles []*types.Header, withdrawals []*types.Withdrawal,
 	_ *[]*types.Receipt, _ *[]*types.Transaction, _ *uint64) (err error) {
-=======
-// Finalize implements consensus.Engine. There is no post-transaction
-// consensus rules in clique, do nothing here.
-func (c *Clique) Finalize(chain consensus.ChainHeaderReader, header *types.Header, state vm.StateDB, body *types.Body) {
->>>>>>> 293a300d
 	// No block rewards in PoA, so the state remains as is
 	return
 }
@@ -624,75 +618,7 @@
 // Seal implements consensus.Engine, attempting to create a sealed block using
 // the local signing credentials.
 func (c *Clique) Seal(chain consensus.ChainHeaderReader, block *types.Block, results chan<- *types.Block, stop <-chan struct{}) error {
-<<<<<<< HEAD
-	header := block.Header()
-
-	// Sealing the genesis block is not supported
-	number := header.Number.Uint64()
-	if number == 0 {
-		return errUnknownBlock
-	}
-	// For 0-period chains, refuse to seal empty blocks (no reward but would spin sealing)
-	if c.config.Period == 0 && len(block.Transactions()) == 0 {
-		return errors.New("sealing paused while waiting for transactions")
-	}
-	// Don't hold the signer fields for the entire sealing procedure
-	c.lock.RLock()
-	signer, signFn := c.signer, c.signFn
-	c.lock.RUnlock()
-
-	// Bail out if we're unauthorized to sign a block
-	snap, err := c.snapshot(chain, number-1, header.ParentHash, nil)
-	if err != nil {
-		return err
-	}
-	if _, authorized := snap.Signers[signer]; !authorized {
-		return errUnauthorizedSigner
-	}
-	// If we're amongst the recent signers, wait for the next block
-	for seen, recent := range snap.Recents {
-		if recent == signer {
-			// Signer is among recents, only wait if the current block doesn't shift it out
-			if limit := uint64(len(snap.Signers)/2 + 1); number < limit || seen > number-limit {
-				return errors.New("signed recently, must wait for others")
-			}
-		}
-	}
-	// Sweet, the protocol permits us to sign the block, wait for our time
-	delay := time.Unix(int64(header.Time), 0).Sub(time.Now()) // nolint: gosimple
-	if header.Difficulty.Cmp(diffNoTurn) == 0 {
-		// It's not our turn explicitly to sign, delay it a bit
-		wiggle := time.Duration(len(snap.Signers)/2+1) * wiggleTime
-		delay += time.Duration(rand.Int63n(int64(wiggle)))
-
-		log.Trace("Out-of-turn signing requested", "wiggle", common.PrettyDuration(wiggle))
-	}
-	// Sign all the things!
-	sighash, err := signFn(accounts.Account{Address: signer}, accounts.MimetypeClique, CliqueRLP(header))
-	if err != nil {
-		return err
-	}
-	copy(header.Extra[len(header.Extra)-extraSeal:], sighash)
-	// Wait until sealing is terminated or delay timeout.
-	log.Trace("Waiting for slot to sign and propagate", "delay", common.PrettyDuration(delay))
-	gopool.Submit(func() {
-		select {
-		case <-stop:
-			return
-		case <-time.After(delay):
-		}
-
-		select {
-		case results <- block.WithSeal(header):
-		default:
-			log.Warn("Sealing result is not read by miner", "sealhash", SealHash(header))
-		}
-	})
-
-	return nil
-=======
 	panic("clique (poa) sealing not supported any more")
->>>>>>> 293a300d
 }
 
 // CalcDifficulty is the difficulty adjustment algorithm. It returns the difficulty
