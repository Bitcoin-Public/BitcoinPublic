// Copyright 2016 The go-ethereum Authors
// This file is part of the go-ethereum library.
//
// The go-ethereum library is free software: you can redistribute it and/or modify
// it under the terms of the GNU Lesser General Public License as published by
// the Free Software Foundation, either version 3 of the License, or
// (at your option) any later version.
//
// The go-ethereum library is distributed in the hope that it will be useful,
// but WITHOUT ANY WARRANTY; without even the implied warranty of
// MERCHANTABILITY or FITNESS FOR A PARTICULAR PURPOSE. See the
// GNU Lesser General Public License for more details.
//
// You should have received a copy of the GNU Lesser General Public License
// along with the go-ethereum library. If not, see <http://www.gnu.org/licenses/>.

package params

import (
	"fmt"
	"math"
	"math/big"

	"github.com/ethereum/go-ethereum/common"
	"github.com/ethereum/go-ethereum/params/forks"
)

// Genesis hashes to enforce below configs on.
var (
	MainnetGenesisHash = common.HexToHash("0xd4e56740f876aef8c010b86a40d5f56745a118d0906a34e69aec8c0db1cb8fa3")

	BSCGenesisHash    = common.HexToHash("0x0d21840abff46b96c84b2ac9e10e4f5cdaeb5693cb665db62a2f3b02d2d57b5b")
	ChapelGenesisHash = common.HexToHash("0x6d3c66c5357ec91d5c43af47e234a939b22557cbb552dc45bebbceeed90fbe34")
	RialtoGenesisHash = common.HexToHash("0xee835a629f9cf5510b48b6ba41d69e0ff7d6ef10f977166ef939db41f59f5501")
)

func newUint64(val uint64) *uint64 { return &val }

var (
	MainnetTerminalTotalDifficulty, _ = new(big.Int).SetString("58_750_000_000_000_000_000_000", 0)

	// MainnetChainConfig is the chain parameters to run a node on the main network.
	MainnetChainConfig = &ChainConfig{
<<<<<<< HEAD
		ChainID:                       big.NewInt(1),
		HomesteadBlock:                big.NewInt(1_150_000),
		DAOForkBlock:                  big.NewInt(1_920_000),
		DAOForkSupport:                true,
		EIP150Block:                   big.NewInt(2_463_000),
		EIP155Block:                   big.NewInt(2_675_000),
		EIP158Block:                   big.NewInt(2_675_000),
		ByzantiumBlock:                big.NewInt(4_370_000),
		ConstantinopleBlock:           big.NewInt(7_280_000),
		PetersburgBlock:               big.NewInt(7_280_000),
		IstanbulBlock:                 big.NewInt(9_069_000),
		MuirGlacierBlock:              big.NewInt(9_200_000),
		RamanujanBlock:                big.NewInt(0),
		NielsBlock:                    big.NewInt(0),
		MirrorSyncBlock:               big.NewInt(0),
		BrunoBlock:                    big.NewInt(0),
		EulerBlock:                    big.NewInt(0),
		BerlinBlock:                   big.NewInt(12_244_000),
		LondonBlock:                   big.NewInt(12_965_000),
		ArrowGlacierBlock:             big.NewInt(13_773_000),
		GrayGlacierBlock:              big.NewInt(15_050_000),
		TerminalTotalDifficulty:       MainnetTerminalTotalDifficulty, // 58_750_000_000_000_000_000_000
		TerminalTotalDifficultyPassed: true,
		ShanghaiTime:                  newUint64(1681338455),
		CancunTime:                    newUint64(1710338135),
		DepositContractAddress:        common.HexToAddress("0x00000000219ab540356cbb839cbe05303d7705fa"),
		Ethash:                        new(EthashConfig),
	}
	// SepoliaChainConfig contains the chain parameters to run a node on the Sepolia test network.
	SepoliaChainConfig = &ChainConfig{
		ChainID:                       big.NewInt(11155111),
		HomesteadBlock:                big.NewInt(0),
		DAOForkBlock:                  nil,
		DAOForkSupport:                true,
		EIP150Block:                   big.NewInt(0),
		EIP155Block:                   big.NewInt(0),
		EIP158Block:                   big.NewInt(0),
		ByzantiumBlock:                big.NewInt(0),
		ConstantinopleBlock:           big.NewInt(0),
		PetersburgBlock:               big.NewInt(0),
		IstanbulBlock:                 big.NewInt(0),
		MuirGlacierBlock:              big.NewInt(0),
		BerlinBlock:                   big.NewInt(0),
		LondonBlock:                   big.NewInt(0),
		ArrowGlacierBlock:             nil,
		GrayGlacierBlock:              nil,
		TerminalTotalDifficulty:       big.NewInt(17_000_000_000_000_000),
		TerminalTotalDifficultyPassed: true,
		MergeNetsplitBlock:            big.NewInt(1735371),
		ShanghaiTime:                  newUint64(1677557088),
		CancunTime:                    newUint64(1706655072),
		Ethash:                        new(EthashConfig),
	}

	// just for prysm compile pass
	// GoerliChainConfig contains the chain parameters to run a node on the Görli test network.
	GoerliChainConfig = &ChainConfig{
		ChainID:                       big.NewInt(5),
		HomesteadBlock:                big.NewInt(0),
		DAOForkBlock:                  nil,
		DAOForkSupport:                true,
		EIP150Block:                   big.NewInt(0),
		EIP155Block:                   big.NewInt(0),
		EIP158Block:                   big.NewInt(0),
		ByzantiumBlock:                big.NewInt(0),
		ConstantinopleBlock:           big.NewInt(0),
		PetersburgBlock:               big.NewInt(0),
		IstanbulBlock:                 big.NewInt(1_561_651),
		MuirGlacierBlock:              nil,
		BerlinBlock:                   big.NewInt(4_460_644),
		LondonBlock:                   big.NewInt(5_062_605),
		ArrowGlacierBlock:             nil,
		TerminalTotalDifficulty:       big.NewInt(10_790_000),
		TerminalTotalDifficultyPassed: true,
		ShanghaiTime:                  newUint64(1678832736),
		CancunTime:                    newUint64(1705473120),
		Clique: &CliqueConfig{
			Period: 15,
			Epoch:  30000,
		},
	}

	BSCChainConfig = &ChainConfig{
		ChainID:             big.NewInt(56),
		HomesteadBlock:      big.NewInt(0),
		EIP150Block:         big.NewInt(0),
		EIP155Block:         big.NewInt(0),
		EIP158Block:         big.NewInt(0),
		ByzantiumBlock:      big.NewInt(0),
		ConstantinopleBlock: big.NewInt(0),
		PetersburgBlock:     big.NewInt(0),
		IstanbulBlock:       big.NewInt(0),
		MuirGlacierBlock:    big.NewInt(0),
		RamanujanBlock:      big.NewInt(0),
		NielsBlock:          big.NewInt(0),
		MirrorSyncBlock:     big.NewInt(5184000),
		BrunoBlock:          big.NewInt(13082000),
		EulerBlock:          big.NewInt(18907621),
		NanoBlock:           big.NewInt(21962149),
		MoranBlock:          big.NewInt(22107423),
		GibbsBlock:          big.NewInt(23846001),
		PlanckBlock:         big.NewInt(27281024),
		LubanBlock:          big.NewInt(29020050),
		PlatoBlock:          big.NewInt(30720096),
		BerlinBlock:         big.NewInt(31302048),
		LondonBlock:         big.NewInt(31302048),
		HertzBlock:          big.NewInt(31302048),
		HertzfixBlock:       big.NewInt(34140700),
		ShanghaiTime:        newUint64(1705996800), // 2024-01-23 08:00:00 AM UTC
		KeplerTime:          newUint64(1705996800), // 2024-01-23 08:00:00 AM UTC
		FeynmanTime:         newUint64(1713419340), // 2024-04-18 05:49:00 AM UTC
		FeynmanFixTime:      newUint64(1713419340), // 2024-04-18 05:49:00 AM UTC
		CancunTime:          newUint64(1718863500), // 2024-06-20 06:05:00 AM UTC
		HaberTime:           newUint64(1718863500), // 2024-06-20 06:05:00 AM UTC
		HaberFixTime:        newUint64(1727316120), // 2024-09-26 02:02:00 AM UTC
		BohrTime:            newUint64(1727317200), // 2024-09-26 02:20:00 AM UTC
		// TODO
		PascalTime: nil,
		PragueTime: nil,

		Parlia: &ParliaConfig{
			Period: 3,
			Epoch:  200,
		},
	}

	ChapelChainConfig = &ChainConfig{
		ChainID:             big.NewInt(97),
		HomesteadBlock:      big.NewInt(0),
		EIP150Block:         big.NewInt(0),
		EIP155Block:         big.NewInt(0),
		EIP158Block:         big.NewInt(0),
		ByzantiumBlock:      big.NewInt(0),
		ConstantinopleBlock: big.NewInt(0),
		PetersburgBlock:     big.NewInt(0),
		IstanbulBlock:       big.NewInt(0),
		MuirGlacierBlock:    big.NewInt(0),
		RamanujanBlock:      big.NewInt(1010000),
		NielsBlock:          big.NewInt(1014369),
		MirrorSyncBlock:     big.NewInt(5582500),
		BrunoBlock:          big.NewInt(13837000),
		EulerBlock:          big.NewInt(19203503),
		GibbsBlock:          big.NewInt(22800220),
		NanoBlock:           big.NewInt(23482428),
		MoranBlock:          big.NewInt(23603940),
		PlanckBlock:         big.NewInt(28196022),
		LubanBlock:          big.NewInt(29295050),
		PlatoBlock:          big.NewInt(29861024),
		BerlinBlock:         big.NewInt(31103030),
		LondonBlock:         big.NewInt(31103030),
		HertzBlock:          big.NewInt(31103030),
		HertzfixBlock:       big.NewInt(35682300),
		ShanghaiTime:        newUint64(1702972800), // 2023-12-19 8:00:00 AM UTC
		KeplerTime:          newUint64(1702972800),
		FeynmanTime:         newUint64(1710136800), // 2024-03-11 6:00:00 AM UTC
		FeynmanFixTime:      newUint64(1711342800), // 2024-03-25 5:00:00 AM UTC
		CancunTime:          newUint64(1713330442), // 2024-04-17 05:07:22 AM UTC
		HaberTime:           newUint64(1716962820), // 2024-05-29 06:07:00 AM UTC
		HaberFixTime:        newUint64(1719986788), // 2024-07-03 06:06:28 AM UTC
		BohrTime:            newUint64(1724116996), // 2024-08-20 01:23:16 AM UTC
		// TODO
		PascalTime: nil,
		PragueTime: nil,

		Parlia: &ParliaConfig{
			Period: 3,
			Epoch:  200,
		},
	}

	// used to test hard fork upgrade, following https://github.com/bnb-chain/bsc-genesis-contract/blob/master/genesis.json
	RialtoChainConfig = &ChainConfig{
		ChainID:             big.NewInt(714),
		HomesteadBlock:      big.NewInt(0),
		EIP150Block:         big.NewInt(0),
		EIP155Block:         big.NewInt(0),
		EIP158Block:         big.NewInt(0),
		ByzantiumBlock:      big.NewInt(0),
		ConstantinopleBlock: big.NewInt(0),
		PetersburgBlock:     big.NewInt(0),
		IstanbulBlock:       big.NewInt(0),
		MuirGlacierBlock:    big.NewInt(0),
		RamanujanBlock:      big.NewInt(0),
		NielsBlock:          big.NewInt(0),
		MirrorSyncBlock:     big.NewInt(1),
		BrunoBlock:          big.NewInt(1),
		EulerBlock:          big.NewInt(2),
		NanoBlock:           big.NewInt(3),
		MoranBlock:          big.NewInt(3),
		GibbsBlock:          big.NewInt(4),
		PlanckBlock:         big.NewInt(5),
		LubanBlock:          big.NewInt(6),
		PlatoBlock:          big.NewInt(7),
		BerlinBlock:         big.NewInt(8),
		LondonBlock:         big.NewInt(8),
		HertzBlock:          big.NewInt(8),
		HertzfixBlock:       big.NewInt(8),
		ShanghaiTime:        newUint64(0),
		KeplerTime:          newUint64(0),
		FeynmanTime:         newUint64(0),
		FeynmanFixTime:      newUint64(0),
		CancunTime:          newUint64(0),
		HaberTime:           newUint64(0),
		HaberFixTime:        newUint64(0),
		BohrTime:            newUint64(0),
		// TODO: set them to `0` when passed on the mainnet
		PascalTime: nil,
		PragueTime: nil,

		Parlia: &ParliaConfig{
			Period: 3,
			Epoch:  200,
		},
=======
		ChainID:                 big.NewInt(1),
		HomesteadBlock:          big.NewInt(1_150_000),
		DAOForkBlock:            big.NewInt(1_920_000),
		DAOForkSupport:          true,
		EIP150Block:             big.NewInt(2_463_000),
		EIP155Block:             big.NewInt(2_675_000),
		EIP158Block:             big.NewInt(2_675_000),
		ByzantiumBlock:          big.NewInt(4_370_000),
		ConstantinopleBlock:     big.NewInt(7_280_000),
		PetersburgBlock:         big.NewInt(7_280_000),
		IstanbulBlock:           big.NewInt(9_069_000),
		MuirGlacierBlock:        big.NewInt(9_200_000),
		BerlinBlock:             big.NewInt(12_244_000),
		LondonBlock:             big.NewInt(12_965_000),
		ArrowGlacierBlock:       big.NewInt(13_773_000),
		GrayGlacierBlock:        big.NewInt(15_050_000),
		TerminalTotalDifficulty: MainnetTerminalTotalDifficulty, // 58_750_000_000_000_000_000_000
		ShanghaiTime:            newUint64(1681338455),
		CancunTime:              newUint64(1710338135),
		DepositContractAddress:  common.HexToAddress("0x00000000219ab540356cbb839cbe05303d7705fa"),
		Ethash:                  new(EthashConfig),
	}
	// HoleskyChainConfig contains the chain parameters to run a node on the Holesky test network.
	HoleskyChainConfig = &ChainConfig{
		ChainID:                 big.NewInt(17000),
		HomesteadBlock:          big.NewInt(0),
		DAOForkBlock:            nil,
		DAOForkSupport:          true,
		EIP150Block:             big.NewInt(0),
		EIP155Block:             big.NewInt(0),
		EIP158Block:             big.NewInt(0),
		ByzantiumBlock:          big.NewInt(0),
		ConstantinopleBlock:     big.NewInt(0),
		PetersburgBlock:         big.NewInt(0),
		IstanbulBlock:           big.NewInt(0),
		MuirGlacierBlock:        nil,
		BerlinBlock:             big.NewInt(0),
		LondonBlock:             big.NewInt(0),
		ArrowGlacierBlock:       nil,
		GrayGlacierBlock:        nil,
		TerminalTotalDifficulty: big.NewInt(0),
		MergeNetsplitBlock:      nil,
		ShanghaiTime:            newUint64(1696000704),
		CancunTime:              newUint64(1707305664),
		Ethash:                  new(EthashConfig),
	}
	// SepoliaChainConfig contains the chain parameters to run a node on the Sepolia test network.
	SepoliaChainConfig = &ChainConfig{
		ChainID:                 big.NewInt(11155111),
		HomesteadBlock:          big.NewInt(0),
		DAOForkBlock:            nil,
		DAOForkSupport:          true,
		EIP150Block:             big.NewInt(0),
		EIP155Block:             big.NewInt(0),
		EIP158Block:             big.NewInt(0),
		ByzantiumBlock:          big.NewInt(0),
		ConstantinopleBlock:     big.NewInt(0),
		PetersburgBlock:         big.NewInt(0),
		IstanbulBlock:           big.NewInt(0),
		MuirGlacierBlock:        big.NewInt(0),
		BerlinBlock:             big.NewInt(0),
		LondonBlock:             big.NewInt(0),
		ArrowGlacierBlock:       nil,
		GrayGlacierBlock:        nil,
		TerminalTotalDifficulty: big.NewInt(17_000_000_000_000_000),
		MergeNetsplitBlock:      big.NewInt(1735371),
		ShanghaiTime:            newUint64(1677557088),
		CancunTime:              newUint64(1706655072),
		Ethash:                  new(EthashConfig),
>>>>>>> 293a300d
	}

	ParliaTestChainConfig = &ChainConfig{
		ChainID:             big.NewInt(2),
		HomesteadBlock:      big.NewInt(0),
		EIP150Block:         big.NewInt(0),
		EIP155Block:         big.NewInt(0),
		EIP158Block:         big.NewInt(0),
		ByzantiumBlock:      big.NewInt(0),
		ConstantinopleBlock: big.NewInt(0),
		PetersburgBlock:     big.NewInt(0),
		IstanbulBlock:       big.NewInt(0),
		MuirGlacierBlock:    big.NewInt(0),
		RamanujanBlock:      big.NewInt(0),
		NielsBlock:          big.NewInt(0),
		MirrorSyncBlock:     big.NewInt(0),
		BrunoBlock:          big.NewInt(0),
		EulerBlock:          big.NewInt(0),
		NanoBlock:           big.NewInt(0),
		MoranBlock:          big.NewInt(0),
		GibbsBlock:          big.NewInt(0),
		PlanckBlock:         big.NewInt(0),
		LubanBlock:          big.NewInt(0),
		PlatoBlock:          big.NewInt(0),
		BerlinBlock:         big.NewInt(0),
		LondonBlock:         big.NewInt(0),
		HertzBlock:          big.NewInt(0),
		HertzfixBlock:       big.NewInt(0),
		ShanghaiTime:        newUint64(0),
		KeplerTime:          newUint64(0),
		FeynmanTime:         newUint64(0),
		FeynmanFixTime:      newUint64(0),
		CancunTime:          newUint64(0),

		Parlia: &ParliaConfig{
			Period: 3,
			Epoch:  200,
		},
	}

	// AllEthashProtocolChanges contains every protocol change (EIPs) introduced
	// and accepted by the Ethereum core developers into the Ethash consensus.
	AllEthashProtocolChanges = &ChainConfig{
		ChainID:                 big.NewInt(1337),
		HomesteadBlock:          big.NewInt(0),
		DAOForkBlock:            nil,
		DAOForkSupport:          false,
		EIP150Block:             big.NewInt(0),
		EIP155Block:             big.NewInt(0),
		EIP158Block:             big.NewInt(0),
		ByzantiumBlock:          big.NewInt(0),
		ConstantinopleBlock:     big.NewInt(0),
		PetersburgBlock:         big.NewInt(0),
		IstanbulBlock:           big.NewInt(0),
		MuirGlacierBlock:        big.NewInt(0),
		BerlinBlock:             big.NewInt(0),
		LondonBlock:             big.NewInt(0),
		ArrowGlacierBlock:       big.NewInt(0),
		GrayGlacierBlock:        big.NewInt(0),
		TerminalTotalDifficulty: big.NewInt(math.MaxInt64),
		MergeNetsplitBlock:      nil,
		ShanghaiTime:            nil,
		CancunTime:              nil,
		PragueTime:              nil,
		VerkleTime:              nil,
		Ethash:                  new(EthashConfig),
		Clique:                  nil,
	}

	AllDevChainProtocolChanges = &ChainConfig{
		ChainID:                 big.NewInt(1337),
		HomesteadBlock:          big.NewInt(0),
		EIP150Block:             big.NewInt(0),
		EIP155Block:             big.NewInt(0),
		EIP158Block:             big.NewInt(0),
		ByzantiumBlock:          big.NewInt(0),
		ConstantinopleBlock:     big.NewInt(0),
		PetersburgBlock:         big.NewInt(0),
		IstanbulBlock:           big.NewInt(0),
		MuirGlacierBlock:        big.NewInt(0),
		BerlinBlock:             big.NewInt(0),
		LondonBlock:             big.NewInt(0),
		ArrowGlacierBlock:       big.NewInt(0),
		GrayGlacierBlock:        big.NewInt(0),
		ShanghaiTime:            newUint64(0),
		CancunTime:              newUint64(0),
		TerminalTotalDifficulty: big.NewInt(0),
		PragueTime:              newUint64(0),
	}

	// AllCliqueProtocolChanges contains every protocol change (EIPs) introduced
	// and accepted by the Ethereum core developers into the Clique consensus.
	AllCliqueProtocolChanges = &ChainConfig{
		ChainID:                 big.NewInt(1337),
		HomesteadBlock:          big.NewInt(0),
		DAOForkBlock:            nil,
		DAOForkSupport:          false,
		EIP150Block:             big.NewInt(0),
		EIP155Block:             big.NewInt(0),
		EIP158Block:             big.NewInt(0),
		ByzantiumBlock:          big.NewInt(0),
		ConstantinopleBlock:     big.NewInt(0),
		PetersburgBlock:         big.NewInt(0),
		IstanbulBlock:           big.NewInt(0),
		MuirGlacierBlock:        big.NewInt(0),
		BerlinBlock:             big.NewInt(0),
		LondonBlock:             big.NewInt(0),
		ArrowGlacierBlock:       nil,
		GrayGlacierBlock:        nil,
		MergeNetsplitBlock:      nil,
		ShanghaiTime:            nil,
		CancunTime:              nil,
		PragueTime:              nil,
		VerkleTime:              nil,
		TerminalTotalDifficulty: big.NewInt(math.MaxInt64),
		Ethash:                  nil,
		Clique:                  &CliqueConfig{Period: 0, Epoch: 30000},
	}

	// TestChainConfig contains every protocol change (EIPs) introduced
	// and accepted by the Ethereum core developers for testing purposes.
	TestChainConfig = &ChainConfig{
		ChainID:                 big.NewInt(1),
		HomesteadBlock:          big.NewInt(0),
		DAOForkBlock:            nil,
		DAOForkSupport:          false,
		EIP150Block:             big.NewInt(0),
		EIP155Block:             big.NewInt(0),
		EIP158Block:             big.NewInt(0),
		ByzantiumBlock:          big.NewInt(0),
		ConstantinopleBlock:     big.NewInt(0),
		PetersburgBlock:         big.NewInt(0),
		IstanbulBlock:           big.NewInt(0),
		MuirGlacierBlock:        big.NewInt(0),
		BerlinBlock:             big.NewInt(0),
		LondonBlock:             big.NewInt(0),
		ArrowGlacierBlock:       big.NewInt(0),
		GrayGlacierBlock:        big.NewInt(0),
		MergeNetsplitBlock:      nil,
		ShanghaiTime:            nil,
		CancunTime:              nil,
		PragueTime:              nil,
		VerkleTime:              nil,
		TerminalTotalDifficulty: big.NewInt(math.MaxInt64),
		Ethash:                  new(EthashConfig),
		Clique:                  nil,
	}

	// MergedTestChainConfig contains every protocol change (EIPs) introduced
	// and accepted by the Ethereum core developers for testing purposes.
	MergedTestChainConfig = &ChainConfig{
		ChainID:                 big.NewInt(1),
		HomesteadBlock:          big.NewInt(0),
		DAOForkBlock:            nil,
		DAOForkSupport:          false,
		EIP150Block:             big.NewInt(0),
		EIP155Block:             big.NewInt(0),
		EIP158Block:             big.NewInt(0),
		ByzantiumBlock:          big.NewInt(0),
		ConstantinopleBlock:     big.NewInt(0),
		PetersburgBlock:         big.NewInt(0),
		IstanbulBlock:           big.NewInt(0),
		MuirGlacierBlock:        big.NewInt(0),
		BerlinBlock:             big.NewInt(0),
		LondonBlock:             big.NewInt(0),
		ArrowGlacierBlock:       big.NewInt(0),
		GrayGlacierBlock:        big.NewInt(0),
		MergeNetsplitBlock:      big.NewInt(0),
		ShanghaiTime:            newUint64(0),
		CancunTime:              newUint64(0),
		PragueTime:              newUint64(0),
		VerkleTime:              nil,
		TerminalTotalDifficulty: big.NewInt(0),
		Ethash:                  new(EthashConfig),
		Clique:                  nil,
	}

	// NonActivatedConfig defines the chain configuration without activating
	// any protocol change (EIPs).
	NonActivatedConfig = &ChainConfig{
		ChainID:                 big.NewInt(1),
		HomesteadBlock:          nil,
		DAOForkBlock:            nil,
		DAOForkSupport:          false,
		EIP150Block:             nil,
		EIP155Block:             nil,
		EIP158Block:             nil,
		ByzantiumBlock:          nil,
		ConstantinopleBlock:     nil,
		PetersburgBlock:         nil,
		IstanbulBlock:           nil,
		MuirGlacierBlock:        nil,
		BerlinBlock:             nil,
		LondonBlock:             nil,
		ArrowGlacierBlock:       nil,
		GrayGlacierBlock:        nil,
		MergeNetsplitBlock:      nil,
		ShanghaiTime:            nil,
		CancunTime:              nil,
		PragueTime:              nil,
		VerkleTime:              nil,
		TerminalTotalDifficulty: big.NewInt(math.MaxInt64),
		Ethash:                  new(EthashConfig),
		Clique:                  nil,
	}
	TestRules = TestChainConfig.Rules(new(big.Int), false, 0)
)

func GetBuiltInChainConfig(ghash common.Hash) *ChainConfig {
	switch ghash {
	case MainnetGenesisHash:
		return MainnetChainConfig
	case BSCGenesisHash:
		return BSCChainConfig
	case ChapelGenesisHash:
		return ChapelChainConfig
	case RialtoGenesisHash:
		return RialtoChainConfig
	default:
		return nil
	}
}

// NetworkNames are user friendly names to use in the chain spec banner.
var NetworkNames = map[string]string{
	MainnetChainConfig.ChainID.String(): "mainnet",
}

// ChainConfig is the core config which determines the blockchain settings.
//
// ChainConfig is stored in the database on a per block basis. This means
// that any network, identified by its genesis block, can have its own
// set of configuration options.
type ChainConfig struct {
	ChainID *big.Int `json:"chainId"` // chainId identifies the current chain and is used for replay protection

	HomesteadBlock *big.Int `json:"homesteadBlock,omitempty"` // Homestead switch block (nil = no fork, 0 = already homestead)

	DAOForkBlock   *big.Int `json:"daoForkBlock,omitempty"`   // TheDAO hard-fork switch block (nil = no fork)
	DAOForkSupport bool     `json:"daoForkSupport,omitempty"` // Whether the nodes supports or opposes the DAO hard-fork

	// EIP150 implements the Gas price changes (https://github.com/ethereum/EIPs/issues/150)
	EIP150Block *big.Int `json:"eip150Block,omitempty"` // EIP150 HF block (nil = no fork)
	EIP155Block *big.Int `json:"eip155Block,omitempty"` // EIP155 HF block
	EIP158Block *big.Int `json:"eip158Block,omitempty"` // EIP158 HF block

	ByzantiumBlock      *big.Int `json:"byzantiumBlock,omitempty"`      // Byzantium switch block (nil = no fork, 0 = already on byzantium)
	ConstantinopleBlock *big.Int `json:"constantinopleBlock,omitempty"` // Constantinople switch block (nil = no fork, 0 = already activated)
	PetersburgBlock     *big.Int `json:"petersburgBlock,omitempty"`     // Petersburg switch block (nil = same as Constantinople)
	IstanbulBlock       *big.Int `json:"istanbulBlock,omitempty"`       // Istanbul switch block (nil = no fork, 0 = already on istanbul)
	MuirGlacierBlock    *big.Int `json:"muirGlacierBlock,omitempty"`    // Eip-2384 (bomb delay) switch block (nil = no fork, 0 = already activated)
	BerlinBlock         *big.Int `json:"berlinBlock,omitempty"`         // Berlin switch block (nil = no fork, 0 = already on berlin)
	YoloV3Block         *big.Int `json:"yoloV3Block,omitempty"`         // YOLO v3: Gas repricings TODO @holiman add EIP references
	CatalystBlock       *big.Int `json:"catalystBlock,omitempty"`       // Catalyst switch block (nil = no fork, 0 = already on catalyst)
	LondonBlock         *big.Int `json:"londonBlock,omitempty"`         // London switch block (nil = no fork, 0 = already on london)
	ArrowGlacierBlock   *big.Int `json:"arrowGlacierBlock,omitempty"`   // Eip-4345 (bomb delay) switch block (nil = no fork, 0 = already activated)
	GrayGlacierBlock    *big.Int `json:"grayGlacierBlock,omitempty"`    // Eip-5133 (bomb delay) switch block (nil = no fork, 0 = already activated)
	MergeNetsplitBlock  *big.Int `json:"mergeNetsplitBlock,omitempty"`  // Virtual fork after The Merge to use as a network splitter

	// Fork scheduling was switched from blocks to timestamps here

	ShanghaiTime   *uint64 `json:"shanghaiTime,omitempty"`   // Shanghai switch time (nil = no fork, 0 = already on shanghai)
	KeplerTime     *uint64 `json:"keplerTime,omitempty"`     // Kepler switch time (nil = no fork, 0 = already activated)
	FeynmanTime    *uint64 `json:"feynmanTime,omitempty"`    // Feynman switch time (nil = no fork, 0 = already activated)
	FeynmanFixTime *uint64 `json:"feynmanFixTime,omitempty"` // FeynmanFix switch time (nil = no fork, 0 = already activated)
	CancunTime     *uint64 `json:"cancunTime,omitempty"`     // Cancun switch time (nil = no fork, 0 = already on cancun)
	HaberTime      *uint64 `json:"haberTime,omitempty"`      // Haber switch time (nil = no fork, 0 = already on haber)
	HaberFixTime   *uint64 `json:"haberFixTime,omitempty"`   // HaberFix switch time (nil = no fork, 0 = already on haberFix)
	BohrTime       *uint64 `json:"bohrTime,omitempty"`       // Bohr switch time (nil = no fork, 0 = already on bohr)
	PascalTime     *uint64 `json:"pascalTime,omitempty"`     // Pascal switch time (nil = no fork, 0 = already on pascal)
	PragueTime     *uint64 `json:"pragueTime,omitempty"`     // Prague switch time (nil = no fork, 0 = already on prague)
	VerkleTime     *uint64 `json:"verkleTime,omitempty"`     // Verkle switch time (nil = no fork, 0 = already on verkle)

	// TerminalTotalDifficulty is the amount of total difficulty reached by
	// the network that triggers the consensus upgrade.
	TerminalTotalDifficulty *big.Int `json:"terminalTotalDifficulty,omitempty"`

	DepositContractAddress common.Address `json:"depositContractAddress,omitempty"`

	RamanujanBlock  *big.Int `json:"ramanujanBlock,omitempty"`  // ramanujanBlock switch block (nil = no fork, 0 = already activated)
	NielsBlock      *big.Int `json:"nielsBlock,omitempty"`      // nielsBlock switch block (nil = no fork, 0 = already activated)
	MirrorSyncBlock *big.Int `json:"mirrorSyncBlock,omitempty"` // mirrorSyncBlock switch block (nil = no fork, 0 = already activated)
	BrunoBlock      *big.Int `json:"brunoBlock,omitempty"`      // brunoBlock switch block (nil = no fork, 0 = already activated)
	EulerBlock      *big.Int `json:"eulerBlock,omitempty"`      // eulerBlock switch block (nil = no fork, 0 = already activated)
	GibbsBlock      *big.Int `json:"gibbsBlock,omitempty"`      // gibbsBlock switch block (nil = no fork, 0 = already activated)
	NanoBlock       *big.Int `json:"nanoBlock,omitempty"`       // nanoBlock switch block (nil = no fork, 0 = already activated)
	MoranBlock      *big.Int `json:"moranBlock,omitempty"`      // moranBlock switch block (nil = no fork, 0 = already activated)
	PlanckBlock     *big.Int `json:"planckBlock,omitempty"`     // planckBlock switch block (nil = no fork, 0 = already activated)
	LubanBlock      *big.Int `json:"lubanBlock,omitempty"`      // lubanBlock switch block (nil = no fork, 0 = already activated)
	PlatoBlock      *big.Int `json:"platoBlock,omitempty"`      // platoBlock switch block (nil = no fork, 0 = already activated)
	HertzBlock      *big.Int `json:"hertzBlock,omitempty"`      // hertzBlock switch block (nil = no fork, 0 = already activated)
	HertzfixBlock   *big.Int `json:"hertzfixBlock,omitempty"`   // hertzfixBlock switch block (nil = no fork, 0 = already activated)

	// Various consensus engines
	Ethash *EthashConfig `json:"ethash,omitempty"`
	Clique *CliqueConfig `json:"clique,omitempty"`
	Parlia *ParliaConfig `json:"parlia,omitempty"`
}

// EthashConfig is the consensus engine configs for proof-of-work based sealing.
type EthashConfig struct{}

// String implements the stringer interface, returning the consensus engine details.
func (c EthashConfig) String() string {
	return "ethash"
}

// CliqueConfig is the consensus engine configs for proof-of-authority based sealing.
type CliqueConfig struct {
	Period uint64 `json:"period"` // Number of seconds between blocks to enforce
	Epoch  uint64 `json:"epoch"`  // Epoch length to reset votes and checkpoint
}

// String implements the stringer interface, returning the consensus engine details.
func (c CliqueConfig) String() string {
	return fmt.Sprintf("clique(period: %d, epoch: %d)", c.Period, c.Epoch)
}

// ParliaConfig is the consensus engine configs for proof-of-staked-authority based sealing.
type ParliaConfig struct {
	Period uint64 `json:"period"` // Number of seconds between blocks to enforce
	Epoch  uint64 `json:"epoch"`  // Epoch length to update validatorSet
}

// String implements the stringer interface, returning the consensus engine details.
func (b *ParliaConfig) String() string {
	return "parlia"
}

func (c *ChainConfig) Description() string {
	return ""
}

// String implements the fmt.Stringer interface.
func (c *ChainConfig) String() string {
	var engine interface{}

	switch {
	case c.Ethash != nil:
<<<<<<< HEAD
		engine = c.Ethash
	case c.Clique != nil:
		engine = c.Clique
	case c.Parlia != nil:
		engine = c.Parlia
	default:
		engine = "unknown"
=======
		banner += "Consensus: Beacon (proof-of-stake), merged from Ethash (proof-of-work)\n"
	case c.Clique != nil:
		banner += "Consensus: Beacon (proof-of-stake), merged from Clique (proof-of-authority)\n"
	default:
		banner += "Consensus: unknown\n"
	}
	banner += "\n"

	// Create a list of forks with a short description of them. Forks that only
	// makes sense for mainnet should be optional at printing to avoid bloating
	// the output for testnets and private networks.
	banner += "Pre-Merge hard forks (block based):\n"
	banner += fmt.Sprintf(" - Homestead:                   #%-8v (https://github.com/ethereum/execution-specs/blob/master/network-upgrades/mainnet-upgrades/homestead.md)\n", c.HomesteadBlock)
	if c.DAOForkBlock != nil {
		banner += fmt.Sprintf(" - DAO Fork:                    #%-8v (https://github.com/ethereum/execution-specs/blob/master/network-upgrades/mainnet-upgrades/dao-fork.md)\n", c.DAOForkBlock)
	}
	banner += fmt.Sprintf(" - Tangerine Whistle (EIP 150): #%-8v (https://github.com/ethereum/execution-specs/blob/master/network-upgrades/mainnet-upgrades/tangerine-whistle.md)\n", c.EIP150Block)
	banner += fmt.Sprintf(" - Spurious Dragon/1 (EIP 155): #%-8v (https://github.com/ethereum/execution-specs/blob/master/network-upgrades/mainnet-upgrades/spurious-dragon.md)\n", c.EIP155Block)
	banner += fmt.Sprintf(" - Spurious Dragon/2 (EIP 158): #%-8v (https://github.com/ethereum/execution-specs/blob/master/network-upgrades/mainnet-upgrades/spurious-dragon.md)\n", c.EIP155Block)
	banner += fmt.Sprintf(" - Byzantium:                   #%-8v (https://github.com/ethereum/execution-specs/blob/master/network-upgrades/mainnet-upgrades/byzantium.md)\n", c.ByzantiumBlock)
	banner += fmt.Sprintf(" - Constantinople:              #%-8v (https://github.com/ethereum/execution-specs/blob/master/network-upgrades/mainnet-upgrades/constantinople.md)\n", c.ConstantinopleBlock)
	banner += fmt.Sprintf(" - Petersburg:                  #%-8v (https://github.com/ethereum/execution-specs/blob/master/network-upgrades/mainnet-upgrades/petersburg.md)\n", c.PetersburgBlock)
	banner += fmt.Sprintf(" - Istanbul:                    #%-8v (https://github.com/ethereum/execution-specs/blob/master/network-upgrades/mainnet-upgrades/istanbul.md)\n", c.IstanbulBlock)
	if c.MuirGlacierBlock != nil {
		banner += fmt.Sprintf(" - Muir Glacier:                #%-8v (https://github.com/ethereum/execution-specs/blob/master/network-upgrades/mainnet-upgrades/muir-glacier.md)\n", c.MuirGlacierBlock)
	}
	banner += fmt.Sprintf(" - Berlin:                      #%-8v (https://github.com/ethereum/execution-specs/blob/master/network-upgrades/mainnet-upgrades/berlin.md)\n", c.BerlinBlock)
	banner += fmt.Sprintf(" - London:                      #%-8v (https://github.com/ethereum/execution-specs/blob/master/network-upgrades/mainnet-upgrades/london.md)\n", c.LondonBlock)
	if c.ArrowGlacierBlock != nil {
		banner += fmt.Sprintf(" - Arrow Glacier:               #%-8v (https://github.com/ethereum/execution-specs/blob/master/network-upgrades/mainnet-upgrades/arrow-glacier.md)\n", c.ArrowGlacierBlock)
	}
	if c.GrayGlacierBlock != nil {
		banner += fmt.Sprintf(" - Gray Glacier:                #%-8v (https://github.com/ethereum/execution-specs/blob/master/network-upgrades/mainnet-upgrades/gray-glacier.md)\n", c.GrayGlacierBlock)
	}
	banner += "\n"

	// Add a special section for the merge as it's non-obvious
	banner += "Merge configured:\n"
	banner += " - Hard-fork specification:    https://github.com/ethereum/execution-specs/blob/master/network-upgrades/mainnet-upgrades/paris.md\n"
	banner += " - Network known to be merged\n"
	banner += fmt.Sprintf(" - Total terminal difficulty:  %v\n", c.TerminalTotalDifficulty)
	if c.MergeNetsplitBlock != nil {
		banner += fmt.Sprintf(" - Merge netsplit block:       #%-8v\n", c.MergeNetsplitBlock)
>>>>>>> 293a300d
	}

	var ShanghaiTime *big.Int
	if c.ShanghaiTime != nil {
		ShanghaiTime = big.NewInt(0).SetUint64(*c.ShanghaiTime)
	}

	var KeplerTime *big.Int
	if c.KeplerTime != nil {
		KeplerTime = big.NewInt(0).SetUint64(*c.KeplerTime)
	}

	var FeynmanTime *big.Int
	if c.FeynmanTime != nil {
		FeynmanTime = big.NewInt(0).SetUint64(*c.FeynmanTime)
	}

	var FeynmanFixTime *big.Int
	if c.FeynmanFixTime != nil {
		FeynmanFixTime = big.NewInt(0).SetUint64(*c.FeynmanFixTime)
	}

	var CancunTime *big.Int
	if c.CancunTime != nil {
		CancunTime = big.NewInt(0).SetUint64(*c.CancunTime)
	}

	var HaberTime *big.Int
	if c.HaberTime != nil {
		HaberTime = big.NewInt(0).SetUint64(*c.HaberTime)
	}

	var HaberFixTime *big.Int
	if c.HaberFixTime != nil {
		HaberFixTime = big.NewInt(0).SetUint64(*c.HaberFixTime)
	}

	var BohrTime *big.Int
	if c.BohrTime != nil {
		BohrTime = big.NewInt(0).SetUint64(*c.BohrTime)
	}

	var PascalTime *big.Int
	if c.PascalTime != nil {
		PascalTime = big.NewInt(0).SetUint64(*c.PascalTime)
	}

	var PragueTime *big.Int
	if c.PragueTime != nil {
		PragueTime = big.NewInt(0).SetUint64(*c.PragueTime)
	}

	return fmt.Sprintf("{ChainID: %v Homestead: %v DAO: %v DAOSupport: %v EIP150: %v EIP155: %v EIP158: %v Byzantium: %v Constantinople: %v Petersburg: %v Istanbul: %v, Muir Glacier: %v, Ramanujan: %v, Niels: %v, MirrorSync: %v, Bruno: %v, Berlin: %v, YOLO v3: %v, CatalystBlock: %v, London: %v, ArrowGlacier: %v, MergeFork:%v, Euler: %v, Gibbs: %v, Nano: %v, Moran: %v, Planck: %v,Luban: %v, Plato: %v, Hertz: %v, Hertzfix: %v, ShanghaiTime: %v, KeplerTime: %v, FeynmanTime: %v, FeynmanFixTime: %v, CancunTime: %v, HaberTime: %v, HaberFixTime: %v, BohrTime: %v, PascalTime: %v, PragueTime: %v, Engine: %v}",
		c.ChainID,
		c.HomesteadBlock,
		c.DAOForkBlock,
		c.DAOForkSupport,
		c.EIP150Block,
		c.EIP155Block,
		c.EIP158Block,
		c.ByzantiumBlock,
		c.ConstantinopleBlock,
		c.PetersburgBlock,
		c.IstanbulBlock,
		c.MuirGlacierBlock,
		c.RamanujanBlock,
		c.NielsBlock,
		c.MirrorSyncBlock,
		c.BrunoBlock,
		c.BerlinBlock,
		c.YoloV3Block,
		c.CatalystBlock,
		c.LondonBlock,
		c.ArrowGlacierBlock,
		c.MergeNetsplitBlock,
		c.EulerBlock,
		c.GibbsBlock,
		c.NanoBlock,
		c.MoranBlock,
		c.PlanckBlock,
		c.LubanBlock,
		c.PlatoBlock,
		c.HertzBlock,
		c.HertzfixBlock,
		ShanghaiTime,
		KeplerTime,
		FeynmanTime,
		FeynmanFixTime,
		CancunTime,
		HaberTime,
		HaberFixTime,
		BohrTime,
		PascalTime,
		PragueTime,
		engine,
	)
}

// IsHomestead returns whether num is either equal to the homestead block or greater.
func (c *ChainConfig) IsHomestead(num *big.Int) bool {
	return isBlockForked(c.HomesteadBlock, num)
}

// IsDAOFork returns whether num is either equal to the DAO fork block or greater.
func (c *ChainConfig) IsDAOFork(num *big.Int) bool {
	return isBlockForked(c.DAOForkBlock, num)
}

// IsEIP150 returns whether num is either equal to the EIP150 fork block or greater.
func (c *ChainConfig) IsEIP150(num *big.Int) bool {
	return isBlockForked(c.EIP150Block, num)
}

// IsEIP155 returns whether num is either equal to the EIP155 fork block or greater.
func (c *ChainConfig) IsEIP155(num *big.Int) bool {
	return isBlockForked(c.EIP155Block, num)
}

// IsEIP158 returns whether num is either equal to the EIP158 fork block or greater.
func (c *ChainConfig) IsEIP158(num *big.Int) bool {
	return isBlockForked(c.EIP158Block, num)
}

// IsByzantium returns whether num is either equal to the Byzantium fork block or greater.
func (c *ChainConfig) IsByzantium(num *big.Int) bool {
	return isBlockForked(c.ByzantiumBlock, num)
}

// IsConstantinople returns whether num is either equal to the Constantinople fork block or greater.
func (c *ChainConfig) IsConstantinople(num *big.Int) bool {
	return isBlockForked(c.ConstantinopleBlock, num)
}

// IsRamanujan returns whether num is either equal to the IsRamanujan fork block or greater.
func (c *ChainConfig) IsRamanujan(num *big.Int) bool {
	return isBlockForked(c.RamanujanBlock, num)
}

// IsOnRamanujan returns whether num is equal to the Ramanujan fork block
func (c *ChainConfig) IsOnRamanujan(num *big.Int) bool {
	return configBlockEqual(c.RamanujanBlock, num)
}

// IsNiels returns whether num is either equal to the Niels fork block or greater.
func (c *ChainConfig) IsNiels(num *big.Int) bool {
	return isBlockForked(c.NielsBlock, num)
}

// IsOnNiels returns whether num is equal to the IsNiels fork block
func (c *ChainConfig) IsOnNiels(num *big.Int) bool {
	return configBlockEqual(c.NielsBlock, num)
}

// IsMirrorSync returns whether num is either equal to the MirrorSync fork block or greater.
func (c *ChainConfig) IsMirrorSync(num *big.Int) bool {
	return isBlockForked(c.MirrorSyncBlock, num)
}

// IsOnMirrorSync returns whether num is equal to the MirrorSync fork block
func (c *ChainConfig) IsOnMirrorSync(num *big.Int) bool {
	return configBlockEqual(c.MirrorSyncBlock, num)
}

// IsBruno returns whether num is either equal to the Burn fork block or greater.
func (c *ChainConfig) IsBruno(num *big.Int) bool {
	return isBlockForked(c.BrunoBlock, num)
}

// IsOnBruno returns whether num is equal to the Burn fork block
func (c *ChainConfig) IsOnBruno(num *big.Int) bool {
	return configBlockEqual(c.BrunoBlock, num)
}

// IsEuler returns whether num is either equal to the euler fork block or greater.
func (c *ChainConfig) IsEuler(num *big.Int) bool {
	return isBlockForked(c.EulerBlock, num)
}

// IsOnEuler returns whether num is equal to the euler fork block
func (c *ChainConfig) IsOnEuler(num *big.Int) bool {
	return configBlockEqual(c.EulerBlock, num)
}

// IsLuban returns whether num is either equal to the first fast finality fork block or greater.
func (c *ChainConfig) IsLuban(num *big.Int) bool {
	return isBlockForked(c.LubanBlock, num)
}

// IsOnLuban returns whether num is equal to the first fast finality fork block.
func (c *ChainConfig) IsOnLuban(num *big.Int) bool {
	return configBlockEqual(c.LubanBlock, num)
}

// IsPlato returns whether num is either equal to the second fast finality fork block or greater.
func (c *ChainConfig) IsPlato(num *big.Int) bool {
	return isBlockForked(c.PlatoBlock, num)
}

// IsOnPlato returns whether num is equal to the second fast finality fork block.
func (c *ChainConfig) IsOnPlato(num *big.Int) bool {
	return configBlockEqual(c.PlatoBlock, num)
}

// IsHertz returns whether num is either equal to the block of enabling Berlin EIPs or greater.
func (c *ChainConfig) IsHertz(num *big.Int) bool {
	return isBlockForked(c.HertzBlock, num)
}

// IsOnHertz returns whether num is equal to the fork block of enabling Berlin EIPs.
func (c *ChainConfig) IsOnHertz(num *big.Int) bool {
	return configBlockEqual(c.HertzBlock, num)
}

func (c *ChainConfig) IsHertzfix(num *big.Int) bool {
	return isBlockForked(c.HertzfixBlock, num)
}

func (c *ChainConfig) IsOnHertzfix(num *big.Int) bool {
	return configBlockEqual(c.HertzfixBlock, num)
}

// IsMuirGlacier returns whether num is either equal to the Muir Glacier (EIP-2384) fork block or greater.
func (c *ChainConfig) IsMuirGlacier(num *big.Int) bool {
	return isBlockForked(c.MuirGlacierBlock, num)
}

// IsPetersburg returns whether num is either
// - equal to or greater than the PetersburgBlock fork block,
// - OR is nil, and Constantinople is active
func (c *ChainConfig) IsPetersburg(num *big.Int) bool {
	return isBlockForked(c.PetersburgBlock, num) || c.PetersburgBlock == nil && isBlockForked(c.ConstantinopleBlock, num)
}

// IsIstanbul returns whether num is either equal to the Istanbul fork block or greater.
func (c *ChainConfig) IsIstanbul(num *big.Int) bool {
	return isBlockForked(c.IstanbulBlock, num)
}

// IsBerlin returns whether num is either equal to the Berlin fork block or greater.
func (c *ChainConfig) IsBerlin(num *big.Int) bool {
	return isBlockForked(c.BerlinBlock, num)
}

// IsLondon returns whether num is either equal to the London fork block or greater.
func (c *ChainConfig) IsLondon(num *big.Int) bool {
	return isBlockForked(c.LondonBlock, num)
}

// IsArrowGlacier returns whether num is either equal to the Arrow Glacier (EIP-4345) fork block or greater.
func (c *ChainConfig) IsArrowGlacier(num *big.Int) bool {
	return isBlockForked(c.ArrowGlacierBlock, num)
}

// IsGrayGlacier returns whether num is either equal to the Gray Glacier (EIP-5133) fork block or greater.
func (c *ChainConfig) IsGrayGlacier(num *big.Int) bool {
	return isBlockForked(c.GrayGlacierBlock, num)
}

// IsTerminalPoWBlock returns whether the given block is the last block of PoW stage.
func (c *ChainConfig) IsTerminalPoWBlock(parentTotalDiff *big.Int, totalDiff *big.Int) bool {
	if c.TerminalTotalDifficulty == nil {
		return false
	}
	return parentTotalDiff.Cmp(c.TerminalTotalDifficulty) < 0 && totalDiff.Cmp(c.TerminalTotalDifficulty) >= 0
}

// IsGibbs returns whether num is either equal to the gibbs fork block or greater.
func (c *ChainConfig) IsGibbs(num *big.Int) bool {
	return isBlockForked(c.GibbsBlock, num)
}

// IsOnGibbs returns whether num is equal to the gibbs fork block
func (c *ChainConfig) IsOnGibbs(num *big.Int) bool {
	return configBlockEqual(c.GibbsBlock, num)
}

func (c *ChainConfig) IsNano(num *big.Int) bool {
	return isBlockForked(c.NanoBlock, num)
}

func (c *ChainConfig) IsOnNano(num *big.Int) bool {
	return configBlockEqual(c.NanoBlock, num)
}

func (c *ChainConfig) IsMoran(num *big.Int) bool {
	return isBlockForked(c.MoranBlock, num)
}

func (c *ChainConfig) IsOnMoran(num *big.Int) bool {
	return configBlockEqual(c.MoranBlock, num)
}

func (c *ChainConfig) IsPlanck(num *big.Int) bool {
	return isBlockForked(c.PlanckBlock, num)
}

func (c *ChainConfig) IsOnPlanck(num *big.Int) bool {
	return configBlockEqual(c.PlanckBlock, num)
}

// IsShanghai returns whether time is either equal to the Shanghai fork time or greater.
func (c *ChainConfig) IsShanghai(num *big.Int, time uint64) bool {
	return c.IsLondon(num) && isTimestampForked(c.ShanghaiTime, time)
}

// IsOnShanghai returns whether currentBlockTime is either equal to the shanghai fork time or greater firstly.
func (c *ChainConfig) IsOnShanghai(currentBlockNumber *big.Int, lastBlockTime uint64, currentBlockTime uint64) bool {
	lastBlockNumber := new(big.Int)
	if currentBlockNumber.Cmp(big.NewInt(1)) >= 0 {
		lastBlockNumber.Sub(currentBlockNumber, big.NewInt(1))
	}
	return !c.IsShanghai(lastBlockNumber, lastBlockTime) && c.IsShanghai(currentBlockNumber, currentBlockTime)
}

// IsKepler returns whether time is either equal to the kepler fork time or greater.
func (c *ChainConfig) IsKepler(num *big.Int, time uint64) bool {
	return c.IsLondon(num) && isTimestampForked(c.KeplerTime, time)
}

// IsOnKepler returns whether currentBlockTime is either equal to the kepler fork time or greater firstly.
func (c *ChainConfig) IsOnKepler(currentBlockNumber *big.Int, lastBlockTime uint64, currentBlockTime uint64) bool {
	lastBlockNumber := new(big.Int)
	if currentBlockNumber.Cmp(big.NewInt(1)) >= 0 {
		lastBlockNumber.Sub(currentBlockNumber, big.NewInt(1))
	}
	return !c.IsKepler(lastBlockNumber, lastBlockTime) && c.IsKepler(currentBlockNumber, currentBlockTime)
}

// IsFeynman returns whether time is either equal to the Feynman fork time or greater.
func (c *ChainConfig) IsFeynman(num *big.Int, time uint64) bool {
	return c.IsLondon(num) && isTimestampForked(c.FeynmanTime, time)
}

// IsOnFeynman returns whether currentBlockTime is either equal to the Feynman fork time or greater firstly.
func (c *ChainConfig) IsOnFeynman(currentBlockNumber *big.Int, lastBlockTime uint64, currentBlockTime uint64) bool {
	lastBlockNumber := new(big.Int)
	if currentBlockNumber.Cmp(big.NewInt(1)) >= 0 {
		lastBlockNumber.Sub(currentBlockNumber, big.NewInt(1))
	}
	return !c.IsFeynman(lastBlockNumber, lastBlockTime) && c.IsFeynman(currentBlockNumber, currentBlockTime)
}

// IsFeynmanFix returns whether time is either equal to the FeynmanFix fork time or greater.
func (c *ChainConfig) IsFeynmanFix(num *big.Int, time uint64) bool {
	return c.IsLondon(num) && isTimestampForked(c.FeynmanFixTime, time)
}

// IsOnFeynmanFix returns whether currentBlockTime is either equal to the FeynmanFix fork time or greater firstly.
func (c *ChainConfig) IsOnFeynmanFix(currentBlockNumber *big.Int, lastBlockTime uint64, currentBlockTime uint64) bool {
	lastBlockNumber := new(big.Int)
	if currentBlockNumber.Cmp(big.NewInt(1)) >= 0 {
		lastBlockNumber.Sub(currentBlockNumber, big.NewInt(1))
	}
	return !c.IsFeynmanFix(lastBlockNumber, lastBlockTime) && c.IsFeynmanFix(currentBlockNumber, currentBlockTime)
}

// IsCancun returns whether time is either equal to the Cancun fork time or greater.
func (c *ChainConfig) IsCancun(num *big.Int, time uint64) bool {
	return c.IsLondon(num) && isTimestampForked(c.CancunTime, time)
}

// IsHaber returns whether time is either equal to the Haber fork time or greater.
func (c *ChainConfig) IsHaber(num *big.Int, time uint64) bool {
	return c.IsLondon(num) && isTimestampForked(c.HaberTime, time)
}

// IsHaberFix returns whether time is either equal to the HaberFix fork time or greater.
func (c *ChainConfig) IsHaberFix(num *big.Int, time uint64) bool {
	return c.IsLondon(num) && isTimestampForked(c.HaberFixTime, time)
}

// IsOnHaberFix returns whether currentBlockTime is either equal to the HaberFix fork time or greater firstly.
func (c *ChainConfig) IsOnHaberFix(currentBlockNumber *big.Int, lastBlockTime uint64, currentBlockTime uint64) bool {
	lastBlockNumber := new(big.Int)
	if currentBlockNumber.Cmp(big.NewInt(1)) >= 0 {
		lastBlockNumber.Sub(currentBlockNumber, big.NewInt(1))
	}
	return !c.IsHaberFix(lastBlockNumber, lastBlockTime) && c.IsHaberFix(currentBlockNumber, currentBlockTime)
}

// IsBohr returns whether time is either equal to the Bohr fork time or greater.
func (c *ChainConfig) IsBohr(num *big.Int, time uint64) bool {
	return c.IsLondon(num) && isTimestampForked(c.BohrTime, time)
}

// IsOnBohr returns whether currentBlockTime is either equal to the Bohr fork time or greater firstly.
func (c *ChainConfig) IsOnBohr(currentBlockNumber *big.Int, lastBlockTime uint64, currentBlockTime uint64) bool {
	lastBlockNumber := new(big.Int)
	if currentBlockNumber.Cmp(big.NewInt(1)) >= 0 {
		lastBlockNumber.Sub(currentBlockNumber, big.NewInt(1))
	}
	return !c.IsBohr(lastBlockNumber, lastBlockTime) && c.IsBohr(currentBlockNumber, currentBlockTime)
}

// IsPascal returns whether time is either equal to the Pascal fork time or greater.
func (c *ChainConfig) IsPascal(num *big.Int, time uint64) bool {
	return c.IsLondon(num) && isTimestampForked(c.PascalTime, time)
}

// IsOnPascal returns whether currentBlockTime is either equal to the Pascal fork time or greater firstly.
func (c *ChainConfig) IsOnPascal(currentBlockNumber *big.Int, lastBlockTime uint64, currentBlockTime uint64) bool {
	lastBlockNumber := new(big.Int)
	if currentBlockNumber.Cmp(big.NewInt(1)) >= 0 {
		lastBlockNumber.Sub(currentBlockNumber, big.NewInt(1))
	}
	return !c.IsPascal(lastBlockNumber, lastBlockTime) && c.IsPascal(currentBlockNumber, currentBlockTime)
}

// IsPrague returns whether time is either equal to the Prague fork time or greater.
func (c *ChainConfig) IsPrague(num *big.Int, time uint64) bool {
	return c.IsLondon(num) && isTimestampForked(c.PragueTime, time)
}

// IsOnPrague returns whether currentBlockTime is either equal to the Prague fork time or greater firstly.
func (c *ChainConfig) IsOnPrague(currentBlockNumber *big.Int, lastBlockTime uint64, currentBlockTime uint64) bool {
	lastBlockNumber := new(big.Int)
	if currentBlockNumber.Cmp(big.NewInt(1)) >= 0 {
		lastBlockNumber.Sub(currentBlockNumber, big.NewInt(1))
	}
	return !c.IsPrague(lastBlockNumber, lastBlockTime) && c.IsPrague(currentBlockNumber, currentBlockTime)
}

// IsVerkle returns whether time is either equal to the Verkle fork time or greater.
func (c *ChainConfig) IsVerkle(num *big.Int, time uint64) bool {
	return c.IsLondon(num) && isTimestampForked(c.VerkleTime, time)
}

// IsEIP4762 returns whether eip 4762 has been activated at given block.
func (c *ChainConfig) IsEIP4762(num *big.Int, time uint64) bool {
	return c.IsVerkle(num, time)
}

// CheckCompatible checks whether scheduled fork transitions have been imported
// with a mismatching chain configuration.
func (c *ChainConfig) CheckCompatible(newcfg *ChainConfig, height uint64, time uint64) *ConfigCompatError {
	var (
		bhead = new(big.Int).SetUint64(height)
		btime = time
	)
	// Iterate checkCompatible to find the lowest conflict.
	var lasterr *ConfigCompatError
	for {
		err := c.checkCompatible(newcfg, bhead, btime)
		if err == nil || (lasterr != nil && err.RewindToBlock == lasterr.RewindToBlock && err.RewindToTime == lasterr.RewindToTime) {
			break
		}
		lasterr = err

		if err.RewindToTime > 0 {
			btime = err.RewindToTime
		} else {
			bhead.SetUint64(err.RewindToBlock)
		}
	}
	return lasterr
}

// CheckConfigForkOrder checks that we don't "skip" any forks, geth isn't pluggable enough
// to guarantee that forks can be implemented in a different order than on official networks
func (c *ChainConfig) CheckConfigForkOrder() error {
	// skip checking for non-Parlia egine
	if c.Parlia == nil {
		return nil
	}
	type fork struct {
		name      string
		block     *big.Int // forks up to - and including the merge - were defined with block numbers
		timestamp *uint64  // forks after the merge are scheduled using timestamps
		optional  bool     // if true, the fork may be nil and next fork is still allowed
	}
	var lastFork fork
	for _, cur := range []fork{
		{name: "mirrorSyncBlock", block: c.MirrorSyncBlock},
		{name: "brunoBlock", block: c.BrunoBlock},
		{name: "eulerBlock", block: c.EulerBlock},
		{name: "gibbsBlock", block: c.GibbsBlock},
		{name: "planckBlock", block: c.PlanckBlock},
		{name: "lubanBlock", block: c.LubanBlock},
		{name: "platoBlock", block: c.PlatoBlock},
		{name: "hertzBlock", block: c.HertzBlock},
		{name: "hertzfixBlock", block: c.HertzfixBlock},
		{name: "keplerTime", timestamp: c.KeplerTime},
		{name: "feynmanTime", timestamp: c.FeynmanTime},
		{name: "feynmanFixTime", timestamp: c.FeynmanFixTime},
		{name: "cancunTime", timestamp: c.CancunTime},
		{name: "haberTime", timestamp: c.HaberTime},
		{name: "haberFixTime", timestamp: c.HaberFixTime},
		{name: "bohrTime", timestamp: c.BohrTime},
		{name: "pascalTime", timestamp: c.PascalTime},
		{name: "pragueTime", timestamp: c.PragueTime},
		{name: "verkleTime", timestamp: c.VerkleTime, optional: true},
	} {
		if lastFork.name != "" {
			switch {
			// Non-optional forks must all be present in the chain config up to the last defined fork
			case lastFork.block == nil && lastFork.timestamp == nil && (cur.block != nil || cur.timestamp != nil):
				if cur.block != nil {
					return fmt.Errorf("unsupported fork ordering: %v not enabled, but %v enabled at block %v",
						lastFork.name, cur.name, cur.block)
				} else {
					return fmt.Errorf("unsupported fork ordering: %v not enabled, but %v enabled at timestamp %v",
						lastFork.name, cur.name, *cur.timestamp)
				}

			// Fork (whether defined by block or timestamp) must follow the fork definition sequence
			case (lastFork.block != nil && cur.block != nil) || (lastFork.timestamp != nil && cur.timestamp != nil):
				if lastFork.block != nil && lastFork.block.Cmp(cur.block) > 0 {
					return fmt.Errorf("unsupported fork ordering: %v enabled at block %v, but %v enabled at block %v",
						lastFork.name, lastFork.block, cur.name, cur.block)
				} else if lastFork.timestamp != nil && *lastFork.timestamp > *cur.timestamp {
					return fmt.Errorf("unsupported fork ordering: %v enabled at timestamp %v, but %v enabled at timestamp %v",
						lastFork.name, *lastFork.timestamp, cur.name, *cur.timestamp)
				}

				// Timestamp based forks can follow block based ones, but not the other way around
				if lastFork.timestamp != nil && cur.block != nil {
					return fmt.Errorf("unsupported fork ordering: %v used timestamp ordering, but %v reverted to block ordering",
						lastFork.name, cur.name)
				}
			}
		}
		// If it was optional and not set, then ignore it
		if !cur.optional || (cur.block != nil || cur.timestamp != nil) {
			lastFork = cur
		}
	}
	return nil
}

func (c *ChainConfig) checkCompatible(newcfg *ChainConfig, headNumber *big.Int, headTimestamp uint64) *ConfigCompatError {
	if isForkBlockIncompatible(c.HomesteadBlock, newcfg.HomesteadBlock, headNumber) {
		return newBlockCompatError("Homestead fork block", c.HomesteadBlock, newcfg.HomesteadBlock)
	}
	if isForkBlockIncompatible(c.DAOForkBlock, newcfg.DAOForkBlock, headNumber) {
		return newBlockCompatError("DAO fork block", c.DAOForkBlock, newcfg.DAOForkBlock)
	}
	if c.IsDAOFork(headNumber) && c.DAOForkSupport != newcfg.DAOForkSupport {
		return newBlockCompatError("DAO fork support flag", c.DAOForkBlock, newcfg.DAOForkBlock)
	}
	if isForkBlockIncompatible(c.EIP150Block, newcfg.EIP150Block, headNumber) {
		return newBlockCompatError("EIP150 fork block", c.EIP150Block, newcfg.EIP150Block)
	}
	if isForkBlockIncompatible(c.EIP155Block, newcfg.EIP155Block, headNumber) {
		return newBlockCompatError("EIP155 fork block", c.EIP155Block, newcfg.EIP155Block)
	}
	if isForkBlockIncompatible(c.EIP158Block, newcfg.EIP158Block, headNumber) {
		return newBlockCompatError("EIP158 fork block", c.EIP158Block, newcfg.EIP158Block)
	}
	if c.IsEIP158(headNumber) && !configBlockEqual(c.ChainID, newcfg.ChainID) {
		return newBlockCompatError("EIP158 chain ID", c.EIP158Block, newcfg.EIP158Block)
	}
	if isForkBlockIncompatible(c.ByzantiumBlock, newcfg.ByzantiumBlock, headNumber) {
		return newBlockCompatError("Byzantium fork block", c.ByzantiumBlock, newcfg.ByzantiumBlock)
	}
	if isForkBlockIncompatible(c.ConstantinopleBlock, newcfg.ConstantinopleBlock, headNumber) {
		return newBlockCompatError("Constantinople fork block", c.ConstantinopleBlock, newcfg.ConstantinopleBlock)
	}
	if isForkBlockIncompatible(c.PetersburgBlock, newcfg.PetersburgBlock, headNumber) {
		// the only case where we allow Petersburg to be set in the past is if it is equal to Constantinople
		// mainly to satisfy fork ordering requirements which state that Petersburg fork be set if Constantinople fork is set
		if isForkBlockIncompatible(c.ConstantinopleBlock, newcfg.PetersburgBlock, headNumber) {
			return newBlockCompatError("Petersburg fork block", c.PetersburgBlock, newcfg.PetersburgBlock)
		}
	}
	if isForkBlockIncompatible(c.IstanbulBlock, newcfg.IstanbulBlock, headNumber) {
		return newBlockCompatError("Istanbul fork block", c.IstanbulBlock, newcfg.IstanbulBlock)
	}
	if isForkBlockIncompatible(c.MuirGlacierBlock, newcfg.MuirGlacierBlock, headNumber) {
		return newBlockCompatError("Muir Glacier fork block", c.MuirGlacierBlock, newcfg.MuirGlacierBlock)
	}
	if isForkBlockIncompatible(c.BerlinBlock, newcfg.BerlinBlock, headNumber) {
		return newBlockCompatError("Berlin fork block", c.BerlinBlock, newcfg.BerlinBlock)
	}
	if isForkBlockIncompatible(c.LondonBlock, newcfg.LondonBlock, headNumber) {
		return newBlockCompatError("London fork block", c.LondonBlock, newcfg.LondonBlock)
	}
	if isForkBlockIncompatible(c.ArrowGlacierBlock, newcfg.ArrowGlacierBlock, headNumber) {
		return newBlockCompatError("Arrow Glacier fork block", c.ArrowGlacierBlock, newcfg.ArrowGlacierBlock)
	}
	if isForkBlockIncompatible(c.GrayGlacierBlock, newcfg.GrayGlacierBlock, headNumber) {
		return newBlockCompatError("Gray Glacier fork block", c.GrayGlacierBlock, newcfg.GrayGlacierBlock)
	}
	if isForkBlockIncompatible(c.MergeNetsplitBlock, newcfg.MergeNetsplitBlock, headNumber) {
		return newBlockCompatError("Merge Start fork block", c.MergeNetsplitBlock, newcfg.MergeNetsplitBlock)
	}
	if isForkBlockIncompatible(c.RamanujanBlock, newcfg.RamanujanBlock, headNumber) {
		return newBlockCompatError("ramanujan fork block", c.RamanujanBlock, newcfg.RamanujanBlock)
	}
	if isForkBlockIncompatible(c.MirrorSyncBlock, newcfg.MirrorSyncBlock, headNumber) {
		return newBlockCompatError("mirrorSync fork block", c.MirrorSyncBlock, newcfg.MirrorSyncBlock)
	}
	if isForkBlockIncompatible(c.BrunoBlock, newcfg.BrunoBlock, headNumber) {
		return newBlockCompatError("bruno fork block", c.BrunoBlock, newcfg.BrunoBlock)
	}
	if isForkBlockIncompatible(c.EulerBlock, newcfg.EulerBlock, headNumber) {
		return newBlockCompatError("euler fork block", c.EulerBlock, newcfg.EulerBlock)
	}
	if isForkBlockIncompatible(c.GibbsBlock, newcfg.GibbsBlock, headNumber) {
		return newBlockCompatError("gibbs fork block", c.GibbsBlock, newcfg.GibbsBlock)
	}
	if isForkBlockIncompatible(c.NanoBlock, newcfg.NanoBlock, headNumber) {
		return newBlockCompatError("nano fork block", c.NanoBlock, newcfg.NanoBlock)
	}
	if isForkBlockIncompatible(c.MoranBlock, newcfg.MoranBlock, headNumber) {
		return newBlockCompatError("moran fork block", c.MoranBlock, newcfg.MoranBlock)
	}
	if isForkBlockIncompatible(c.PlanckBlock, newcfg.PlanckBlock, headNumber) {
		return newBlockCompatError("planck fork block", c.PlanckBlock, newcfg.PlanckBlock)
	}
	if isForkBlockIncompatible(c.LubanBlock, newcfg.LubanBlock, headNumber) {
		return newBlockCompatError("luban fork block", c.LubanBlock, newcfg.LubanBlock)
	}
	if isForkBlockIncompatible(c.PlatoBlock, newcfg.PlatoBlock, headNumber) {
		return newBlockCompatError("plato fork block", c.PlatoBlock, newcfg.PlatoBlock)
	}
	if isForkBlockIncompatible(c.HertzBlock, newcfg.HertzBlock, headNumber) {
		return newBlockCompatError("hertz fork block", c.HertzBlock, newcfg.HertzBlock)
	}
	if isForkBlockIncompatible(c.HertzfixBlock, newcfg.HertzfixBlock, headNumber) {
		return newBlockCompatError("hertzfix fork block", c.HertzfixBlock, newcfg.HertzfixBlock)
	}
	if isForkTimestampIncompatible(c.ShanghaiTime, newcfg.ShanghaiTime, headTimestamp) {
		return newTimestampCompatError("Shanghai fork timestamp", c.ShanghaiTime, newcfg.ShanghaiTime)
	}
	if isForkTimestampIncompatible(c.KeplerTime, newcfg.KeplerTime, headTimestamp) {
		return newTimestampCompatError("Kepler fork timestamp", c.KeplerTime, newcfg.KeplerTime)
	}
	if isForkTimestampIncompatible(c.FeynmanTime, newcfg.FeynmanTime, headTimestamp) {
		return newTimestampCompatError("Feynman fork timestamp", c.FeynmanTime, newcfg.FeynmanTime)
	}
	if isForkTimestampIncompatible(c.FeynmanFixTime, newcfg.FeynmanFixTime, headTimestamp) {
		return newTimestampCompatError("FeynmanFix fork timestamp", c.FeynmanFixTime, newcfg.FeynmanFixTime)
	}
	if isForkTimestampIncompatible(c.CancunTime, newcfg.CancunTime, headTimestamp) {
		return newTimestampCompatError("Cancun fork timestamp", c.CancunTime, newcfg.CancunTime)
	}
	if isForkTimestampIncompatible(c.HaberTime, newcfg.HaberTime, headTimestamp) {
		return newTimestampCompatError("Haber fork timestamp", c.HaberTime, newcfg.HaberTime)
	}
	if isForkTimestampIncompatible(c.HaberFixTime, newcfg.HaberFixTime, headTimestamp) {
		return newTimestampCompatError("HaberFix fork timestamp", c.HaberFixTime, newcfg.HaberFixTime)
	}
	if isForkTimestampIncompatible(c.BohrTime, newcfg.BohrTime, headTimestamp) {
		return newTimestampCompatError("Bohr fork timestamp", c.BohrTime, newcfg.BohrTime)
	}
	if isForkTimestampIncompatible(c.PascalTime, newcfg.PascalTime, headTimestamp) {
		return newTimestampCompatError("Pascal fork timestamp", c.PascalTime, newcfg.PascalTime)
	}
	if isForkTimestampIncompatible(c.PragueTime, newcfg.PragueTime, headTimestamp) {
		return newTimestampCompatError("Prague fork timestamp", c.PragueTime, newcfg.PragueTime)
	}
	if isForkTimestampIncompatible(c.VerkleTime, newcfg.VerkleTime, headTimestamp) {
		return newTimestampCompatError("Verkle fork timestamp", c.VerkleTime, newcfg.VerkleTime)
	}
	return nil
}

// BaseFeeChangeDenominator bounds the amount the base fee can change between blocks.
func (c *ChainConfig) BaseFeeChangeDenominator() uint64 {
	return DefaultBaseFeeChangeDenominator
}

// ElasticityMultiplier bounds the maximum gas limit an EIP-1559 block may have.
func (c *ChainConfig) ElasticityMultiplier() uint64 {
	return DefaultElasticityMultiplier
}

// LatestFork returns the latest time-based fork that would be active for the given time.
// only include forks from ethereum
func (c *ChainConfig) LatestFork(time uint64) forks.Fork {
	// Assume last non-time-based fork has passed.
	london := c.LondonBlock

	switch {
	case c.IsPrague(london, time):
		return forks.Prague
	case c.IsCancun(london, time):
		return forks.Cancun
	case c.IsShanghai(london, time):
		return forks.Shanghai
	default:
		return forks.Paris
	}
}

// isForkBlockIncompatible returns true if a fork scheduled at block s1 cannot be
// rescheduled to block s2 because head is already past the fork.
func isForkBlockIncompatible(s1, s2, head *big.Int) bool {
	return (isBlockForked(s1, head) || isBlockForked(s2, head)) && !configBlockEqual(s1, s2)
}

// isBlockForked returns whether a fork scheduled at block s is active at the
// given head block. Whilst this method is the same as isTimestampForked, they
// are explicitly separate for clearer reading.
func isBlockForked(s, head *big.Int) bool {
	if s == nil || head == nil {
		return false
	}
	return s.Cmp(head) <= 0
}

func configBlockEqual(x, y *big.Int) bool {
	if x == nil {
		return y == nil
	}
	if y == nil {
		return x == nil
	}
	return x.Cmp(y) == 0
}

// isForkTimestampIncompatible returns true if a fork scheduled at timestamp s1
// cannot be rescheduled to timestamp s2 because head is already past the fork.
func isForkTimestampIncompatible(s1, s2 *uint64, head uint64) bool {
	return (isTimestampForked(s1, head) || isTimestampForked(s2, head)) && !configTimestampEqual(s1, s2)
}

// isTimestampForked returns whether a fork scheduled at timestamp s is active
// at the given head timestamp. Whilst this method is the same as isBlockForked,
// they are explicitly separate for clearer reading.
func isTimestampForked(s *uint64, head uint64) bool {
	if s == nil {
		return false
	}
	return *s <= head
}

func configTimestampEqual(x, y *uint64) bool {
	if x == nil {
		return y == nil
	}
	if y == nil {
		return x == nil
	}
	return *x == *y
}

// ConfigCompatError is raised if the locally-stored blockchain is initialised with a
// ChainConfig that would alter the past.
type ConfigCompatError struct {
	What string

	// block numbers of the stored and new configurations if block based forking
	StoredBlock, NewBlock *big.Int

	// timestamps of the stored and new configurations if time based forking
	StoredTime, NewTime *uint64

	// the block number to which the local chain must be rewound to correct the error
	RewindToBlock uint64

	// the timestamp to which the local chain must be rewound to correct the error
	RewindToTime uint64
}

func newBlockCompatError(what string, storedblock, newblock *big.Int) *ConfigCompatError {
	var rew *big.Int
	switch {
	case storedblock == nil:
		rew = newblock
	case newblock == nil || storedblock.Cmp(newblock) < 0:
		rew = storedblock
	default:
		rew = newblock
	}
	err := &ConfigCompatError{
		What:          what,
		StoredBlock:   storedblock,
		NewBlock:      newblock,
		RewindToBlock: 0,
	}
	if rew != nil && rew.Sign() > 0 {
		err.RewindToBlock = rew.Uint64() - 1
	}
	return err
}

func newTimestampCompatError(what string, storedtime, newtime *uint64) *ConfigCompatError {
	var rew *uint64
	switch {
	case storedtime == nil:
		rew = newtime
	case newtime == nil || *storedtime < *newtime:
		rew = storedtime
	default:
		rew = newtime
	}
	err := &ConfigCompatError{
		What:         what,
		StoredTime:   storedtime,
		NewTime:      newtime,
		RewindToTime: 0,
	}
	if rew != nil && *rew != 0 {
		err.RewindToTime = *rew - 1
	}
	return err
}

func (err *ConfigCompatError) Error() string {
	if err.StoredBlock != nil {
		return fmt.Sprintf("mismatching %s in database (have block %d, want block %d, rewindto block %d)", err.What, err.StoredBlock, err.NewBlock, err.RewindToBlock)
	}

	if err.StoredTime == nil && err.NewTime == nil {
		return ""
	} else if err.StoredTime == nil && err.NewTime != nil {
		return fmt.Sprintf("mismatching %s in database (have timestamp nil, want timestamp %d, rewindto timestamp %d)", err.What, *err.NewTime, err.RewindToTime)
	} else if err.StoredTime != nil && err.NewTime == nil {
		return fmt.Sprintf("mismatching %s in database (have timestamp %d, want timestamp nil, rewindto timestamp %d)", err.What, *err.StoredTime, err.RewindToTime)
	}
	return fmt.Sprintf("mismatching %s in database (have timestamp %d, want timestamp %d, rewindto timestamp %d)", err.What, *err.StoredTime, *err.NewTime, err.RewindToTime)
}

// Rules wraps ChainConfig and is merely syntactic sugar or can be used for functions
// that do not have or require information about the block.
//
// Rules is a one time interface meaning that it shouldn't be used in between transition
// phases.
type Rules struct {
	ChainID                                                 *big.Int
	IsHomestead, IsEIP150, IsEIP155, IsEIP158               bool
	IsEIP2929, IsEIP4762                                    bool
	IsByzantium, IsConstantinople, IsPetersburg, IsIstanbul bool
	IsBerlin, IsLondon                                      bool
	IsMerge                                                 bool
	IsNano                                                  bool
	IsMoran                                                 bool
	IsPlanck                                                bool
	IsLuban                                                 bool
	IsPlato                                                 bool
	IsHertz                                                 bool
	IsHertzfix                                              bool
	IsShanghai, IsKepler, IsFeynman, IsCancun, IsHaber      bool
	IsBohr, IsPascal, IsPrague, IsVerkle                    bool
}

// Rules ensures c's ChainID is not nil.
func (c *ChainConfig) Rules(num *big.Int, isMerge bool, timestamp uint64) Rules {
	chainID := c.ChainID
	if chainID == nil {
		chainID = new(big.Int)
	}
	// disallow setting Merge out of order
	isMerge = isMerge && c.IsLondon(num)
	isVerkle := isMerge && c.IsVerkle(num, timestamp)
	return Rules{
		ChainID:          new(big.Int).Set(chainID),
		IsHomestead:      c.IsHomestead(num),
		IsEIP150:         c.IsEIP150(num),
		IsEIP155:         c.IsEIP155(num),
		IsEIP158:         c.IsEIP158(num),
		IsByzantium:      c.IsByzantium(num),
		IsConstantinople: c.IsConstantinople(num),
		IsPetersburg:     c.IsPetersburg(num),
		IsIstanbul:       c.IsIstanbul(num),
		IsBerlin:         c.IsBerlin(num),
		IsEIP2929:        c.IsBerlin(num) && !isVerkle,
		IsLondon:         c.IsLondon(num),
		IsMerge:          isMerge,
		IsNano:           c.IsNano(num),
		IsMoran:          c.IsMoran(num),
		IsPlanck:         c.IsPlanck(num),
		IsLuban:          c.IsLuban(num),
		IsPlato:          c.IsPlato(num),
		IsHertz:          c.IsHertz(num),
		IsHertzfix:       c.IsHertzfix(num),
		IsShanghai:       c.IsShanghai(num, timestamp),
		IsKepler:         c.IsKepler(num, timestamp),
		IsFeynman:        c.IsFeynman(num, timestamp),
		IsCancun:         c.IsCancun(num, timestamp),
		IsHaber:          c.IsHaber(num, timestamp),
		IsBohr:           c.IsBohr(num, timestamp),
		IsPascal:         c.IsPascal(num, timestamp),
		IsPrague:         c.IsPrague(num, timestamp),
		IsVerkle:         c.IsVerkle(num, timestamp),
		IsEIP4762:        isVerkle,
	}
}<|MERGE_RESOLUTION|>--- conflicted
+++ resolved
@@ -41,83 +41,98 @@
 
 	// MainnetChainConfig is the chain parameters to run a node on the main network.
 	MainnetChainConfig = &ChainConfig{
-<<<<<<< HEAD
-		ChainID:                       big.NewInt(1),
-		HomesteadBlock:                big.NewInt(1_150_000),
-		DAOForkBlock:                  big.NewInt(1_920_000),
-		DAOForkSupport:                true,
-		EIP150Block:                   big.NewInt(2_463_000),
-		EIP155Block:                   big.NewInt(2_675_000),
-		EIP158Block:                   big.NewInt(2_675_000),
-		ByzantiumBlock:                big.NewInt(4_370_000),
-		ConstantinopleBlock:           big.NewInt(7_280_000),
-		PetersburgBlock:               big.NewInt(7_280_000),
-		IstanbulBlock:                 big.NewInt(9_069_000),
-		MuirGlacierBlock:              big.NewInt(9_200_000),
-		RamanujanBlock:                big.NewInt(0),
-		NielsBlock:                    big.NewInt(0),
-		MirrorSyncBlock:               big.NewInt(0),
-		BrunoBlock:                    big.NewInt(0),
-		EulerBlock:                    big.NewInt(0),
-		BerlinBlock:                   big.NewInt(12_244_000),
-		LondonBlock:                   big.NewInt(12_965_000),
-		ArrowGlacierBlock:             big.NewInt(13_773_000),
-		GrayGlacierBlock:              big.NewInt(15_050_000),
-		TerminalTotalDifficulty:       MainnetTerminalTotalDifficulty, // 58_750_000_000_000_000_000_000
-		TerminalTotalDifficultyPassed: true,
-		ShanghaiTime:                  newUint64(1681338455),
-		CancunTime:                    newUint64(1710338135),
-		DepositContractAddress:        common.HexToAddress("0x00000000219ab540356cbb839cbe05303d7705fa"),
-		Ethash:                        new(EthashConfig),
+		ChainID:                 big.NewInt(1),
+		HomesteadBlock:          big.NewInt(1_150_000),
+		DAOForkBlock:            big.NewInt(1_920_000),
+		DAOForkSupport:          true,
+		EIP150Block:             big.NewInt(2_463_000),
+		EIP155Block:             big.NewInt(2_675_000),
+		EIP158Block:             big.NewInt(2_675_000),
+		ByzantiumBlock:          big.NewInt(4_370_000),
+		ConstantinopleBlock:     big.NewInt(7_280_000),
+		PetersburgBlock:         big.NewInt(7_280_000),
+		IstanbulBlock:           big.NewInt(9_069_000),
+		MuirGlacierBlock:        big.NewInt(9_200_000),
+		BerlinBlock:             big.NewInt(12_244_000),
+		LondonBlock:             big.NewInt(12_965_000),
+		ArrowGlacierBlock:       big.NewInt(13_773_000),
+		GrayGlacierBlock:        big.NewInt(15_050_000),
+		TerminalTotalDifficulty: MainnetTerminalTotalDifficulty, // 58_750_000_000_000_000_000_000
+		ShanghaiTime:            newUint64(1681338455),
+		CancunTime:              newUint64(1710338135),
+		DepositContractAddress:  common.HexToAddress("0x00000000219ab540356cbb839cbe05303d7705fa"),
+		Ethash:                  new(EthashConfig),
+	}
+	// HoleskyChainConfig contains the chain parameters to run a node on the Holesky test network.
+	HoleskyChainConfig = &ChainConfig{
+		ChainID:                 big.NewInt(17000),
+		HomesteadBlock:          big.NewInt(0),
+		DAOForkBlock:            nil,
+		DAOForkSupport:          true,
+		EIP150Block:             big.NewInt(0),
+		EIP155Block:             big.NewInt(0),
+		EIP158Block:             big.NewInt(0),
+		ByzantiumBlock:          big.NewInt(0),
+		ConstantinopleBlock:     big.NewInt(0),
+		PetersburgBlock:         big.NewInt(0),
+		IstanbulBlock:           big.NewInt(0),
+		MuirGlacierBlock:        nil,
+		BerlinBlock:             big.NewInt(0),
+		LondonBlock:             big.NewInt(0),
+		ArrowGlacierBlock:       nil,
+		GrayGlacierBlock:        nil,
+		TerminalTotalDifficulty: big.NewInt(0),
+		MergeNetsplitBlock:      nil,
+		ShanghaiTime:            newUint64(1696000704),
+		CancunTime:              newUint64(1707305664),
+		Ethash:                  new(EthashConfig),
 	}
 	// SepoliaChainConfig contains the chain parameters to run a node on the Sepolia test network.
 	SepoliaChainConfig = &ChainConfig{
-		ChainID:                       big.NewInt(11155111),
-		HomesteadBlock:                big.NewInt(0),
-		DAOForkBlock:                  nil,
-		DAOForkSupport:                true,
-		EIP150Block:                   big.NewInt(0),
-		EIP155Block:                   big.NewInt(0),
-		EIP158Block:                   big.NewInt(0),
-		ByzantiumBlock:                big.NewInt(0),
-		ConstantinopleBlock:           big.NewInt(0),
-		PetersburgBlock:               big.NewInt(0),
-		IstanbulBlock:                 big.NewInt(0),
-		MuirGlacierBlock:              big.NewInt(0),
-		BerlinBlock:                   big.NewInt(0),
-		LondonBlock:                   big.NewInt(0),
-		ArrowGlacierBlock:             nil,
-		GrayGlacierBlock:              nil,
-		TerminalTotalDifficulty:       big.NewInt(17_000_000_000_000_000),
-		TerminalTotalDifficultyPassed: true,
-		MergeNetsplitBlock:            big.NewInt(1735371),
-		ShanghaiTime:                  newUint64(1677557088),
-		CancunTime:                    newUint64(1706655072),
-		Ethash:                        new(EthashConfig),
+		ChainID:                 big.NewInt(11155111),
+		HomesteadBlock:          big.NewInt(0),
+		DAOForkBlock:            nil,
+		DAOForkSupport:          true,
+		EIP150Block:             big.NewInt(0),
+		EIP155Block:             big.NewInt(0),
+		EIP158Block:             big.NewInt(0),
+		ByzantiumBlock:          big.NewInt(0),
+		ConstantinopleBlock:     big.NewInt(0),
+		PetersburgBlock:         big.NewInt(0),
+		IstanbulBlock:           big.NewInt(0),
+		MuirGlacierBlock:        big.NewInt(0),
+		BerlinBlock:             big.NewInt(0),
+		LondonBlock:             big.NewInt(0),
+		ArrowGlacierBlock:       nil,
+		GrayGlacierBlock:        nil,
+		TerminalTotalDifficulty: big.NewInt(17_000_000_000_000_000),
+		MergeNetsplitBlock:      big.NewInt(1735371),
+		ShanghaiTime:            newUint64(1677557088),
+		CancunTime:              newUint64(1706655072),
+		Ethash:                  new(EthashConfig),
 	}
 
 	// just for prysm compile pass
 	// GoerliChainConfig contains the chain parameters to run a node on the Görli test network.
 	GoerliChainConfig = &ChainConfig{
-		ChainID:                       big.NewInt(5),
-		HomesteadBlock:                big.NewInt(0),
-		DAOForkBlock:                  nil,
-		DAOForkSupport:                true,
-		EIP150Block:                   big.NewInt(0),
-		EIP155Block:                   big.NewInt(0),
-		EIP158Block:                   big.NewInt(0),
-		ByzantiumBlock:                big.NewInt(0),
-		ConstantinopleBlock:           big.NewInt(0),
-		PetersburgBlock:               big.NewInt(0),
-		IstanbulBlock:                 big.NewInt(1_561_651),
-		MuirGlacierBlock:              nil,
-		BerlinBlock:                   big.NewInt(4_460_644),
-		LondonBlock:                   big.NewInt(5_062_605),
-		ArrowGlacierBlock:             nil,
-		TerminalTotalDifficulty:       big.NewInt(10_790_000),
-		TerminalTotalDifficultyPassed: true,
-		ShanghaiTime:                  newUint64(1678832736),
-		CancunTime:                    newUint64(1705473120),
+		ChainID:                 big.NewInt(5),
+		HomesteadBlock:          big.NewInt(0),
+		DAOForkBlock:            nil,
+		DAOForkSupport:          true,
+		EIP150Block:             big.NewInt(0),
+		EIP155Block:             big.NewInt(0),
+		EIP158Block:             big.NewInt(0),
+		ByzantiumBlock:          big.NewInt(0),
+		ConstantinopleBlock:     big.NewInt(0),
+		PetersburgBlock:         big.NewInt(0),
+		IstanbulBlock:           big.NewInt(1_561_651),
+		MuirGlacierBlock:        nil,
+		BerlinBlock:             big.NewInt(4_460_644),
+		LondonBlock:             big.NewInt(5_062_605),
+		ArrowGlacierBlock:       nil,
+		TerminalTotalDifficulty: big.NewInt(10_790_000),
+		ShanghaiTime:            newUint64(1678832736),
+		CancunTime:              newUint64(1705473120),
 		Clique: &CliqueConfig{
 			Period: 15,
 			Epoch:  30000,
@@ -255,77 +270,6 @@
 			Period: 3,
 			Epoch:  200,
 		},
-=======
-		ChainID:                 big.NewInt(1),
-		HomesteadBlock:          big.NewInt(1_150_000),
-		DAOForkBlock:            big.NewInt(1_920_000),
-		DAOForkSupport:          true,
-		EIP150Block:             big.NewInt(2_463_000),
-		EIP155Block:             big.NewInt(2_675_000),
-		EIP158Block:             big.NewInt(2_675_000),
-		ByzantiumBlock:          big.NewInt(4_370_000),
-		ConstantinopleBlock:     big.NewInt(7_280_000),
-		PetersburgBlock:         big.NewInt(7_280_000),
-		IstanbulBlock:           big.NewInt(9_069_000),
-		MuirGlacierBlock:        big.NewInt(9_200_000),
-		BerlinBlock:             big.NewInt(12_244_000),
-		LondonBlock:             big.NewInt(12_965_000),
-		ArrowGlacierBlock:       big.NewInt(13_773_000),
-		GrayGlacierBlock:        big.NewInt(15_050_000),
-		TerminalTotalDifficulty: MainnetTerminalTotalDifficulty, // 58_750_000_000_000_000_000_000
-		ShanghaiTime:            newUint64(1681338455),
-		CancunTime:              newUint64(1710338135),
-		DepositContractAddress:  common.HexToAddress("0x00000000219ab540356cbb839cbe05303d7705fa"),
-		Ethash:                  new(EthashConfig),
-	}
-	// HoleskyChainConfig contains the chain parameters to run a node on the Holesky test network.
-	HoleskyChainConfig = &ChainConfig{
-		ChainID:                 big.NewInt(17000),
-		HomesteadBlock:          big.NewInt(0),
-		DAOForkBlock:            nil,
-		DAOForkSupport:          true,
-		EIP150Block:             big.NewInt(0),
-		EIP155Block:             big.NewInt(0),
-		EIP158Block:             big.NewInt(0),
-		ByzantiumBlock:          big.NewInt(0),
-		ConstantinopleBlock:     big.NewInt(0),
-		PetersburgBlock:         big.NewInt(0),
-		IstanbulBlock:           big.NewInt(0),
-		MuirGlacierBlock:        nil,
-		BerlinBlock:             big.NewInt(0),
-		LondonBlock:             big.NewInt(0),
-		ArrowGlacierBlock:       nil,
-		GrayGlacierBlock:        nil,
-		TerminalTotalDifficulty: big.NewInt(0),
-		MergeNetsplitBlock:      nil,
-		ShanghaiTime:            newUint64(1696000704),
-		CancunTime:              newUint64(1707305664),
-		Ethash:                  new(EthashConfig),
-	}
-	// SepoliaChainConfig contains the chain parameters to run a node on the Sepolia test network.
-	SepoliaChainConfig = &ChainConfig{
-		ChainID:                 big.NewInt(11155111),
-		HomesteadBlock:          big.NewInt(0),
-		DAOForkBlock:            nil,
-		DAOForkSupport:          true,
-		EIP150Block:             big.NewInt(0),
-		EIP155Block:             big.NewInt(0),
-		EIP158Block:             big.NewInt(0),
-		ByzantiumBlock:          big.NewInt(0),
-		ConstantinopleBlock:     big.NewInt(0),
-		PetersburgBlock:         big.NewInt(0),
-		IstanbulBlock:           big.NewInt(0),
-		MuirGlacierBlock:        big.NewInt(0),
-		BerlinBlock:             big.NewInt(0),
-		LondonBlock:             big.NewInt(0),
-		ArrowGlacierBlock:       nil,
-		GrayGlacierBlock:        nil,
-		TerminalTotalDifficulty: big.NewInt(17_000_000_000_000_000),
-		MergeNetsplitBlock:      big.NewInt(1735371),
-		ShanghaiTime:            newUint64(1677557088),
-		CancunTime:              newUint64(1706655072),
-		Ethash:                  new(EthashConfig),
->>>>>>> 293a300d
 	}
 
 	ParliaTestChainConfig = &ChainConfig{
@@ -603,6 +547,9 @@
 	// the network that triggers the consensus upgrade.
 	TerminalTotalDifficulty *big.Int `json:"terminalTotalDifficulty,omitempty"`
 
+	// prysm still use it, can't remove it
+	TerminalTotalDifficultyPassed bool `json:"terminalTotalDifficultyPassed,omitempty"`
+
 	DepositContractAddress common.Address `json:"depositContractAddress,omitempty"`
 
 	RamanujanBlock  *big.Int `json:"ramanujanBlock,omitempty"`  // ramanujanBlock switch block (nil = no fork, 0 = already activated)
@@ -664,60 +611,14 @@
 	var engine interface{}
 
 	switch {
-	case c.Ethash != nil:
-<<<<<<< HEAD
-		engine = c.Ethash
+	case c.Parlia != nil:
+		engine = c.Parlia
 	case c.Clique != nil:
 		engine = c.Clique
 	case c.Parlia != nil:
 		engine = c.Parlia
 	default:
 		engine = "unknown"
-=======
-		banner += "Consensus: Beacon (proof-of-stake), merged from Ethash (proof-of-work)\n"
-	case c.Clique != nil:
-		banner += "Consensus: Beacon (proof-of-stake), merged from Clique (proof-of-authority)\n"
-	default:
-		banner += "Consensus: unknown\n"
-	}
-	banner += "\n"
-
-	// Create a list of forks with a short description of them. Forks that only
-	// makes sense for mainnet should be optional at printing to avoid bloating
-	// the output for testnets and private networks.
-	banner += "Pre-Merge hard forks (block based):\n"
-	banner += fmt.Sprintf(" - Homestead:                   #%-8v (https://github.com/ethereum/execution-specs/blob/master/network-upgrades/mainnet-upgrades/homestead.md)\n", c.HomesteadBlock)
-	if c.DAOForkBlock != nil {
-		banner += fmt.Sprintf(" - DAO Fork:                    #%-8v (https://github.com/ethereum/execution-specs/blob/master/network-upgrades/mainnet-upgrades/dao-fork.md)\n", c.DAOForkBlock)
-	}
-	banner += fmt.Sprintf(" - Tangerine Whistle (EIP 150): #%-8v (https://github.com/ethereum/execution-specs/blob/master/network-upgrades/mainnet-upgrades/tangerine-whistle.md)\n", c.EIP150Block)
-	banner += fmt.Sprintf(" - Spurious Dragon/1 (EIP 155): #%-8v (https://github.com/ethereum/execution-specs/blob/master/network-upgrades/mainnet-upgrades/spurious-dragon.md)\n", c.EIP155Block)
-	banner += fmt.Sprintf(" - Spurious Dragon/2 (EIP 158): #%-8v (https://github.com/ethereum/execution-specs/blob/master/network-upgrades/mainnet-upgrades/spurious-dragon.md)\n", c.EIP155Block)
-	banner += fmt.Sprintf(" - Byzantium:                   #%-8v (https://github.com/ethereum/execution-specs/blob/master/network-upgrades/mainnet-upgrades/byzantium.md)\n", c.ByzantiumBlock)
-	banner += fmt.Sprintf(" - Constantinople:              #%-8v (https://github.com/ethereum/execution-specs/blob/master/network-upgrades/mainnet-upgrades/constantinople.md)\n", c.ConstantinopleBlock)
-	banner += fmt.Sprintf(" - Petersburg:                  #%-8v (https://github.com/ethereum/execution-specs/blob/master/network-upgrades/mainnet-upgrades/petersburg.md)\n", c.PetersburgBlock)
-	banner += fmt.Sprintf(" - Istanbul:                    #%-8v (https://github.com/ethereum/execution-specs/blob/master/network-upgrades/mainnet-upgrades/istanbul.md)\n", c.IstanbulBlock)
-	if c.MuirGlacierBlock != nil {
-		banner += fmt.Sprintf(" - Muir Glacier:                #%-8v (https://github.com/ethereum/execution-specs/blob/master/network-upgrades/mainnet-upgrades/muir-glacier.md)\n", c.MuirGlacierBlock)
-	}
-	banner += fmt.Sprintf(" - Berlin:                      #%-8v (https://github.com/ethereum/execution-specs/blob/master/network-upgrades/mainnet-upgrades/berlin.md)\n", c.BerlinBlock)
-	banner += fmt.Sprintf(" - London:                      #%-8v (https://github.com/ethereum/execution-specs/blob/master/network-upgrades/mainnet-upgrades/london.md)\n", c.LondonBlock)
-	if c.ArrowGlacierBlock != nil {
-		banner += fmt.Sprintf(" - Arrow Glacier:               #%-8v (https://github.com/ethereum/execution-specs/blob/master/network-upgrades/mainnet-upgrades/arrow-glacier.md)\n", c.ArrowGlacierBlock)
-	}
-	if c.GrayGlacierBlock != nil {
-		banner += fmt.Sprintf(" - Gray Glacier:                #%-8v (https://github.com/ethereum/execution-specs/blob/master/network-upgrades/mainnet-upgrades/gray-glacier.md)\n", c.GrayGlacierBlock)
-	}
-	banner += "\n"
-
-	// Add a special section for the merge as it's non-obvious
-	banner += "Merge configured:\n"
-	banner += " - Hard-fork specification:    https://github.com/ethereum/execution-specs/blob/master/network-upgrades/mainnet-upgrades/paris.md\n"
-	banner += " - Network known to be merged\n"
-	banner += fmt.Sprintf(" - Total terminal difficulty:  %v\n", c.TerminalTotalDifficulty)
-	if c.MergeNetsplitBlock != nil {
-		banner += fmt.Sprintf(" - Merge netsplit block:       #%-8v\n", c.MergeNetsplitBlock)
->>>>>>> 293a300d
 	}
 
 	var ShanghaiTime *big.Int
