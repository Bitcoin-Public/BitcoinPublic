// Copyright 2023 The go-ethereum Authors
// This file is part of the go-ethereum library.
//
// The go-ethereum library is free software: you can redistribute it and/or modify
// it under the terms of the GNU Lesser General Public License as published by
// the Free Software Foundation, either version 3 of the License, or
// (at your option) any later version.
//
// The go-ethereum library is distributed in the hope that it will be useful,
// but WITHOUT ANY WARRANTY; without even the implied warranty of
// MERCHANTABILITY or FITNESS FOR A PARTICULAR PURPOSE. See the
// GNU Lesser General Public License for more details.
//
// You should have received a copy of the GNU Lesser General Public License
// along with the go-ethereum library. If not, see <http://www.gnu.org/licenses/>.

package ethapi

import (
	"bytes"
	"context"
	"crypto/ecdsa"
	"crypto/sha256"
	"encoding/json"
	"errors"
	"fmt"
	"maps"
	"math/big"
	"os"
	"path/filepath"
	"reflect"
	"slices"
	"strings"
	"testing"
	"time"

	"github.com/ethereum/go-ethereum"
	"github.com/ethereum/go-ethereum/accounts"
	"github.com/ethereum/go-ethereum/accounts/keystore"
	"github.com/ethereum/go-ethereum/common"
	"github.com/ethereum/go-ethereum/common/hexutil"
	"github.com/ethereum/go-ethereum/consensus"
	"github.com/ethereum/go-ethereum/consensus/beacon"
	"github.com/ethereum/go-ethereum/consensus/ethash"
	"github.com/ethereum/go-ethereum/core"
	"github.com/ethereum/go-ethereum/core/bloombits"
	"github.com/ethereum/go-ethereum/core/rawdb"
	"github.com/ethereum/go-ethereum/core/state"
	"github.com/ethereum/go-ethereum/core/types"
	"github.com/ethereum/go-ethereum/core/vm"
	"github.com/ethereum/go-ethereum/crypto"
	"github.com/ethereum/go-ethereum/crypto/kzg4844"
	"github.com/ethereum/go-ethereum/ethdb"
	"github.com/ethereum/go-ethereum/event"
	"github.com/ethereum/go-ethereum/internal/blocktest"
	"github.com/ethereum/go-ethereum/params"
	"github.com/ethereum/go-ethereum/rpc"
	"github.com/ethereum/go-ethereum/triedb"
	"github.com/holiman/uint256"
	"github.com/stretchr/testify/require"
)

func testTransactionMarshal(t *testing.T, tests []txData, config *params.ChainConfig) {
	var (
		signer = types.LatestSigner(config)
		key, _ = crypto.HexToECDSA("b71c71a67e1177ad4e901695e1b4b9ee17ae16c6668d313eac2f96dbcda3f291")
	)

	for i, tt := range tests {
		var tx2 types.Transaction
		tx, err := types.SignNewTx(key, signer, tt.Tx)
		if err != nil {
			t.Fatalf("test %d: signing failed: %v", i, err)
		}
		// Regular transaction
		if data, err := json.Marshal(tx); err != nil {
			t.Fatalf("test %d: marshalling failed; %v", i, err)
		} else if err = tx2.UnmarshalJSON(data); err != nil {
			t.Fatalf("test %d: sunmarshal failed: %v", i, err)
		} else if want, have := tx.Hash(), tx2.Hash(); want != have {
			t.Fatalf("test %d: stx changed, want %x have %x", i, want, have)
		}

		// rpcTransaction
		rpcTx := newRPCTransaction(tx, common.Hash{}, 0, 0, 0, nil, config)
		if data, err := json.Marshal(rpcTx); err != nil {
			t.Fatalf("test %d: marshalling failed; %v", i, err)
		} else if err = tx2.UnmarshalJSON(data); err != nil {
			t.Fatalf("test %d: unmarshal failed: %v", i, err)
		} else if want, have := tx.Hash(), tx2.Hash(); want != have {
			t.Fatalf("test %d: tx changed, want %x have %x", i, want, have)
		} else {
			want, have := tt.Want, string(data)
			require.JSONEqf(t, want, have, "test %d: rpc json not match, want %s have %s", i, want, have)
		}
	}
}

func TestTransaction_RoundTripRpcJSON(t *testing.T) {
	t.Parallel()

	var (
		config = params.AllEthashProtocolChanges
		tests  = allTransactionTypes(common.Address{0xde, 0xad}, config)
	)
	testTransactionMarshal(t, tests, config)
}

func TestTransactionBlobTx(t *testing.T) {
	t.Parallel()

	config := *params.TestChainConfig
	config.ShanghaiTime = new(uint64)
	config.CancunTime = new(uint64)
	tests := allBlobTxs(common.Address{0xde, 0xad}, &config)

	testTransactionMarshal(t, tests, &config)
}

type txData struct {
	Tx   types.TxData
	Want string
}

func allTransactionTypes(addr common.Address, config *params.ChainConfig) []txData {
	return []txData{
		{
			Tx: &types.LegacyTx{
				Nonce:    5,
				GasPrice: big.NewInt(6),
				Gas:      7,
				To:       &addr,
				Value:    big.NewInt(8),
				Data:     []byte{0, 1, 2, 3, 4},
				V:        big.NewInt(9),
				R:        big.NewInt(10),
				S:        big.NewInt(11),
			},
			Want: `{
				"blockHash": null,
				"blockNumber": null,
				"from": "0x71562b71999873db5b286df957af199ec94617f7",
				"gas": "0x7",
				"gasPrice": "0x6",
				"hash": "0x5f3240454cd09a5d8b1c5d651eefae7a339262875bcd2d0e6676f3d989967008",
				"input": "0x0001020304",
				"nonce": "0x5",
				"to": "0xdead000000000000000000000000000000000000",
				"transactionIndex": null,
				"value": "0x8",
				"type": "0x0",
				"chainId": "0x539",
				"v": "0xa96",
				"r": "0xbc85e96592b95f7160825d837abb407f009df9ebe8f1b9158a4b8dd093377f75",
				"s": "0x1b55ea3af5574c536967b039ba6999ef6c89cf22fc04bcb296e0e8b0b9b576f5"
			}`,
		}, {
			Tx: &types.LegacyTx{
				Nonce:    5,
				GasPrice: big.NewInt(6),
				Gas:      7,
				To:       nil,
				Value:    big.NewInt(8),
				Data:     []byte{0, 1, 2, 3, 4},
				V:        big.NewInt(32),
				R:        big.NewInt(10),
				S:        big.NewInt(11),
			},
			Want: `{
				"blockHash": null,
				"blockNumber": null,
				"from": "0x71562b71999873db5b286df957af199ec94617f7",
				"gas": "0x7",
				"gasPrice": "0x6",
				"hash": "0x806e97f9d712b6cb7e781122001380a2837531b0fc1e5f5d78174ad4cb699873",
				"input": "0x0001020304",
				"nonce": "0x5",
				"to": null,
				"transactionIndex": null,
				"value": "0x8",
				"type": "0x0",
				"chainId": "0x539",
				"v": "0xa96",
				"r": "0x9dc28b267b6ad4e4af6fe9289668f9305c2eb7a3241567860699e478af06835a",
				"s": "0xa0b51a071aa9bed2cd70aedea859779dff039e3630ea38497d95202e9b1fec7"
			}`,
		},
		{
			Tx: &types.AccessListTx{
				ChainID:  config.ChainID,
				Nonce:    5,
				GasPrice: big.NewInt(6),
				Gas:      7,
				To:       &addr,
				Value:    big.NewInt(8),
				Data:     []byte{0, 1, 2, 3, 4},
				AccessList: types.AccessList{
					types.AccessTuple{
						Address:     common.Address{0x2},
						StorageKeys: []common.Hash{types.EmptyRootHash},
					},
				},
				V: big.NewInt(32),
				R: big.NewInt(10),
				S: big.NewInt(11),
			},
			Want: `{
				"blockHash": null,
				"blockNumber": null,
				"from": "0x71562b71999873db5b286df957af199ec94617f7",
				"gas": "0x7",
				"gasPrice": "0x6",
				"hash": "0x121347468ee5fe0a29f02b49b4ffd1c8342bc4255146bb686cd07117f79e7129",
				"input": "0x0001020304",
				"nonce": "0x5",
				"to": "0xdead000000000000000000000000000000000000",
				"transactionIndex": null,
				"value": "0x8",
				"type": "0x1",
				"accessList": [
					{
						"address": "0x0200000000000000000000000000000000000000",
						"storageKeys": [
							"0x56e81f171bcc55a6ff8345e692c0f86e5b48e01b996cadc001622fb5e363b421"
						]
					}
				],
				"chainId": "0x539",
				"v": "0x0",
				"r": "0xf372ad499239ae11d91d34c559ffc5dab4daffc0069e03afcabdcdf231a0c16b",
				"s": "0x28573161d1f9472fa0fd4752533609e72f06414f7ab5588699a7141f65d2abf",
				"yParity": "0x0"
			}`,
		}, {
			Tx: &types.AccessListTx{
				ChainID:  config.ChainID,
				Nonce:    5,
				GasPrice: big.NewInt(6),
				Gas:      7,
				To:       nil,
				Value:    big.NewInt(8),
				Data:     []byte{0, 1, 2, 3, 4},
				AccessList: types.AccessList{
					types.AccessTuple{
						Address:     common.Address{0x2},
						StorageKeys: []common.Hash{types.EmptyRootHash},
					},
				},
				V: big.NewInt(32),
				R: big.NewInt(10),
				S: big.NewInt(11),
			},
			Want: `{
				"blockHash": null,
				"blockNumber": null,
				"from": "0x71562b71999873db5b286df957af199ec94617f7",
				"gas": "0x7",
				"gasPrice": "0x6",
				"hash": "0x067c3baebede8027b0f828a9d933be545f7caaec623b00684ac0659726e2055b",
				"input": "0x0001020304",
				"nonce": "0x5",
				"to": null,
				"transactionIndex": null,
				"value": "0x8",
				"type": "0x1",
				"accessList": [
					{
						"address": "0x0200000000000000000000000000000000000000",
						"storageKeys": [
							"0x56e81f171bcc55a6ff8345e692c0f86e5b48e01b996cadc001622fb5e363b421"
						]
					}
				],
				"chainId": "0x539",
				"v": "0x1",
				"r": "0x542981b5130d4613897fbab144796cb36d3cb3d7807d47d9c7f89ca7745b085c",
				"s": "0x7425b9dd6c5deaa42e4ede35d0c4570c4624f68c28d812c10d806ffdf86ce63",
				"yParity": "0x1"
			}`,
		}, {
			Tx: &types.DynamicFeeTx{
				ChainID:   config.ChainID,
				Nonce:     5,
				GasTipCap: big.NewInt(6),
				GasFeeCap: big.NewInt(9),
				Gas:       7,
				To:        &addr,
				Value:     big.NewInt(8),
				Data:      []byte{0, 1, 2, 3, 4},
				AccessList: types.AccessList{
					types.AccessTuple{
						Address:     common.Address{0x2},
						StorageKeys: []common.Hash{types.EmptyRootHash},
					},
				},
				V: big.NewInt(32),
				R: big.NewInt(10),
				S: big.NewInt(11),
			},
			Want: `{
				"blockHash": null,
				"blockNumber": null,
				"from": "0x71562b71999873db5b286df957af199ec94617f7",
				"gas": "0x7",
				"gasPrice": "0x9",
				"maxFeePerGas": "0x9",
				"maxPriorityFeePerGas": "0x6",
				"hash": "0xb63e0b146b34c3e9cb7fbabb5b3c081254a7ded6f1b65324b5898cc0545d79ff",
				"input": "0x0001020304",
				"nonce": "0x5",
				"to": "0xdead000000000000000000000000000000000000",
				"transactionIndex": null,
				"value": "0x8",
				"type": "0x2",
				"accessList": [
					{
						"address": "0x0200000000000000000000000000000000000000",
						"storageKeys": [
							"0x56e81f171bcc55a6ff8345e692c0f86e5b48e01b996cadc001622fb5e363b421"
						]
					}
				],
				"chainId": "0x539",
				"v": "0x1",
				"r": "0x3b167e05418a8932cd53d7578711fe1a76b9b96c48642402bb94978b7a107e80",
				"s": "0x22f98a332d15ea2cc80386c1ebaa31b0afebfa79ebc7d039a1e0074418301fef",
				"yParity": "0x1"
			}`,
		}, {
			Tx: &types.DynamicFeeTx{
				ChainID:    config.ChainID,
				Nonce:      5,
				GasTipCap:  big.NewInt(6),
				GasFeeCap:  big.NewInt(9),
				Gas:        7,
				To:         nil,
				Value:      big.NewInt(8),
				Data:       []byte{0, 1, 2, 3, 4},
				AccessList: types.AccessList{},
				V:          big.NewInt(32),
				R:          big.NewInt(10),
				S:          big.NewInt(11),
			},
			Want: `{
				"blockHash": null,
				"blockNumber": null,
				"from": "0x71562b71999873db5b286df957af199ec94617f7",
				"gas": "0x7",
				"gasPrice": "0x9",
				"maxFeePerGas": "0x9",
				"maxPriorityFeePerGas": "0x6",
				"hash": "0xcbab17ee031a9d5b5a09dff909f0a28aedb9b295ac0635d8710d11c7b806ec68",
				"input": "0x0001020304",
				"nonce": "0x5",
				"to": null,
				"transactionIndex": null,
				"value": "0x8",
				"type": "0x2",
				"accessList": [],
				"chainId": "0x539",
				"v": "0x0",
				"r": "0x6446b8a682db7e619fc6b4f6d1f708f6a17351a41c7fbd63665f469bc78b41b9",
				"s": "0x7626abc15834f391a117c63450047309dbf84c5ce3e8e609b607062641e2de43",
				"yParity": "0x0"
			}`,
		},
	}
}

func allBlobTxs(addr common.Address, config *params.ChainConfig) []txData {
	return []txData{
		{
			Tx: &types.BlobTx{
				Nonce:      6,
				GasTipCap:  uint256.NewInt(1),
				GasFeeCap:  uint256.NewInt(5),
				Gas:        6,
				To:         addr,
				BlobFeeCap: uint256.NewInt(1),
				BlobHashes: []common.Hash{{1}},
				Value:      new(uint256.Int),
				V:          uint256.NewInt(32),
				R:          uint256.NewInt(10),
				S:          uint256.NewInt(11),
			},
			Want: `{
                "blockHash": null,
                "blockNumber": null,
                "from": "0x71562b71999873db5b286df957af199ec94617f7",
                "gas": "0x6",
                "gasPrice": "0x5",
                "maxFeePerGas": "0x5",
                "maxPriorityFeePerGas": "0x1",
                "maxFeePerBlobGas": "0x1",
                "hash": "0x1f2b59a20e61efc615ad0cbe936379d6bbea6f938aafaf35eb1da05d8e7f46a3",
                "input": "0x",
                "nonce": "0x6",
                "to": "0xdead000000000000000000000000000000000000",
                "transactionIndex": null,
                "value": "0x0",
                "type": "0x3",
                "accessList": [],
                "chainId": "0x1",
                "blobVersionedHashes": [
                    "0x0100000000000000000000000000000000000000000000000000000000000000"
                ],
                "v": "0x0",
                "r": "0x618be8908e0e5320f8f3b48042a079fe5a335ebd4ed1422a7d2207cd45d872bc",
                "s": "0x27b2bc6c80e849a8e8b764d4549d8c2efac3441e73cf37054eb0a9b9f8e89b27",
                "yParity": "0x0"
            }`,
		},
	}
}

func newTestAccountManager(t *testing.T) (*accounts.Manager, accounts.Account) {
	var (
		dir        = t.TempDir()
		am         = accounts.NewManager(nil)
		b          = keystore.NewKeyStore(dir, 2, 1)
		testKey, _ = crypto.HexToECDSA("b71c71a67e1177ad4e901695e1b4b9ee17ae16c6668d313eac2f96dbcda3f291")
	)
	acc, err := b.ImportECDSA(testKey, "")
	if err != nil {
		t.Fatalf("failed to create test account: %v", err)
	}
	if err := b.Unlock(acc, ""); err != nil {
		t.Fatalf("failed to unlock account: %v\n", err)
	}
	am.AddBackend(b)
	return am, acc
}

type testBackend struct {
	db      ethdb.Database
	chain   *core.BlockChain
	pending *types.Block
	accman  *accounts.Manager
	acc     accounts.Account
}

func newTestBackend(t *testing.T, n int, gspec *core.Genesis, engine consensus.Engine, generator func(i int, b *core.BlockGen)) *testBackend {
	var (
		cacheConfig = &core.CacheConfig{
			TrieCleanLimit:    256,
			TrieDirtyLimit:    256,
			TrieTimeLimit:     5 * time.Minute,
			SnapshotLimit:     0,
			TrieDirtyDisabled: true, // Archive mode
		}
	)
	accman, acc := newTestAccountManager(t)
	gspec.Alloc[acc.Address] = types.Account{Balance: big.NewInt(params.Ether)}
	// Generate blocks for testing
	db, blocks, _ := core.GenerateChainWithGenesis(gspec, engine, n, generator)
	txlookupLimit := uint64(0)
	chain, err := core.NewBlockChain(db, cacheConfig, gspec, nil, engine, vm.Config{}, nil, &txlookupLimit)
	if err != nil {
		t.Fatalf("failed to create tester chain: %v", err)
	}
	if n, err := chain.InsertChain(blocks); err != nil {
		t.Fatalf("block %d: failed to insert into chain: %v", n, err)
	}

	backend := &testBackend{db: db, chain: chain, accman: accman, acc: acc}
	return backend
}

// nolint:unused
func (b *testBackend) setPendingBlock(block *types.Block) {
	b.pending = block
}

func (b testBackend) SyncProgress() ethereum.SyncProgress { return ethereum.SyncProgress{} }
func (b testBackend) SuggestGasTipCap(ctx context.Context) (*big.Int, error) {
	return big.NewInt(0), nil
}

func (b testBackend) Chain() *core.BlockChain {
	return b.chain
}

func (b testBackend) FeeHistory(ctx context.Context, blockCount uint64, lastBlock rpc.BlockNumber, rewardPercentiles []float64) (*big.Int, [][]*big.Int, []*big.Int, []float64, []*big.Int, []float64, error) {
	return nil, nil, nil, nil, nil, nil, nil
}
func (b testBackend) BlobBaseFee(ctx context.Context) *big.Int { return new(big.Int) }
func (b testBackend) ChainDb() ethdb.Database                  { return b.db }
func (b testBackend) AccountManager() *accounts.Manager        { return b.accman }
func (b testBackend) ExtRPCEnabled() bool                      { return false }
func (b testBackend) RPCGasCap() uint64                        { return 10000000 }
func (b testBackend) RPCEVMTimeout() time.Duration             { return time.Second }
func (b testBackend) RPCTxFeeCap() float64                     { return 0 }
func (b testBackend) UnprotectedAllowed() bool                 { return false }
func (b testBackend) SetHead(number uint64)                    {}
func (b testBackend) HeaderByNumber(ctx context.Context, number rpc.BlockNumber) (*types.Header, error) {
	if number == rpc.LatestBlockNumber {
		return b.chain.CurrentBlock(), nil
	}
	if number == rpc.PendingBlockNumber && b.pending != nil {
		return b.pending.Header(), nil
	}
	return b.chain.GetHeaderByNumber(uint64(number)), nil
}
func (b testBackend) HeaderByHash(ctx context.Context, hash common.Hash) (*types.Header, error) {
	return b.chain.GetHeaderByHash(hash), nil
}
func (b testBackend) HeaderByNumberOrHash(ctx context.Context, blockNrOrHash rpc.BlockNumberOrHash) (*types.Header, error) {
	if blockNr, ok := blockNrOrHash.Number(); ok {
		return b.HeaderByNumber(ctx, blockNr)
	}
	if blockHash, ok := blockNrOrHash.Hash(); ok {
		return b.HeaderByHash(ctx, blockHash)
	}
	panic("unknown type rpc.BlockNumberOrHash")
}

func (b testBackend) CurrentHeader() *types.Header { return b.chain.CurrentHeader() }
func (b testBackend) CurrentBlock() *types.Header  { return b.chain.CurrentBlock() }
func (b testBackend) BlockByNumber(ctx context.Context, number rpc.BlockNumber) (*types.Block, error) {
	if number == rpc.LatestBlockNumber {
		head := b.chain.CurrentBlock()
		return b.chain.GetBlock(head.Hash(), head.Number.Uint64()), nil
	}
	if number == rpc.PendingBlockNumber {
		return b.pending, nil
	}
	return b.chain.GetBlockByNumber(uint64(number)), nil
}
func (b testBackend) BlockByHash(ctx context.Context, hash common.Hash) (*types.Block, error) {
	return b.chain.GetBlockByHash(hash), nil
}
func (b testBackend) BlockByNumberOrHash(ctx context.Context, blockNrOrHash rpc.BlockNumberOrHash) (*types.Block, error) {
	if blockNr, ok := blockNrOrHash.Number(); ok {
		return b.BlockByNumber(ctx, blockNr)
	}
	if blockHash, ok := blockNrOrHash.Hash(); ok {
		return b.BlockByHash(ctx, blockHash)
	}
	panic("unknown type rpc.BlockNumberOrHash")
}
func (b testBackend) GetBody(ctx context.Context, hash common.Hash, number rpc.BlockNumber) (*types.Body, error) {
	return b.chain.GetBlock(hash, uint64(number.Int64())).Body(), nil
}
func (b testBackend) StateAndHeaderByNumber(ctx context.Context, number rpc.BlockNumber) (*state.StateDB, *types.Header, error) {
	if number == rpc.PendingBlockNumber {
		panic("pending state not implemented")
	}
	header, err := b.HeaderByNumber(ctx, number)
	if err != nil {
		return nil, nil, err
	}
	if header == nil {
		return nil, nil, errors.New("header not found")
	}
	stateDb, err := b.chain.StateAt(header.Root)
	return stateDb, header, err
}
func (b testBackend) StateAndHeaderByNumberOrHash(ctx context.Context, blockNrOrHash rpc.BlockNumberOrHash) (*state.StateDB, *types.Header, error) {
	if blockNr, ok := blockNrOrHash.Number(); ok {
		return b.StateAndHeaderByNumber(ctx, blockNr)
	}
	panic("only implemented for number")
}
func (b testBackend) Pending() (*types.Block, types.Receipts, *state.StateDB) { panic("implement me") }
func (b testBackend) GetReceipts(ctx context.Context, hash common.Hash) (types.Receipts, error) {
	header, err := b.HeaderByHash(ctx, hash)
	if header == nil || err != nil {
		return nil, err
	}
	receipts := rawdb.ReadReceipts(b.db, hash, header.Number.Uint64(), header.Time, b.chain.Config())
	return receipts, nil
}

func (b testBackend) GetBlobSidecars(ctx context.Context, hash common.Hash) (types.BlobSidecars, error) {
	header, err := b.HeaderByHash(ctx, hash)
	if header == nil || err != nil {
		return nil, err
	}
	blobSidecars := rawdb.ReadBlobSidecars(b.db, hash, header.Number.Uint64())
	return blobSidecars, nil
}
func (b testBackend) GetTd(ctx context.Context, hash common.Hash) *big.Int {
	if b.pending != nil && hash == b.pending.Hash() {
		return nil
	}
	return big.NewInt(1)
}
func (b testBackend) GetEVM(ctx context.Context, msg *core.Message, state *state.StateDB, header *types.Header, vmConfig *vm.Config, blockContext *vm.BlockContext) *vm.EVM {
	if vmConfig == nil {
		vmConfig = b.chain.GetVMConfig()
	}
	txContext := core.NewEVMTxContext(msg)
	context := core.NewEVMBlockContext(header, b.chain, nil)
	if blockContext != nil {
		context = *blockContext
	}
	return vm.NewEVM(context, txContext, state, b.chain.Config(), *vmConfig)
}
func (b testBackend) SubscribeChainEvent(ch chan<- core.ChainEvent) event.Subscription {
	panic("implement me")
}
func (b testBackend) SubscribeChainHeadEvent(ch chan<- core.ChainHeadEvent) event.Subscription {
	panic("implement me")
}
<<<<<<< HEAD
func (b testBackend) SubscribeChainSideEvent(ch chan<- core.ChainSideEvent) event.Subscription {
	panic("implement me")
}
func (b testBackend) SubscribeFinalizedHeaderEvent(ch chan<- core.FinalizedHeaderEvent) event.Subscription {
	panic("implement me")
}
func (b testBackend) SubscribeNewVoteEvent(ch chan<- core.NewVoteEvent) event.Subscription {
	panic("implement me")
}
=======
>>>>>>> 293a300d
func (b testBackend) SendTx(ctx context.Context, signedTx *types.Transaction) error {
	panic("implement me")
}
func (b testBackend) GetTransaction(ctx context.Context, txHash common.Hash) (bool, *types.Transaction, common.Hash, uint64, uint64, error) {
	tx, blockHash, blockNumber, index := rawdb.ReadTransaction(b.db, txHash)
	return true, tx, blockHash, blockNumber, index, nil
}
func (b testBackend) GetPoolTransactions() (types.Transactions, error)         { panic("implement me") }
func (b testBackend) GetPoolTransaction(txHash common.Hash) *types.Transaction { panic("implement me") }
func (b testBackend) GetPoolNonce(ctx context.Context, addr common.Address) (uint64, error) {
	return 0, nil
}
func (b testBackend) Stats() (pending int, queued int) { panic("implement me") }
func (b testBackend) TxPoolContent() (map[common.Address][]*types.Transaction, map[common.Address][]*types.Transaction) {
	panic("implement me")
}
func (b testBackend) TxPoolContentFrom(addr common.Address) ([]*types.Transaction, []*types.Transaction) {
	panic("implement me")
}
func (b testBackend) SubscribeNewTxsEvent(events chan<- core.NewTxsEvent) event.Subscription {
	panic("implement me")
}
func (b testBackend) ChainConfig() *params.ChainConfig             { return b.chain.Config() }
func (b testBackend) Engine() consensus.Engine                     { return b.chain.Engine() }
func (b testBackend) CurrentValidators() ([]common.Address, error) { return []common.Address{}, nil }
func (b testBackend) GetLogs(ctx context.Context, blockHash common.Hash, number uint64) ([][]*types.Log, error) {
	panic("implement me")
}
func (b testBackend) SubscribeRemovedLogsEvent(ch chan<- core.RemovedLogsEvent) event.Subscription {
	panic("implement me")
}
func (b testBackend) SubscribeLogsEvent(ch chan<- []*types.Log) event.Subscription {
	panic("implement me")
}
func (b testBackend) SubscribePendingLogsEvent(ch chan<- []*types.Log) event.Subscription {
	panic("implement me")
}
func (b testBackend) BloomStatus() (uint64, uint64) { panic("implement me") }
func (b testBackend) ServiceFilter(ctx context.Context, session *bloombits.MatcherSession) {
	panic("implement me")
}

func (b *testBackend) MevRunning() bool                       { return false }
func (b *testBackend) HasBuilder(builder common.Address) bool { return false }
func (b *testBackend) MevParams() *types.MevParams {
	return &types.MevParams{}
}
func (b *testBackend) StartMev()                                                  {}
func (b *testBackend) StopMev()                                                   {}
func (b *testBackend) AddBuilder(builder common.Address, builderUrl string) error { return nil }
func (b *testBackend) RemoveBuilder(builder common.Address) error                 { return nil }
func (b *testBackend) SendBid(ctx context.Context, bid *types.BidArgs) (common.Hash, error) {
	panic("implement me")
}
func (b *testBackend) MinerInTurn() bool { return false }
func (b *testBackend) BestBidGasFee(parentHash common.Hash) *big.Int {
	//TODO implement me
	panic("implement me")
}

func TestEstimateGas(t *testing.T) {
	t.Parallel()
	// Initialize test accounts
	var (
		accounts = newAccounts(2)
		genesis  = &core.Genesis{
			Config: params.MergedTestChainConfig,
			Alloc: types.GenesisAlloc{
				accounts[0].addr: {Balance: big.NewInt(params.Ether)},
				accounts[1].addr: {Balance: big.NewInt(params.Ether)},
			},
		}
		genBlocks      = 10
		signer         = types.HomesteadSigner{}
		randomAccounts = newAccounts(2)
	)
	api := NewBlockChainAPI(newTestBackend(t, genBlocks, genesis, beacon.New(ethash.NewFaker()), func(i int, b *core.BlockGen) {
		// Transfer from account[0] to account[1]
		//    value: 1000 wei
		//    fee:   0 wei
		tx, _ := types.SignTx(types.NewTx(&types.LegacyTx{Nonce: uint64(i), To: &accounts[1].addr, Value: big.NewInt(1000), Gas: params.TxGas, GasPrice: b.BaseFee(), Data: nil}), signer, accounts[0].key)
		b.AddTx(tx)
		b.SetPoS()
	}))
	var testSuite = []struct {
		blockNumber rpc.BlockNumber
		call        TransactionArgs
		overrides   StateOverride
		expectErr   error
		want        uint64
	}{
		// simple transfer on latest block
		{
			blockNumber: rpc.LatestBlockNumber,
			call: TransactionArgs{
				From:  &accounts[0].addr,
				To:    &accounts[1].addr,
				Value: (*hexutil.Big)(big.NewInt(1000)),
			},
			expectErr: nil,
			want:      21000,
		},
		// simple transfer with insufficient funds on latest block
		{
			blockNumber: rpc.LatestBlockNumber,
			call: TransactionArgs{
				From:  &randomAccounts[0].addr,
				To:    &accounts[1].addr,
				Value: (*hexutil.Big)(big.NewInt(1000)),
			},
			expectErr: core.ErrInsufficientFunds,
			want:      21000,
		},
		// empty create
		{
			blockNumber: rpc.LatestBlockNumber,
			call:        TransactionArgs{},
			expectErr:   nil,
			want:        53000,
		},
		{
			blockNumber: rpc.LatestBlockNumber,
			call:        TransactionArgs{},
			overrides: StateOverride{
				randomAccounts[0].addr: OverrideAccount{Balance: newRPCBalance(new(big.Int).Mul(big.NewInt(1), big.NewInt(params.Ether)))},
			},
			expectErr: nil,
			want:      53000,
		},
		{
			blockNumber: rpc.LatestBlockNumber,
			call: TransactionArgs{
				From:  &randomAccounts[0].addr,
				To:    &randomAccounts[1].addr,
				Value: (*hexutil.Big)(big.NewInt(1000)),
			},
			overrides: StateOverride{
				randomAccounts[0].addr: OverrideAccount{Balance: newRPCBalance(big.NewInt(0))},
			},
			expectErr: core.ErrInsufficientFunds,
		},
		// Test for a bug where the gas price was set to zero but the basefee non-zero
		//
		// contract BasefeeChecker {
		//    constructor() {
		//        require(tx.gasprice >= block.basefee);
		//        if (tx.gasprice > 0) {
		//            require(block.basefee > 0);
		//        }
		//    }
		//}
		{
			blockNumber: rpc.LatestBlockNumber,
			call: TransactionArgs{
				From:     &accounts[0].addr,
				Input:    hex2Bytes("6080604052348015600f57600080fd5b50483a1015601c57600080fd5b60003a111560315760004811603057600080fd5b5b603f80603e6000396000f3fe6080604052600080fdfea264697066735822122060729c2cee02b10748fae5200f1c9da4661963354973d9154c13a8e9ce9dee1564736f6c63430008130033"),
				GasPrice: (*hexutil.Big)(big.NewInt(1_000_000_000)), // Legacy as pricing
			},
			expectErr: nil,
			want:      67617,
		},
		{
			blockNumber: rpc.LatestBlockNumber,
			call: TransactionArgs{
				From:         &accounts[0].addr,
				Input:        hex2Bytes("6080604052348015600f57600080fd5b50483a1015601c57600080fd5b60003a111560315760004811603057600080fd5b5b603f80603e6000396000f3fe6080604052600080fdfea264697066735822122060729c2cee02b10748fae5200f1c9da4661963354973d9154c13a8e9ce9dee1564736f6c63430008130033"),
				MaxFeePerGas: (*hexutil.Big)(big.NewInt(1_000_000_000)), // 1559 gas pricing
			},
			expectErr: nil,
			want:      67617,
		},
		{
			blockNumber: rpc.LatestBlockNumber,
			call: TransactionArgs{
				From:         &accounts[0].addr,
				Input:        hex2Bytes("6080604052348015600f57600080fd5b50483a1015601c57600080fd5b60003a111560315760004811603057600080fd5b5b603f80603e6000396000f3fe6080604052600080fdfea264697066735822122060729c2cee02b10748fae5200f1c9da4661963354973d9154c13a8e9ce9dee1564736f6c63430008130033"),
				GasPrice:     nil, // No legacy gas pricing
				MaxFeePerGas: nil, // No 1559 gas pricing
			},
			expectErr: nil,
			want:      67595,
		},
		// Blobs should have no effect on gas estimate
		{
			blockNumber: rpc.LatestBlockNumber,
			call: TransactionArgs{
				From:       &accounts[0].addr,
				To:         &accounts[1].addr,
				Value:      (*hexutil.Big)(big.NewInt(1)),
				BlobHashes: []common.Hash{{0x01, 0x22}},
				BlobFeeCap: (*hexutil.Big)(big.NewInt(1)),
			},
			want: 21000,
		},
	}
	for i, tc := range testSuite {
		result, err := api.EstimateGas(context.Background(), tc.call, &rpc.BlockNumberOrHash{BlockNumber: &tc.blockNumber}, &tc.overrides)
		if tc.expectErr != nil {
			if err == nil {
				t.Errorf("test %d: want error %v, have nothing", i, tc.expectErr)
				continue
			}
			if !errors.Is(err, tc.expectErr) {
				t.Errorf("test %d: error mismatch, want %v, have %v", i, tc.expectErr, err)
			}
			continue
		}
		if err != nil {
			t.Errorf("test %d: want no error, have %v", i, err)
			continue
		}
		if float64(result) > float64(tc.want)*(1+estimateGasErrorRatio) {
			t.Errorf("test %d, result mismatch, have\n%v\n, want\n%v\n", i, uint64(result), tc.want)
		}
	}
}

func TestCall(t *testing.T) {
	t.Parallel()

	// Initialize test accounts
	var (
		accounts = newAccounts(3)
		dad      = common.HexToAddress("0x0000000000000000000000000000000000000dad")
		genesis  = &core.Genesis{
			Config: params.MergedTestChainConfig,
			Alloc: types.GenesisAlloc{
				accounts[0].addr: {Balance: big.NewInt(params.Ether)},
				accounts[1].addr: {Balance: big.NewInt(params.Ether)},
				accounts[2].addr: {Balance: big.NewInt(params.Ether)},
				dad: {
					Balance: big.NewInt(params.Ether),
					Nonce:   1,
					Storage: map[common.Hash]common.Hash{
						common.Hash{}: common.HexToHash("0x0000000000000000000000000000000000000000000000000000000000000001"),
					},
				},
			},
		}
		genBlocks = 10
		signer    = types.HomesteadSigner{}
	)
	api := NewBlockChainAPI(newTestBackend(t, genBlocks, genesis, beacon.New(ethash.NewFaker()), func(i int, b *core.BlockGen) {
		// Transfer from account[0] to account[1]
		//    value: 1000 wei
		//    fee:   0 wei
		tx, _ := types.SignTx(types.NewTx(&types.LegacyTx{Nonce: uint64(i), To: &accounts[1].addr, Value: big.NewInt(1000), Gas: params.TxGas, GasPrice: b.BaseFee(), Data: nil}), signer, accounts[0].key)
		b.AddTx(tx)
		b.SetPoS()
	}))
	randomAccounts := newAccounts(3)
	var testSuite = []struct {
		name           string
		blockNumber    rpc.BlockNumber
		overrides      StateOverride
		call           TransactionArgs
		blockOverrides BlockOverrides
		expectErr      error
		want           string
	}{
		// transfer on genesis
		{
			name:        "transfer-on-genesis",
			blockNumber: rpc.BlockNumber(0),
			call: TransactionArgs{
				From:  &accounts[0].addr,
				To:    &accounts[1].addr,
				Value: (*hexutil.Big)(big.NewInt(1000)),
			},
			expectErr: nil,
			want:      "0x",
		},
		// transfer on the head
		{
			name:        "transfer-on-the-head",
			blockNumber: rpc.BlockNumber(genBlocks),
			call: TransactionArgs{
				From:  &accounts[0].addr,
				To:    &accounts[1].addr,
				Value: (*hexutil.Big)(big.NewInt(1000)),
			},
			expectErr: nil,
			want:      "0x",
		},
		// transfer on a non-existent block, error expects
		{
			name:        "transfer-non-existent-block",
			blockNumber: rpc.BlockNumber(genBlocks + 1),
			call: TransactionArgs{
				From:  &accounts[0].addr,
				To:    &accounts[1].addr,
				Value: (*hexutil.Big)(big.NewInt(1000)),
			},
			expectErr: errors.New("header not found"),
		},
		// transfer on the latest block
		{
			name:        "transfer-latest-block",
			blockNumber: rpc.LatestBlockNumber,
			call: TransactionArgs{
				From:  &accounts[0].addr,
				To:    &accounts[1].addr,
				Value: (*hexutil.Big)(big.NewInt(1000)),
			},
			expectErr: nil,
			want:      "0x",
		},
		// Call which can only succeed if state is state overridden
		{
			name:        "state-override-success",
			blockNumber: rpc.LatestBlockNumber,
			call: TransactionArgs{
				From:  &randomAccounts[0].addr,
				To:    &randomAccounts[1].addr,
				Value: (*hexutil.Big)(big.NewInt(1000)),
			},
			overrides: StateOverride{
				randomAccounts[0].addr: OverrideAccount{Balance: newRPCBalance(new(big.Int).Mul(big.NewInt(1), big.NewInt(params.Ether)))},
			},
			want: "0x",
		},
		// Invalid call without state overriding
		{
			name:        "insufficient-funds-simple",
			blockNumber: rpc.LatestBlockNumber,
			call: TransactionArgs{
				From:  &randomAccounts[0].addr,
				To:    &randomAccounts[1].addr,
				Value: (*hexutil.Big)(big.NewInt(1000)),
			},
			expectErr: core.ErrInsufficientFunds,
		},
		// Successful simple contract call
		//
		// // SPDX-License-Identifier: GPL-3.0
		//
		//  pragma solidity >=0.7.0 <0.8.0;
		//
		//  /**
		//   * @title Storage
		//   * @dev Store & retrieve value in a variable
		//   */
		//  contract Storage {
		//      uint256 public number;
		//      constructor() {
		//          number = block.number;
		//      }
		//  }
		{
			name:        "simple-contract-call",
			blockNumber: rpc.LatestBlockNumber,
			call: TransactionArgs{
				From: &randomAccounts[0].addr,
				To:   &randomAccounts[2].addr,
				Data: hex2Bytes("8381f58a"), // call number()
			},
			overrides: StateOverride{
				randomAccounts[2].addr: OverrideAccount{
					Code:      hex2Bytes("6080604052348015600f57600080fd5b506004361060285760003560e01c80638381f58a14602d575b600080fd5b60336049565b6040518082815260200191505060405180910390f35b6000548156fea2646970667358221220eab35ffa6ab2adfe380772a48b8ba78e82a1b820a18fcb6f59aa4efb20a5f60064736f6c63430007040033"),
					StateDiff: map[common.Hash]common.Hash{{}: common.BigToHash(big.NewInt(123))},
				},
			},
			want: "0x000000000000000000000000000000000000000000000000000000000000007b",
		},
		// Block overrides should work
		{
			name:        "block-override",
			blockNumber: rpc.LatestBlockNumber,
			call: TransactionArgs{
				From: &accounts[1].addr,
				Input: &hexutil.Bytes{
					0x43,             // NUMBER
					0x60, 0x00, 0x52, // MSTORE offset 0
					0x60, 0x20, 0x60, 0x00, 0xf3,
				},
			},
			blockOverrides: BlockOverrides{Number: (*hexutil.Big)(big.NewInt(11))},
			want:           "0x000000000000000000000000000000000000000000000000000000000000000b",
		},
		// Clear storage trie
		{
			name:        "clear-storage-trie",
			blockNumber: rpc.LatestBlockNumber,
			call: TransactionArgs{
				From: &accounts[1].addr,
				// Yul:
				// object "Test" {
				//    code {
				//        let dad := 0x0000000000000000000000000000000000000dad
				//        if eq(balance(dad), 0) {
				//            revert(0, 0)
				//        }
				//        let slot := sload(0)
				//        mstore(0, slot)
				//        return(0, 32)
				//    }
				// }
				Input: hex2Bytes("610dad6000813103600f57600080fd5b6000548060005260206000f3"),
			},
			overrides: StateOverride{
				dad: OverrideAccount{
					State: map[common.Hash]common.Hash{},
				},
			},
			want: "0x0000000000000000000000000000000000000000000000000000000000000000",
		},
		// Invalid blob tx
		{
			name:        "invalid-blob-tx",
			blockNumber: rpc.LatestBlockNumber,
			call: TransactionArgs{
				From:       &accounts[1].addr,
				Input:      &hexutil.Bytes{0x00},
				BlobHashes: []common.Hash{},
			},
			expectErr: core.ErrBlobTxCreate,
		},
		// BLOBHASH opcode
		{
			name:        "blobhash-opcode",
			blockNumber: rpc.LatestBlockNumber,
			call: TransactionArgs{
				From:       &accounts[1].addr,
				To:         &randomAccounts[2].addr,
				BlobHashes: []common.Hash{{0x01, 0x22}},
				BlobFeeCap: (*hexutil.Big)(big.NewInt(1)),
			},
			overrides: StateOverride{
				randomAccounts[2].addr: {
					Code: hex2Bytes("60004960005260206000f3"),
				},
			},
			want: "0x0122000000000000000000000000000000000000000000000000000000000000",
		},
		// Clear the entire storage set
		{
			blockNumber: rpc.LatestBlockNumber,
			call: TransactionArgs{
				From: &accounts[1].addr,
				// Yul:
				// object "Test" {
				//    code {
				//        let dad := 0x0000000000000000000000000000000000000dad
				//        if eq(balance(dad), 0) {
				//            revert(0, 0)
				//        }
				//        let slot := sload(0)
				//        mstore(0, slot)
				//        return(0, 32)
				//    }
				// }
				Input: hex2Bytes("610dad6000813103600f57600080fd5b6000548060005260206000f3"),
			},
			overrides: StateOverride{
				dad: OverrideAccount{
					State: map[common.Hash]common.Hash{},
				},
			},
			want: "0x0000000000000000000000000000000000000000000000000000000000000000",
		},
	}
	for _, tc := range testSuite {
		result, err := api.Call(context.Background(), tc.call, &rpc.BlockNumberOrHash{BlockNumber: &tc.blockNumber}, &tc.overrides, &tc.blockOverrides)
		if tc.expectErr != nil {
			if err == nil {
				t.Errorf("test %s: want error %v, have nothing", tc.name, tc.expectErr)
				continue
			}
			if !errors.Is(err, tc.expectErr) {
				// Second try
				if !reflect.DeepEqual(err, tc.expectErr) {
					t.Errorf("test %s: error mismatch, want %v, have %v", tc.name, tc.expectErr, err)
				}
			}
			continue
		}
		if err != nil {
			t.Errorf("test %s: want no error, have %v", tc.name, err)
			continue
		}
		if !reflect.DeepEqual(result.String(), tc.want) {
			t.Errorf("test %s, result mismatch, have\n%v\n, want\n%v\n", tc.name, result.String(), tc.want)
		}
	}
}

func TestSimulateV1(t *testing.T) {
	t.Parallel()
	// Initialize test accounts
	var (
		accounts     = newAccounts(3)
		fixedAccount = newTestAccount()
		genBlocks    = 10
		signer       = types.HomesteadSigner{}
		cac          = common.HexToAddress("0x0000000000000000000000000000000000000cac")
		bab          = common.HexToAddress("0x0000000000000000000000000000000000000bab")
		coinbase     = "0x000000000000000000000000000000000000ffff"
		genesis      = &core.Genesis{
			Config: params.TestChainConfig,
			Alloc: types.GenesisAlloc{
				accounts[0].addr: {Balance: big.NewInt(params.Ether)},
				accounts[1].addr: {Balance: big.NewInt(params.Ether)},
				accounts[2].addr: {Balance: big.NewInt(params.Ether)},
				// Yul:
				// object "Test" {
				//     code {
				//         let dad := 0x0000000000000000000000000000000000000dad
				//         selfdestruct(dad)
				//     }
				// }
				cac: {Balance: big.NewInt(params.Ether), Code: common.Hex2Bytes("610dad80ff")},
				bab: {
					Balance: big.NewInt(1),
					// object "Test" {
					//    code {
					//        let value1 := sload(1)
					//        let value2 := sload(2)
					//
					//        // Shift value1 by 128 bits to the left by multiplying it with 2^128
					//        value1 := mul(value1, 0x100000000000000000000000000000000)
					//
					//        // Concatenate value1 and value2
					//        let concatenatedValue := add(value1, value2)
					//
					//        // Store the result in memory and return it
					//        mstore(0, concatenatedValue)
					//        return(0, 0x20)
					//    }
					// }
					Code: common.FromHex("0x600154600254700100000000000000000000000000000000820291508082018060005260206000f3"),
					Storage: map[common.Hash]common.Hash{
						common.BigToHash(big.NewInt(1)): common.BigToHash(big.NewInt(10)),
						common.BigToHash(big.NewInt(2)): common.BigToHash(big.NewInt(12)),
					},
				},
			},
		}
		sha256Address = common.BytesToAddress([]byte{0x02})
	)
	api := NewBlockChainAPI(newTestBackend(t, genBlocks, genesis, ethash.NewFaker(), func(i int, b *core.BlockGen) {
		b.SetCoinbase(common.HexToAddress(coinbase))
		// Transfer from account[0] to account[1]
		//    value: 1000 wei
		//    fee:   0 wei
		tx, _ := types.SignTx(types.NewTx(&types.LegacyTx{
			Nonce:    uint64(i),
			To:       &accounts[1].addr,
			Value:    big.NewInt(1000),
			Gas:      params.TxGas,
			GasPrice: b.BaseFee(),
			Data:     nil,
		}), signer, accounts[0].key)
		b.AddTx(tx)
	}))
	var (
		randomAccounts   = newAccounts(4)
		latest           = rpc.BlockNumberOrHashWithNumber(rpc.LatestBlockNumber)
		includeTransfers = true
		validation       = true
	)
	type log struct {
		Address     common.Address `json:"address"`
		Topics      []common.Hash  `json:"topics"`
		Data        hexutil.Bytes  `json:"data"`
		BlockNumber hexutil.Uint64 `json:"blockNumber"`
		// Skip txHash
		//TxHash common.Hash `json:"transactionHash" gencodec:"required"`
		TxIndex hexutil.Uint `json:"transactionIndex"`
		//BlockHash common.Hash  `json:"blockHash"`
		Index hexutil.Uint `json:"logIndex"`
	}
	type callErr struct {
		Message string
		Code    int
	}
	type callRes struct {
		ReturnValue string `json:"returnData"`
		Error       callErr
		Logs        []log
		GasUsed     string
		Status      string
	}
	type blockRes struct {
		Number string
		//Hash   string
		// Ignore timestamp
		GasLimit      string
		GasUsed       string
		Miner         string
		BaseFeePerGas string
		Calls         []callRes
	}
	var testSuite = []struct {
		name             string
		blocks           []simBlock
		tag              rpc.BlockNumberOrHash
		includeTransfers *bool
		validation       *bool
		expectErr        error
		want             []blockRes
	}{
		// State build-up over calls:
		// First value transfer OK after state override.
		// Second one should succeed because of first transfer.
		{
			name: "simple",
			tag:  latest,
			blocks: []simBlock{{
				StateOverrides: &StateOverride{
					randomAccounts[0].addr: OverrideAccount{Balance: newRPCBalance(big.NewInt(1000))},
				},
				Calls: []TransactionArgs{{
					From:  &randomAccounts[0].addr,
					To:    &randomAccounts[1].addr,
					Value: (*hexutil.Big)(big.NewInt(1000)),
				}, {
					From:  &randomAccounts[1].addr,
					To:    &randomAccounts[2].addr,
					Value: (*hexutil.Big)(big.NewInt(1000)),
				}, {
					To: &randomAccounts[3].addr,
				}},
			}},
			want: []blockRes{{
				Number:        "0xb",
				GasLimit:      "0x47e7c4",
				GasUsed:       "0xf618",
				Miner:         coinbase,
				BaseFeePerGas: "0x0",
				Calls: []callRes{{
					ReturnValue: "0x",
					GasUsed:     "0x5208",
					Logs:        []log{},
					Status:      "0x1",
				}, {
					ReturnValue: "0x",
					GasUsed:     "0x5208",
					Logs:        []log{},
					Status:      "0x1",
				}, {
					ReturnValue: "0x",
					GasUsed:     "0x5208",
					Logs:        []log{},
					Status:      "0x1",
				}},
			}},
		}, {
			// State build-up over blocks.
			name: "simple-multi-block",
			tag:  latest,
			blocks: []simBlock{{
				StateOverrides: &StateOverride{
					randomAccounts[0].addr: OverrideAccount{Balance: newRPCBalance(big.NewInt(2000))},
				},
				Calls: []TransactionArgs{
					{
						From:  &randomAccounts[0].addr,
						To:    &randomAccounts[1].addr,
						Value: (*hexutil.Big)(big.NewInt(1000)),
					}, {
						From:  &randomAccounts[0].addr,
						To:    &randomAccounts[3].addr,
						Value: (*hexutil.Big)(big.NewInt(1000)),
					},
				},
			}, {
				StateOverrides: &StateOverride{
					randomAccounts[3].addr: OverrideAccount{Balance: newRPCBalance(big.NewInt(0))},
				},
				Calls: []TransactionArgs{
					{
						From:  &randomAccounts[1].addr,
						To:    &randomAccounts[2].addr,
						Value: (*hexutil.Big)(big.NewInt(1000)),
					},
				},
			}},
			want: []blockRes{{
				Number:        "0xb",
				GasLimit:      "0x47e7c4",
				GasUsed:       "0xa410",
				Miner:         coinbase,
				BaseFeePerGas: "0x0",
				Calls: []callRes{{
					ReturnValue: "0x",
					GasUsed:     "0x5208",
					Logs:        []log{},
					Status:      "0x1",
				}, {
					ReturnValue: "0x",
					GasUsed:     "0x5208",
					Logs:        []log{},
					Status:      "0x1",
				}},
			}, {
				Number:        "0xc",
				GasLimit:      "0x47e7c4",
				GasUsed:       "0x5208",
				Miner:         coinbase,
				BaseFeePerGas: "0x0",
				Calls: []callRes{{
					ReturnValue: "0x",
					GasUsed:     "0x5208",
					Logs:        []log{},
					Status:      "0x1",
				}},
			}},
		}, {
			// insufficient funds
			name: "insufficient-funds",
			tag:  latest,
			blocks: []simBlock{{
				Calls: []TransactionArgs{{
					From:  &randomAccounts[0].addr,
					To:    &randomAccounts[1].addr,
					Value: (*hexutil.Big)(big.NewInt(1000)),
				}},
			}},
			want:      nil,
			expectErr: &invalidTxError{Message: fmt.Sprintf("err: insufficient funds for gas * price + value: address %s have 0 want 1000 (supplied gas 4712388)", randomAccounts[0].addr.String()), Code: errCodeInsufficientFunds},
		}, {
			// EVM error
			name: "evm-error",
			tag:  latest,
			blocks: []simBlock{{
				StateOverrides: &StateOverride{
					randomAccounts[2].addr: OverrideAccount{Code: hex2Bytes("f3")},
				},
				Calls: []TransactionArgs{{
					From: &randomAccounts[0].addr,
					To:   &randomAccounts[2].addr,
				}},
			}},
			want: []blockRes{{
				Number:        "0xb",
				GasLimit:      "0x47e7c4",
				GasUsed:       "0x47e7c4",
				Miner:         coinbase,
				BaseFeePerGas: "0x0",
				Calls: []callRes{{
					ReturnValue: "0x",
					Error:       callErr{Message: "stack underflow (0 <=> 2)", Code: errCodeVMError},
					GasUsed:     "0x47e7c4",
					Logs:        []log{},
					Status:      "0x0",
				}},
			}},
		}, {
			// Block overrides should work, each call is simulated on a different block number
			name: "block-overrides",
			tag:  latest,
			blocks: []simBlock{{
				BlockOverrides: &BlockOverrides{
					Number:       (*hexutil.Big)(big.NewInt(11)),
					FeeRecipient: &cac,
				},
				Calls: []TransactionArgs{
					{
						From: &accounts[0].addr,
						Input: &hexutil.Bytes{
							0x43,             // NUMBER
							0x60, 0x00, 0x52, // MSTORE offset 0
							0x60, 0x20, 0x60, 0x00, 0xf3, // RETURN
						},
					},
				},
			}, {
				BlockOverrides: &BlockOverrides{
					Number: (*hexutil.Big)(big.NewInt(12)),
				},
				Calls: []TransactionArgs{{
					From: &accounts[1].addr,
					Input: &hexutil.Bytes{
						0x43,             // NUMBER
						0x60, 0x00, 0x52, // MSTORE offset 0
						0x60, 0x20, 0x60, 0x00, 0xf3,
					},
				}},
			}},
			want: []blockRes{{
				Number:        "0xb",
				GasLimit:      "0x47e7c4",
				GasUsed:       "0xe891",
				Miner:         strings.ToLower(cac.String()),
				BaseFeePerGas: "0x0",
				Calls: []callRes{{
					ReturnValue: "0x000000000000000000000000000000000000000000000000000000000000000b",
					GasUsed:     "0xe891",
					Logs:        []log{},
					Status:      "0x1",
				}},
			}, {
				Number:        "0xc",
				GasLimit:      "0x47e7c4",
				GasUsed:       "0xe891",
				Miner:         strings.ToLower(cac.String()),
				BaseFeePerGas: "0x0",
				Calls: []callRes{{
					ReturnValue: "0x000000000000000000000000000000000000000000000000000000000000000c",
					GasUsed:     "0xe891",
					Logs:        []log{},
					Status:      "0x1",
				}},
			}},
		},
		// Block numbers must be in order.
		{
			name: "block-number-order",
			tag:  latest,
			blocks: []simBlock{{
				BlockOverrides: &BlockOverrides{
					Number: (*hexutil.Big)(big.NewInt(12)),
				},
				Calls: []TransactionArgs{{
					From: &accounts[1].addr,
					Input: &hexutil.Bytes{
						0x43,             // NUMBER
						0x60, 0x00, 0x52, // MSTORE offset 0
						0x60, 0x20, 0x60, 0x00, 0xf3, // RETURN
					},
				}},
			}, {
				BlockOverrides: &BlockOverrides{
					Number: (*hexutil.Big)(big.NewInt(11)),
				},
				Calls: []TransactionArgs{{
					From: &accounts[0].addr,
					Input: &hexutil.Bytes{
						0x43,             // NUMBER
						0x60, 0x00, 0x52, // MSTORE offset 0
						0x60, 0x20, 0x60, 0x00, 0xf3, // RETURN
					},
				}},
			}},
			want:      []blockRes{},
			expectErr: &invalidBlockNumberError{message: "block numbers must be in order: 11 <= 12"},
		},
		// Test on solidity storage example. Set value in one call, read in next.
		{
			name: "storage-contract",
			tag:  latest,
			blocks: []simBlock{{
				StateOverrides: &StateOverride{
					randomAccounts[2].addr: OverrideAccount{
						Code: hex2Bytes("608060405234801561001057600080fd5b50600436106100365760003560e01c80632e64cec11461003b5780636057361d14610059575b600080fd5b610043610075565b60405161005091906100d9565b60405180910390f35b610073600480360381019061006e919061009d565b61007e565b005b60008054905090565b8060008190555050565b60008135905061009781610103565b92915050565b6000602082840312156100b3576100b26100fe565b5b60006100c184828501610088565b91505092915050565b6100d3816100f4565b82525050565b60006020820190506100ee60008301846100ca565b92915050565b6000819050919050565b600080fd5b61010c816100f4565b811461011757600080fd5b5056fea2646970667358221220404e37f487a89a932dca5e77faaf6ca2de3b991f93d230604b1b8daaef64766264736f6c63430008070033"),
					},
				},
				Calls: []TransactionArgs{{
					// Set value to 5
					From:  &randomAccounts[0].addr,
					To:    &randomAccounts[2].addr,
					Input: hex2Bytes("6057361d0000000000000000000000000000000000000000000000000000000000000005"),
				}, {
					// Read value
					From:  &randomAccounts[0].addr,
					To:    &randomAccounts[2].addr,
					Input: hex2Bytes("2e64cec1"),
				},
				},
			}},
			want: []blockRes{{
				Number:        "0xb",
				GasLimit:      "0x47e7c4",
				GasUsed:       "0x10683",
				Miner:         coinbase,
				BaseFeePerGas: "0x0",
				Calls: []callRes{{
					ReturnValue: "0x",
					GasUsed:     "0xaacc",
					Logs:        []log{},
					Status:      "0x1",
				}, {
					ReturnValue: "0x0000000000000000000000000000000000000000000000000000000000000005",
					GasUsed:     "0x5bb7",
					Logs:        []log{},
					Status:      "0x1",
				}},
			}},
		},
		// Test logs output.
		{
			name: "logs",
			tag:  latest,
			blocks: []simBlock{{
				StateOverrides: &StateOverride{
					randomAccounts[2].addr: OverrideAccount{
						// Yul code:
						// object "Test" {
						//    code {
						//        let hash:u256 := 0xffffffffffffffffffffffffffffffffffffffffffffffffffffffffffffffff
						//        log1(0, 0, hash)
						//        return (0, 0)
						//    }
						// }
						Code: hex2Bytes("7fffffffffffffffffffffffffffffffffffffffffffffffffffffffffffffffff80600080a1600080f3"),
					},
				},
				Calls: []TransactionArgs{{
					From: &randomAccounts[0].addr,
					To:   &randomAccounts[2].addr,
				}},
			}},
			want: []blockRes{{
				Number:        "0xb",
				GasLimit:      "0x47e7c4",
				GasUsed:       "0x5508",
				Miner:         coinbase,
				BaseFeePerGas: "0x0",
				Calls: []callRes{{
					ReturnValue: "0x",
					Logs: []log{{
						Address:     randomAccounts[2].addr,
						Topics:      []common.Hash{common.HexToHash("0xffffffffffffffffffffffffffffffffffffffffffffffffffffffffffffffff")},
						BlockNumber: hexutil.Uint64(11),
						Data:        hexutil.Bytes{},
					}},
					GasUsed: "0x5508",
					Status:  "0x1",
				}},
			}},
		},
		// Test ecrecover override
		{
			name: "ecrecover-override",
			tag:  latest,
			blocks: []simBlock{{
				StateOverrides: &StateOverride{
					randomAccounts[2].addr: OverrideAccount{
						// Yul code that returns ecrecover(0, 0, 0, 0).
						// object "Test" {
						//    code {
						//        // Free memory pointer
						//        let free_ptr := mload(0x40)
						//
						//        // Initialize inputs with zeros
						//        mstore(free_ptr, 0)  // Hash
						//        mstore(add(free_ptr, 0x20), 0)  // v
						//        mstore(add(free_ptr, 0x40), 0)  // r
						//        mstore(add(free_ptr, 0x60), 0)  // s
						//
						//        // Call ecrecover precompile (at address 1) with all 0 inputs
						//        let success := staticcall(gas(), 1, free_ptr, 0x80, free_ptr, 0x20)
						//
						//        // Check if the call was successful
						//        if eq(success, 0) {
						//            revert(0, 0)
						//        }
						//
						//        // Return the recovered address
						//        return(free_ptr, 0x14)
						//    }
						// }
						Code: hex2Bytes("6040516000815260006020820152600060408201526000606082015260208160808360015afa60008103603157600080fd5b601482f3"),
					},
					common.BytesToAddress([]byte{0x01}): OverrideAccount{
						// Yul code that returns the address of the caller.
						// object "Test" {
						//    code {
						//        let c := caller()
						//        mstore(0, c)
						//        return(0xc, 0x14)
						//    }
						// }
						Code: hex2Bytes("33806000526014600cf3"),
					},
				},
				Calls: []TransactionArgs{{
					From: &randomAccounts[0].addr,
					To:   &randomAccounts[2].addr,
				}},
			}},
			want: []blockRes{{
				Number:        "0xb",
				GasLimit:      "0x47e7c4",
				GasUsed:       "0x52f6",
				Miner:         coinbase,
				BaseFeePerGas: "0x0",
				Calls: []callRes{{
					// Caller is in this case the contract that invokes ecrecover.
					ReturnValue: strings.ToLower(randomAccounts[2].addr.String()),
					GasUsed:     "0x52f6",
					Logs:        []log{},
					Status:      "0x1",
				}},
			}},
		},
		// Test moving the sha256 precompile.
		{
			name: "precompile-move",
			tag:  latest,
			blocks: []simBlock{{
				StateOverrides: &StateOverride{
					sha256Address: OverrideAccount{
						// Yul code that returns the calldata.
						// object "Test" {
						//    code {
						//        let size := calldatasize() // Get the size of the calldata
						//
						//        // Allocate memory to store the calldata
						//        let memPtr := msize()
						//
						//        // Copy calldata to memory
						//        calldatacopy(memPtr, 0, size)
						//
						//        // Return the calldata from memory
						//        return(memPtr, size)
						//    }
						// }
						Code:             hex2Bytes("365981600082378181f3"),
						MovePrecompileTo: &randomAccounts[2].addr,
					},
				},
				Calls: []TransactionArgs{{
					From:  &randomAccounts[0].addr,
					To:    &randomAccounts[2].addr,
					Input: hex2Bytes("0000000000000000000000000000000000000000000000000000000000000001"),
				}, {
					From:  &randomAccounts[0].addr,
					To:    &sha256Address,
					Input: hex2Bytes("0000000000000000000000000000000000000000000000000000000000000001"),
				}},
			}},
			want: []blockRes{{
				Number:        "0xb",
				GasLimit:      "0x47e7c4",
				GasUsed:       "0xa58c",
				Miner:         coinbase,
				BaseFeePerGas: "0x0",
				Calls: []callRes{{
					ReturnValue: "0xec4916dd28fc4c10d78e287ca5d9cc51ee1ae73cbfde08c6b37324cbfaac8bc5",
					GasUsed:     "0x52dc",
					Logs:        []log{},
					Status:      "0x1",
				}, {
					ReturnValue: "0x0000000000000000000000000000000000000000000000000000000000000001",
					GasUsed:     "0x52b0",
					Logs:        []log{},
					Status:      "0x1",
				}},
			}},
		},
		// Test ether transfers.
		{
			name: "transfer-logs",
			tag:  latest,
			blocks: []simBlock{{
				StateOverrides: &StateOverride{
					randomAccounts[0].addr: OverrideAccount{
						Balance: newRPCBalance(big.NewInt(100)),
						// Yul code that transfers 100 wei to address passed in calldata:
						// object "Test" {
						//    code {
						//        let recipient := shr(96, calldataload(0))
						//        let value := 100
						//        let success := call(gas(), recipient, value, 0, 0, 0, 0)
						//        if eq(success, 0) {
						//            revert(0, 0)
						//        }
						//    }
						// }
						Code: hex2Bytes("60003560601c606460008060008084865af160008103601d57600080fd5b505050"),
					},
				},
				Calls: []TransactionArgs{{
					From:  &accounts[0].addr,
					To:    &randomAccounts[0].addr,
					Value: (*hexutil.Big)(big.NewInt(50)),
					Input: hex2Bytes(strings.TrimPrefix(fixedAccount.addr.String(), "0x")),
				}},
			}},
			includeTransfers: &includeTransfers,
			want: []blockRes{{
				Number:        "0xb",
				GasLimit:      "0x47e7c4",
				GasUsed:       "0x77dc",
				Miner:         coinbase,
				BaseFeePerGas: "0x0",
				Calls: []callRes{{
					ReturnValue: "0x",
					GasUsed:     "0x77dc",
					Logs: []log{{
						Address: transferAddress,
						Topics: []common.Hash{
							transferTopic,
							addressToHash(accounts[0].addr),
							addressToHash(randomAccounts[0].addr),
						},
						Data:        hexutil.Bytes(common.BigToHash(big.NewInt(50)).Bytes()),
						BlockNumber: hexutil.Uint64(11),
					}, {
						Address: transferAddress,
						Topics: []common.Hash{
							transferTopic,
							addressToHash(randomAccounts[0].addr),
							addressToHash(fixedAccount.addr),
						},
						Data:        hexutil.Bytes(common.BigToHash(big.NewInt(100)).Bytes()),
						BlockNumber: hexutil.Uint64(11),
						Index:       hexutil.Uint(1),
					}},
					Status: "0x1",
				}},
			}},
		},
		// Tests selfdestructed contract.
		{
			name: "selfdestruct",
			tag:  latest,
			blocks: []simBlock{{
				Calls: []TransactionArgs{{
					From: &accounts[0].addr,
					To:   &cac,
				}, {
					From: &accounts[0].addr,
					// Check that cac is selfdestructed and balance transferred to dad.
					// object "Test" {
					//    code {
					//        let cac := 0x0000000000000000000000000000000000000cac
					//        let dad := 0x0000000000000000000000000000000000000dad
					//        if gt(balance(cac), 0) {
					//            revert(0, 0)
					//        }
					//        if gt(extcodesize(cac), 0) {
					//            revert(0, 0)
					//        }
					//        if eq(balance(dad), 0) {
					//            revert(0, 0)
					//        }
					//    }
					// }
					Input: hex2Bytes("610cac610dad600082311115601357600080fd5b6000823b1115602157600080fd5b6000813103602e57600080fd5b5050"),
				}},
			}, {
				Calls: []TransactionArgs{{
					From:  &accounts[0].addr,
					Input: hex2Bytes("610cac610dad600082311115601357600080fd5b6000823b1115602157600080fd5b6000813103602e57600080fd5b5050"),
				}},
			}},
			want: []blockRes{{
				Number:        "0xb",
				GasLimit:      "0x47e7c4",
				GasUsed:       "0x1b83f",
				Miner:         coinbase,
				BaseFeePerGas: "0x0",
				Calls: []callRes{{
					ReturnValue: "0x",
					GasUsed:     "0xd166",
					Logs:        []log{},
					Status:      "0x1",
				}, {
					ReturnValue: "0x",
					GasUsed:     "0xe6d9",
					Logs:        []log{},
					Status:      "0x1",
				}},
			}, {
				Number:        "0xc",
				GasLimit:      "0x47e7c4",
				GasUsed:       "0xe6d9",
				Miner:         coinbase,
				BaseFeePerGas: "0x0",
				Calls: []callRes{{
					ReturnValue: "0x",
					GasUsed:     "0xe6d9",
					Logs:        []log{},
					Status:      "0x1",
				}},
			}},
		},
		// Enable validation checks.
		{
			name: "validation-checks",
			tag:  latest,
			blocks: []simBlock{{
				Calls: []TransactionArgs{{
					From:  &accounts[2].addr,
					To:    &cac,
					Nonce: newUint64(2),
				}},
			}},
			validation: &validation,
			want:       nil,
			expectErr:  &invalidTxError{Message: fmt.Sprintf("err: nonce too high: address %s, tx: 2 state: 0 (supplied gas 4712388)", accounts[2].addr), Code: errCodeNonceTooHigh},
		},
		// Contract sends tx in validation mode.
		{
			name: "validation-checks-from-contract",
			tag:  latest,
			blocks: []simBlock{{
				StateOverrides: &StateOverride{
					randomAccounts[2].addr: OverrideAccount{
						Balance: newRPCBalance(big.NewInt(2098640803896784)),
						Code:    hex2Bytes("00"),
						Nonce:   newUint64(1),
					},
				},
				Calls: []TransactionArgs{{
					From:                 &randomAccounts[2].addr,
					To:                   &cac,
					Nonce:                newUint64(1),
					MaxFeePerGas:         newInt(233138868),
					MaxPriorityFeePerGas: newInt(1),
				}},
			}},
			validation: &validation,
			want: []blockRes{{
				Number:        "0xb",
				GasLimit:      "0x47e7c4",
				GasUsed:       "0xd166",
				Miner:         coinbase,
				BaseFeePerGas: "0xde56ab3",
				Calls: []callRes{{
					ReturnValue: "0x",
					GasUsed:     "0xd166",
					Logs:        []log{},
					Status:      "0x1",
				}},
			}},
		},
		// Successful validation
		{
			name: "validation-checks-success",
			tag:  latest,
			blocks: []simBlock{{
				BlockOverrides: &BlockOverrides{
					BaseFeePerGas: (*hexutil.Big)(big.NewInt(1)),
				},
				StateOverrides: &StateOverride{
					randomAccounts[0].addr: OverrideAccount{Balance: newRPCBalance(big.NewInt(10000000))},
				},
				Calls: []TransactionArgs{{
					From:         &randomAccounts[0].addr,
					To:           &randomAccounts[1].addr,
					Value:        (*hexutil.Big)(big.NewInt(1000)),
					MaxFeePerGas: (*hexutil.Big)(big.NewInt(2)),
				}},
			}},
			validation: &validation,
			want: []blockRes{{
				Number:        "0xb",
				GasLimit:      "0x47e7c4",
				GasUsed:       "0x5208",
				Miner:         coinbase,
				BaseFeePerGas: "0x1",
				Calls: []callRes{{
					ReturnValue: "0x",
					GasUsed:     "0x5208",
					Logs:        []log{},
					Status:      "0x1",
				}},
			}},
		},
		// Clear storage.
		{
			name: "clear-storage",
			tag:  latest,
			blocks: []simBlock{{
				StateOverrides: &StateOverride{
					randomAccounts[2].addr: {
						Code: newBytes(genesis.Alloc[bab].Code),
						StateDiff: map[common.Hash]common.Hash{
							common.BigToHash(big.NewInt(1)): common.BigToHash(big.NewInt(2)),
							common.BigToHash(big.NewInt(2)): common.BigToHash(big.NewInt(3)),
						},
					},
					bab: {
						State: map[common.Hash]common.Hash{
							common.BigToHash(big.NewInt(1)): common.BigToHash(big.NewInt(1)),
						},
					},
				},
				Calls: []TransactionArgs{{
					From: &accounts[0].addr,
					To:   &randomAccounts[2].addr,
				}, {
					From: &accounts[0].addr,
					To:   &bab,
				}},
			}, {
				StateOverrides: &StateOverride{
					randomAccounts[2].addr: {
						State: map[common.Hash]common.Hash{
							common.BigToHash(big.NewInt(1)): common.BigToHash(big.NewInt(5)),
						},
					},
				},
				Calls: []TransactionArgs{{
					From: &accounts[0].addr,
					To:   &randomAccounts[2].addr,
				}},
			}},
			want: []blockRes{{
				Number:        "0xb",
				GasLimit:      "0x47e7c4",
				GasUsed:       "0xc542",
				Miner:         coinbase,
				BaseFeePerGas: "0x0",
				Calls: []callRes{{
					ReturnValue: "0x0000000000000000000000000000000200000000000000000000000000000003",
					GasUsed:     "0x62a1",
					Logs:        []log{},
					Status:      "0x1",
				}, {
					ReturnValue: "0x0000000000000000000000000000000100000000000000000000000000000000",
					GasUsed:     "0x62a1",
					Logs:        []log{},
					Status:      "0x1",
				}},
			}, {
				Number:        "0xc",
				GasLimit:      "0x47e7c4",
				GasUsed:       "0x62a1",
				Miner:         coinbase,
				BaseFeePerGas: "0x0",
				Calls: []callRes{{
					ReturnValue: "0x0000000000000000000000000000000500000000000000000000000000000000",
					GasUsed:     "0x62a1",
					Logs:        []log{},
					Status:      "0x1",
				}},
			}},
		},
		{
			name: "blockhash-opcode",
			tag:  latest,
			blocks: []simBlock{{
				BlockOverrides: &BlockOverrides{
					Number: (*hexutil.Big)(big.NewInt(12)),
				},
				StateOverrides: &StateOverride{
					randomAccounts[2].addr: {
						Code: hex2Bytes("600035804060008103601057600080fd5b5050"),
					},
				},
				Calls: []TransactionArgs{{
					From: &accounts[0].addr,
					To:   &randomAccounts[2].addr,
					// Phantom block after base.
					Input: uint256ToBytes(uint256.NewInt(11)),
				}, {
					From: &accounts[0].addr,
					To:   &randomAccounts[2].addr,
					// Canonical block.
					Input: uint256ToBytes(uint256.NewInt(8)),
				}, {
					From: &accounts[0].addr,
					To:   &randomAccounts[2].addr,
					// base block.
					Input: uint256ToBytes(uint256.NewInt(10)),
				}},
			}, {
				BlockOverrides: &BlockOverrides{
					Number: (*hexutil.Big)(big.NewInt(16)),
				},
				Calls: []TransactionArgs{{
					From: &accounts[0].addr,
					To:   &randomAccounts[2].addr,
					// blocks[0]
					Input: uint256ToBytes(uint256.NewInt(12)),
				}, {
					From: &accounts[0].addr,
					To:   &randomAccounts[2].addr,
					// Phantom after blocks[0]
					Input: uint256ToBytes(uint256.NewInt(13)),
				}},
			}},
			want: []blockRes{{
				Number:        "0xb",
				GasLimit:      "0x47e7c4",
				GasUsed:       "0x0",
				Miner:         coinbase,
				BaseFeePerGas: "0x0",
				Calls:         []callRes{},
			}, {
				Number:        "0xc",
				GasLimit:      "0x47e7c4",
				GasUsed:       "0xf864",
				Miner:         coinbase,
				BaseFeePerGas: "0x0",
				Calls: []callRes{{
					ReturnValue: "0x",
					GasUsed:     "0x52cc",
					Logs:        []log{},
					Status:      "0x1",
				}, {
					ReturnValue: "0x",
					GasUsed:     "0x52cc",
					Logs:        []log{},
					Status:      "0x1",
				}, {

					ReturnValue: "0x",
					GasUsed:     "0x52cc",
					Logs:        []log{},
					Status:      "0x1",
				}},
			}, {
				Number:        "0xd",
				GasLimit:      "0x47e7c4",
				GasUsed:       "0x0",
				Miner:         coinbase,
				BaseFeePerGas: "0x0",
				Calls:         []callRes{},
			}, {
				Number:        "0xe",
				GasLimit:      "0x47e7c4",
				GasUsed:       "0x0",
				Miner:         coinbase,
				BaseFeePerGas: "0x0",
				Calls:         []callRes{},
			}, {
				Number:        "0xf",
				GasLimit:      "0x47e7c4",
				GasUsed:       "0x0",
				Miner:         coinbase,
				BaseFeePerGas: "0x0",
				Calls:         []callRes{},
			}, {
				Number:        "0x10",
				GasLimit:      "0x47e7c4",
				GasUsed:       "0xa598",
				Miner:         coinbase,
				BaseFeePerGas: "0x0",
				Calls: []callRes{{
					ReturnValue: "0x",
					GasUsed:     "0x52cc",
					Logs:        []log{},
					Status:      "0x1",
				}, {

					ReturnValue: "0x",
					GasUsed:     "0x52cc",
					Logs:        []log{},
					Status:      "0x1",
				}},
			}},
		},
		{
			name: "basefee-non-validation",
			tag:  latest,
			blocks: []simBlock{{
				StateOverrides: &StateOverride{
					randomAccounts[2].addr: {
						// Yul code:
						// object "Test" {
						//    code {
						//        // Get the gas price from the transaction
						//        let gasPrice := gasprice()
						//
						//        // Get the base fee from the block
						//        let baseFee := basefee()
						//
						//        // Store gasPrice and baseFee in memory
						//        mstore(0x0, gasPrice)
						//        mstore(0x20, baseFee)
						//
						//        // Return the data
						//        return(0x0, 0x40)
						//    }
						// }
						Code: hex2Bytes("3a489060005260205260406000f3"),
					},
				},
				Calls: []TransactionArgs{{
					From: &accounts[0].addr,
					To:   &randomAccounts[2].addr,
					// 0 gas price
				}, {
					From: &accounts[0].addr,
					To:   &randomAccounts[2].addr,
					// non-zero gas price
					MaxPriorityFeePerGas: newInt(1),
					MaxFeePerGas:         newInt(2),
				},
				},
			}, {
				BlockOverrides: &BlockOverrides{
					BaseFeePerGas: (*hexutil.Big)(big.NewInt(1)),
				},
				Calls: []TransactionArgs{{
					From: &accounts[0].addr,
					To:   &randomAccounts[2].addr,
					// 0 gas price
				}, {
					From: &accounts[0].addr,
					To:   &randomAccounts[2].addr,
					// non-zero gas price
					MaxPriorityFeePerGas: newInt(1),
					MaxFeePerGas:         newInt(2),
				},
				},
			}, {
				// Base fee should be 0 to zero even if it was set in previous block.
				Calls: []TransactionArgs{{
					From: &accounts[0].addr,
					To:   &randomAccounts[2].addr,
				}},
			}},
			want: []blockRes{{
				Number:        "0xb",
				GasLimit:      "0x47e7c4",
				GasUsed:       "0xa44e",
				Miner:         coinbase,
				BaseFeePerGas: "0x0",
				Calls: []callRes{{
					ReturnValue: "0x00000000000000000000000000000000000000000000000000000000000000000000000000000000000000000000000000000000000000000000000000000000",
					GasUsed:     "0x5227",
					Logs:        []log{},
					Status:      "0x1",
				}, {
					ReturnValue: "0x00000000000000000000000000000000000000000000000000000000000000010000000000000000000000000000000000000000000000000000000000000000",
					GasUsed:     "0x5227",
					Logs:        []log{},
					Status:      "0x1",
				}},
			}, {
				Number:        "0xc",
				GasLimit:      "0x47e7c4",
				GasUsed:       "0xa44e",
				Miner:         coinbase,
				BaseFeePerGas: "0x1",
				Calls: []callRes{{
					ReturnValue: "0x00000000000000000000000000000000000000000000000000000000000000000000000000000000000000000000000000000000000000000000000000000001",
					GasUsed:     "0x5227",
					Logs:        []log{},
					Status:      "0x1",
				}, {
					ReturnValue: "0x00000000000000000000000000000000000000000000000000000000000000020000000000000000000000000000000000000000000000000000000000000001",
					GasUsed:     "0x5227",
					Logs:        []log{},
					Status:      "0x1",
				}},
			}, {
				Number:        "0xd",
				GasLimit:      "0x47e7c4",
				GasUsed:       "0x5227",
				Miner:         coinbase,
				BaseFeePerGas: "0x0",
				Calls: []callRes{{
					ReturnValue: "0x00000000000000000000000000000000000000000000000000000000000000000000000000000000000000000000000000000000000000000000000000000000",
					GasUsed:     "0x5227",
					Logs:        []log{},
					Status:      "0x1",
				}},
			}},
		}, {
			name: "basefee-validation-mode",
			tag:  latest,
			blocks: []simBlock{{
				StateOverrides: &StateOverride{
					randomAccounts[2].addr: {
						// Yul code:
						// object "Test" {
						//    code {
						//        // Get the gas price from the transaction
						//        let gasPrice := gasprice()
						//
						//        // Get the base fee from the block
						//        let baseFee := basefee()
						//
						//        // Store gasPrice and baseFee in memory
						//        mstore(0x0, gasPrice)
						//        mstore(0x20, baseFee)
						//
						//        // Return the data
						//        return(0x0, 0x40)
						//    }
						// }
						Code: hex2Bytes("3a489060005260205260406000f3"),
					},
				},
				Calls: []TransactionArgs{{
					From:                 &accounts[0].addr,
					To:                   &randomAccounts[2].addr,
					MaxFeePerGas:         newInt(233138868),
					MaxPriorityFeePerGas: newInt(1),
				}},
			}},
			validation: &validation,
			want: []blockRes{{
				Number:        "0xb",
				GasLimit:      "0x47e7c4",
				GasUsed:       "0x5227",
				Miner:         coinbase,
				BaseFeePerGas: "0xde56ab3",
				Calls: []callRes{{
					ReturnValue: "0x000000000000000000000000000000000000000000000000000000000de56ab4000000000000000000000000000000000000000000000000000000000de56ab3",
					GasUsed:     "0x5227",
					Logs:        []log{},
					Status:      "0x1",
				}},
			}},
		},
	}

	for _, tc := range testSuite {
		t.Run(tc.name, func(t *testing.T) {
			opts := simOpts{BlockStateCalls: tc.blocks}
			if tc.includeTransfers != nil && *tc.includeTransfers {
				opts.TraceTransfers = true
			}
			if tc.validation != nil && *tc.validation {
				opts.Validation = true
			}
			result, err := api.SimulateV1(context.Background(), opts, &tc.tag)
			if tc.expectErr != nil {
				if err == nil {
					t.Fatalf("test %s: want error %v, have nothing", tc.name, tc.expectErr)
				}
				if !errors.Is(err, tc.expectErr) {
					// Second try
					if !reflect.DeepEqual(err, tc.expectErr) {
						t.Errorf("test %s: error mismatch, want %v, have %v", tc.name, tc.expectErr, err)
					}
				}
				return
			}
			if err != nil {
				t.Fatalf("test %s: want no error, have %v", tc.name, err)
			}
			// Turn result into res-struct
			var have []blockRes
			resBytes, _ := json.Marshal(result)
			if err := json.Unmarshal(resBytes, &have); err != nil {
				t.Fatalf("failed to unmarshal result: %v", err)
			}
			if !reflect.DeepEqual(have, tc.want) {
				t.Log(string(resBytes))
				t.Errorf("test %s, result mismatch, have\n%v\n, want\n%v\n", tc.name, have, tc.want)
			}
		})
	}
}

func TestSignTransaction(t *testing.T) {
	t.Parallel()
	// Initialize test accounts
	var (
		key, _  = crypto.HexToECDSA("8a1f9a8f95be41cd7ccb6168179afb4504aefe388d1e14474d32c45c72ce7b7a")
		to      = crypto.PubkeyToAddress(key.PublicKey)
		genesis = &core.Genesis{
			Config: params.MergedTestChainConfig,
			Alloc:  types.GenesisAlloc{},
		}
	)
	b := newTestBackend(t, 1, genesis, beacon.New(ethash.NewFaker()), func(i int, b *core.BlockGen) {
		b.SetPoS()
	})
	api := NewTransactionAPI(b, nil)
	res, err := api.FillTransaction(context.Background(), TransactionArgs{
		From:  &b.acc.Address,
		To:    &to,
		Value: (*hexutil.Big)(big.NewInt(1)),
	})
	if err != nil {
		t.Fatalf("failed to fill tx defaults: %v\n", err)
	}

	res, err = api.SignTransaction(context.Background(), argsFromTransaction(res.Tx, b.acc.Address))
	if err != nil {
		t.Fatalf("failed to sign tx: %v\n", err)
	}
	tx, err := json.Marshal(res.Tx)
	if err != nil {
		t.Fatal(err)
	}
	expect := `{"type":"0x2","chainId":"0x1","nonce":"0x0","to":"0x703c4b2bd70c169f5717101caee543299fc946c7","gas":"0x5208","gasPrice":null,"maxPriorityFeePerGas":"0x0","maxFeePerGas":"0x684ee180","value":"0x1","input":"0x","accessList":[],"v":"0x0","r":"0x8fabeb142d585dd9247f459f7e6fe77e2520c88d50ba5d220da1533cea8b34e1","s":"0x582dd68b21aef36ba23f34e49607329c20d981d30404daf749077f5606785ce7","yParity":"0x0","hash":"0x93927839207cfbec395da84b8a2bc38b7b65d2cb2819e9fef1f091f5b1d4cc8f"}`
	if !bytes.Equal(tx, []byte(expect)) {
		t.Errorf("result mismatch. Have:\n%s\nWant:\n%s\n", tx, expect)
	}
}

func TestSignBlobTransaction(t *testing.T) {
	t.Parallel()
	// Initialize test accounts
	var (
		key, _  = crypto.HexToECDSA("8a1f9a8f95be41cd7ccb6168179afb4504aefe388d1e14474d32c45c72ce7b7a")
		to      = crypto.PubkeyToAddress(key.PublicKey)
		genesis = &core.Genesis{
			Config: params.MergedTestChainConfig,
			Alloc:  types.GenesisAlloc{},
		}
	)
	b := newTestBackend(t, 1, genesis, beacon.New(ethash.NewFaker()), func(i int, b *core.BlockGen) {
		b.SetPoS()
	})
	api := NewTransactionAPI(b, nil)
	res, err := api.FillTransaction(context.Background(), TransactionArgs{
		From:       &b.acc.Address,
		To:         &to,
		Value:      (*hexutil.Big)(big.NewInt(1)),
		BlobHashes: []common.Hash{{0x01, 0x22}},
	})
	if err != nil {
		t.Fatalf("failed to fill tx defaults: %v\n", err)
	}

	_, err = api.SignTransaction(context.Background(), argsFromTransaction(res.Tx, b.acc.Address))
	if err != nil {
		t.Fatalf("should not fail on blob transaction")
	}
}

func TestSendBlobTransaction(t *testing.T) {
	t.Parallel()
	// Initialize test accounts
	var (
		key, _  = crypto.HexToECDSA("8a1f9a8f95be41cd7ccb6168179afb4504aefe388d1e14474d32c45c72ce7b7a")
		to      = crypto.PubkeyToAddress(key.PublicKey)
		genesis = &core.Genesis{
			Config: params.MergedTestChainConfig,
			Alloc:  types.GenesisAlloc{},
		}
	)
	b := newTestBackend(t, 1, genesis, beacon.New(ethash.NewFaker()), func(i int, b *core.BlockGen) {
		b.SetPoS()
	})
	api := NewTransactionAPI(b, nil)
	res, err := api.FillTransaction(context.Background(), TransactionArgs{
		From:       &b.acc.Address,
		To:         &to,
		Value:      (*hexutil.Big)(big.NewInt(1)),
		BlobHashes: []common.Hash{{0x01, 0x22}},
	})
	if err != nil {
		t.Fatalf("failed to fill tx defaults: %v\n", err)
	}

	_, err = api.SendTransaction(context.Background(), argsFromTransaction(res.Tx, b.acc.Address))
	if err == nil {
		t.Errorf("sending tx should have failed")
	} else if !errors.Is(err, errBlobTxNotSupported) {
		t.Errorf("unexpected error. Have %v, want %v\n", err, errBlobTxNotSupported)
	}
}

func TestFillBlobTransaction(t *testing.T) {
	t.Parallel()
	// Initialize test accounts
	var (
		key, _  = crypto.HexToECDSA("8a1f9a8f95be41cd7ccb6168179afb4504aefe388d1e14474d32c45c72ce7b7a")
		to      = crypto.PubkeyToAddress(key.PublicKey)
		genesis = &core.Genesis{
			Config: params.MergedTestChainConfig,
			Alloc:  types.GenesisAlloc{},
		}
		emptyBlob                      = new(kzg4844.Blob)
		emptyBlobs                     = []kzg4844.Blob{*emptyBlob}
		emptyBlobCommit, _             = kzg4844.BlobToCommitment(emptyBlob)
		emptyBlobProof, _              = kzg4844.ComputeBlobProof(emptyBlob, emptyBlobCommit)
		emptyBlobHash      common.Hash = kzg4844.CalcBlobHashV1(sha256.New(), &emptyBlobCommit)
	)
	b := newTestBackend(t, 1, genesis, beacon.New(ethash.NewFaker()), func(i int, b *core.BlockGen) {
		b.SetPoS()
	})
	api := NewTransactionAPI(b, nil)
	type result struct {
		Hashes  []common.Hash
		Sidecar *types.BlobTxSidecar
	}
	suite := []struct {
		name string
		args TransactionArgs
		err  string
		want *result
	}{
		{
			name: "TestInvalidParamsCombination1",
			args: TransactionArgs{
				From:   &b.acc.Address,
				To:     &to,
				Value:  (*hexutil.Big)(big.NewInt(1)),
				Blobs:  []kzg4844.Blob{{}},
				Proofs: []kzg4844.Proof{{}},
			},
			err: `blob proofs provided while commitments were not`,
		},
		{
			name: "TestInvalidParamsCombination2",
			args: TransactionArgs{
				From:        &b.acc.Address,
				To:          &to,
				Value:       (*hexutil.Big)(big.NewInt(1)),
				Blobs:       []kzg4844.Blob{{}},
				Commitments: []kzg4844.Commitment{{}},
			},
			err: `blob commitments provided while proofs were not`,
		},
		{
			name: "TestInvalidParamsCount1",
			args: TransactionArgs{
				From:        &b.acc.Address,
				To:          &to,
				Value:       (*hexutil.Big)(big.NewInt(1)),
				Blobs:       []kzg4844.Blob{{}},
				Commitments: []kzg4844.Commitment{{}, {}},
				Proofs:      []kzg4844.Proof{{}, {}},
			},
			err: `number of blobs and commitments mismatch (have=2, want=1)`,
		},
		{
			name: "TestInvalidParamsCount2",
			args: TransactionArgs{
				From:        &b.acc.Address,
				To:          &to,
				Value:       (*hexutil.Big)(big.NewInt(1)),
				Blobs:       []kzg4844.Blob{{}, {}},
				Commitments: []kzg4844.Commitment{{}, {}},
				Proofs:      []kzg4844.Proof{{}},
			},
			err: `number of blobs and proofs mismatch (have=1, want=2)`,
		},
		{
			name: "TestInvalidProofVerification",
			args: TransactionArgs{
				From:        &b.acc.Address,
				To:          &to,
				Value:       (*hexutil.Big)(big.NewInt(1)),
				Blobs:       []kzg4844.Blob{{}, {}},
				Commitments: []kzg4844.Commitment{{}, {}},
				Proofs:      []kzg4844.Proof{{}, {}},
			},
			err: `failed to verify blob proof: short buffer`,
		},
		{
			name: "TestGenerateBlobHashes",
			args: TransactionArgs{
				From:        &b.acc.Address,
				To:          &to,
				Value:       (*hexutil.Big)(big.NewInt(1)),
				Blobs:       emptyBlobs,
				Commitments: []kzg4844.Commitment{emptyBlobCommit},
				Proofs:      []kzg4844.Proof{emptyBlobProof},
			},
			want: &result{
				Hashes: []common.Hash{emptyBlobHash},
				Sidecar: &types.BlobTxSidecar{
					Blobs:       emptyBlobs,
					Commitments: []kzg4844.Commitment{emptyBlobCommit},
					Proofs:      []kzg4844.Proof{emptyBlobProof},
				},
			},
		},
		{
			name: "TestValidBlobHashes",
			args: TransactionArgs{
				From:        &b.acc.Address,
				To:          &to,
				Value:       (*hexutil.Big)(big.NewInt(1)),
				BlobHashes:  []common.Hash{emptyBlobHash},
				Blobs:       emptyBlobs,
				Commitments: []kzg4844.Commitment{emptyBlobCommit},
				Proofs:      []kzg4844.Proof{emptyBlobProof},
			},
			want: &result{
				Hashes: []common.Hash{emptyBlobHash},
				Sidecar: &types.BlobTxSidecar{
					Blobs:       emptyBlobs,
					Commitments: []kzg4844.Commitment{emptyBlobCommit},
					Proofs:      []kzg4844.Proof{emptyBlobProof},
				},
			},
		},
		{
			name: "TestInvalidBlobHashes",
			args: TransactionArgs{
				From:        &b.acc.Address,
				To:          &to,
				Value:       (*hexutil.Big)(big.NewInt(1)),
				BlobHashes:  []common.Hash{{0x01, 0x22}},
				Blobs:       emptyBlobs,
				Commitments: []kzg4844.Commitment{emptyBlobCommit},
				Proofs:      []kzg4844.Proof{emptyBlobProof},
			},
			err: fmt.Sprintf("blob hash verification failed (have=%s, want=%s)", common.Hash{0x01, 0x22}, emptyBlobHash),
		},
		{
			name: "TestGenerateBlobProofs",
			args: TransactionArgs{
				From:  &b.acc.Address,
				To:    &to,
				Value: (*hexutil.Big)(big.NewInt(1)),
				Blobs: emptyBlobs,
			},
			want: &result{
				Hashes: []common.Hash{emptyBlobHash},
				Sidecar: &types.BlobTxSidecar{
					Blobs:       emptyBlobs,
					Commitments: []kzg4844.Commitment{emptyBlobCommit},
					Proofs:      []kzg4844.Proof{emptyBlobProof},
				},
			},
		},
	}
	for _, tc := range suite {
		tc := tc
		t.Run(tc.name, func(t *testing.T) {
			t.Parallel()

			res, err := api.FillTransaction(context.Background(), tc.args)
			if len(tc.err) > 0 {
				if err == nil {
					t.Fatalf("missing error. want: %s", tc.err)
				} else if err.Error() != tc.err {
					t.Fatalf("error mismatch. want: %s, have: %s", tc.err, err.Error())
				}
				return
			}
			if err != nil && len(tc.err) == 0 {
				t.Fatalf("expected no error. have: %s", err)
			}
			if res == nil {
				t.Fatal("result missing")
			}
			want, err := json.Marshal(tc.want)
			if err != nil {
				t.Fatalf("failed to encode expected: %v", err)
			}
			have, err := json.Marshal(result{Hashes: res.Tx.BlobHashes(), Sidecar: res.Tx.BlobTxSidecar()})
			if err != nil {
				t.Fatalf("failed to encode computed sidecar: %v", err)
			}
			if !bytes.Equal(have, want) {
				t.Errorf("blob sidecar mismatch. Have: %s, want: %s", have, want)
			}
		})
	}
}

func argsFromTransaction(tx *types.Transaction, from common.Address) TransactionArgs {
	var (
		gas        = tx.Gas()
		nonce      = tx.Nonce()
		input      = tx.Data()
		accessList *types.AccessList
	)
	if acl := tx.AccessList(); acl != nil {
		accessList = &acl
	}
	return TransactionArgs{
		From:                 &from,
		To:                   tx.To(),
		Gas:                  (*hexutil.Uint64)(&gas),
		MaxFeePerGas:         (*hexutil.Big)(tx.GasFeeCap()),
		MaxPriorityFeePerGas: (*hexutil.Big)(tx.GasTipCap()),
		Value:                (*hexutil.Big)(tx.Value()),
		Nonce:                (*hexutil.Uint64)(&nonce),
		Input:                (*hexutil.Bytes)(&input),
		ChainID:              (*hexutil.Big)(tx.ChainId()),
		AccessList:           accessList,
		BlobFeeCap:           (*hexutil.Big)(tx.BlobGasFeeCap()),
		BlobHashes:           tx.BlobHashes(),
	}
}

type account struct {
	key  *ecdsa.PrivateKey
	addr common.Address
}

func newAccounts(n int) (accounts []account) {
	for i := 0; i < n; i++ {
		key, _ := crypto.GenerateKey()
		addr := crypto.PubkeyToAddress(key.PublicKey)
		accounts = append(accounts, account{key: key, addr: addr})
	}
	slices.SortFunc(accounts, func(a, b account) int { return a.addr.Cmp(b.addr) })
	return accounts
}

func newTestAccount() account {
	// testKey is a private key to use for funding a tester account.
	key, _ := crypto.HexToECDSA("b71c71a67e1177ad4e901695e1b4b9ee17ae16c6668d313eac2f96dbcda3f291")
	// testAddr is the Ethereum address of the tester account.
	addr := crypto.PubkeyToAddress(key.PublicKey)
	return account{key: key, addr: addr}
}

func newRPCBalance(balance *big.Int) *hexutil.Big {
	rpcBalance := (*hexutil.Big)(balance)
	return rpcBalance
}

func hex2Bytes(str string) *hexutil.Bytes {
	rpcBytes := hexutil.Bytes(common.FromHex(str))
	return &rpcBytes
}

func newUint64(v uint64) *hexutil.Uint64 {
	rpcUint64 := hexutil.Uint64(v)
	return &rpcUint64
}

func newBytes(b []byte) *hexutil.Bytes {
	rpcBytes := hexutil.Bytes(b)
	return &rpcBytes
}

func uint256ToBytes(v *uint256.Int) *hexutil.Bytes {
	b := v.Bytes32()
	r := hexutil.Bytes(b[:])
	return &r
}

func TestRPCMarshalBlock(t *testing.T) {
	t.Parallel()
	var (
		txs []*types.Transaction
		to  = common.BytesToAddress([]byte{0x11})
	)
	for i := uint64(1); i <= 4; i++ {
		var tx *types.Transaction
		if i%2 == 0 {
			tx = types.NewTx(&types.LegacyTx{
				Nonce:    i,
				GasPrice: big.NewInt(11111),
				Gas:      1111,
				To:       &to,
				Value:    big.NewInt(111),
				Data:     []byte{0x11, 0x11, 0x11},
			})
		} else {
			tx = types.NewTx(&types.AccessListTx{
				ChainID:  big.NewInt(1337),
				Nonce:    i,
				GasPrice: big.NewInt(11111),
				Gas:      1111,
				To:       &to,
				Value:    big.NewInt(111),
				Data:     []byte{0x11, 0x11, 0x11},
			})
		}
		txs = append(txs, tx)
	}
	block := types.NewBlock(&types.Header{Number: big.NewInt(100)}, &types.Body{Transactions: txs}, nil, blocktest.NewHasher())

	var testSuite = []struct {
		inclTx bool
		fullTx bool
		want   string
	}{
		// without txs
		{
			inclTx: false,
			fullTx: false,
			want: `{
				"difficulty": "0x0",
				"extraData": "0x",
				"gasLimit": "0x0",
				"gasUsed": "0x0",
				"hash": "0x9b73c83b25d0faf7eab854e3684c7e394336d6e135625aafa5c183f27baa8fee",
				"logsBloom": "0x00000000000000000000000000000000000000000000000000000000000000000000000000000000000000000000000000000000000000000000000000000000000000000000000000000000000000000000000000000000000000000000000000000000000000000000000000000000000000000000000000000000000000000000000000000000000000000000000000000000000000000000000000000000000000000000000000000000000000000000000000000000000000000000000000000000000000000000000000000000000000000000000000000000000000000000000000000000000000000000000000000000000000000000000000000000",
				"miner": "0x0000000000000000000000000000000000000000",
				"mixHash": "0x0000000000000000000000000000000000000000000000000000000000000000",
				"nonce": "0x0000000000000000",
				"number": "0x64",
				"parentHash": "0x0000000000000000000000000000000000000000000000000000000000000000",
				"receiptsRoot": "0x56e81f171bcc55a6ff8345e692c0f86e5b48e01b996cadc001622fb5e363b421",
				"sha3Uncles": "0x1dcc4de8dec75d7aab85b567b6ccd41ad312451b948a7413f0a142fd40d49347",
				"size": "0x296",
				"stateRoot": "0x0000000000000000000000000000000000000000000000000000000000000000",
				"timestamp": "0x0",
				"transactionsRoot": "0x661a9febcfa8f1890af549b874faf9fa274aede26ef489d9db0b25daa569450e",
				"uncles": []
			}`,
		},
		// only tx hashes
		{
			inclTx: true,
			fullTx: false,
			want: `{
				"difficulty": "0x0",
				"extraData": "0x",
				"gasLimit": "0x0",
				"gasUsed": "0x0",
				"hash": "0x9b73c83b25d0faf7eab854e3684c7e394336d6e135625aafa5c183f27baa8fee",
				"logsBloom": "0x00000000000000000000000000000000000000000000000000000000000000000000000000000000000000000000000000000000000000000000000000000000000000000000000000000000000000000000000000000000000000000000000000000000000000000000000000000000000000000000000000000000000000000000000000000000000000000000000000000000000000000000000000000000000000000000000000000000000000000000000000000000000000000000000000000000000000000000000000000000000000000000000000000000000000000000000000000000000000000000000000000000000000000000000000000000",
				"miner": "0x0000000000000000000000000000000000000000",
				"mixHash": "0x0000000000000000000000000000000000000000000000000000000000000000",
				"nonce": "0x0000000000000000",
				"number": "0x64",
				"parentHash": "0x0000000000000000000000000000000000000000000000000000000000000000",
				"receiptsRoot": "0x56e81f171bcc55a6ff8345e692c0f86e5b48e01b996cadc001622fb5e363b421",
				"sha3Uncles": "0x1dcc4de8dec75d7aab85b567b6ccd41ad312451b948a7413f0a142fd40d49347",
				"size": "0x296",
				"stateRoot": "0x0000000000000000000000000000000000000000000000000000000000000000",
				"timestamp": "0x0",
				"transactions": [
					"0x7d39df979e34172322c64983a9ad48302c2b889e55bda35324afecf043a77605",
					"0x9bba4c34e57c875ff57ac8d172805a26ae912006985395dc1bdf8f44140a7bf4",
					"0x98909ea1ff040da6be56bc4231d484de1414b3c1dac372d69293a4beb9032cb5",
					"0x12e1f81207b40c3bdcc13c0ee18f5f86af6d31754d57a0ea1b0d4cfef21abef1"
				],
				"transactionsRoot": "0x661a9febcfa8f1890af549b874faf9fa274aede26ef489d9db0b25daa569450e",
				"uncles": []
			}`,
		},
		// full tx details
		{
			inclTx: true,
			fullTx: true,
			want: `{
				"difficulty": "0x0",
				"extraData": "0x",
				"gasLimit": "0x0",
				"gasUsed": "0x0",
				"hash": "0x9b73c83b25d0faf7eab854e3684c7e394336d6e135625aafa5c183f27baa8fee",
				"logsBloom": "0x00000000000000000000000000000000000000000000000000000000000000000000000000000000000000000000000000000000000000000000000000000000000000000000000000000000000000000000000000000000000000000000000000000000000000000000000000000000000000000000000000000000000000000000000000000000000000000000000000000000000000000000000000000000000000000000000000000000000000000000000000000000000000000000000000000000000000000000000000000000000000000000000000000000000000000000000000000000000000000000000000000000000000000000000000000000",
				"miner": "0x0000000000000000000000000000000000000000",
				"mixHash": "0x0000000000000000000000000000000000000000000000000000000000000000",
				"nonce": "0x0000000000000000",
				"number": "0x64",
				"parentHash": "0x0000000000000000000000000000000000000000000000000000000000000000",
				"receiptsRoot": "0x56e81f171bcc55a6ff8345e692c0f86e5b48e01b996cadc001622fb5e363b421",
				"sha3Uncles": "0x1dcc4de8dec75d7aab85b567b6ccd41ad312451b948a7413f0a142fd40d49347",
				"size": "0x296",
				"stateRoot": "0x0000000000000000000000000000000000000000000000000000000000000000",
				"timestamp": "0x0",
				"transactions": [
					{
						"blockHash": "0x9b73c83b25d0faf7eab854e3684c7e394336d6e135625aafa5c183f27baa8fee",
						"blockNumber": "0x64",
						"from": "0x0000000000000000000000000000000000000000",
						"gas": "0x457",
						"gasPrice": "0x2b67",
						"hash": "0x7d39df979e34172322c64983a9ad48302c2b889e55bda35324afecf043a77605",
						"input": "0x111111",
						"nonce": "0x1",
						"to": "0x0000000000000000000000000000000000000011",
						"transactionIndex": "0x0",
						"value": "0x6f",
						"type": "0x1",
						"accessList": [],
						"chainId": "0x539",
						"v": "0x0",
						"r": "0x0",
						"s": "0x0",
						"yParity": "0x0"
					},
					{
						"blockHash": "0x9b73c83b25d0faf7eab854e3684c7e394336d6e135625aafa5c183f27baa8fee",
						"blockNumber": "0x64",
						"from": "0x0000000000000000000000000000000000000000",
						"gas": "0x457",
						"gasPrice": "0x2b67",
						"hash": "0x9bba4c34e57c875ff57ac8d172805a26ae912006985395dc1bdf8f44140a7bf4",
						"input": "0x111111",
						"nonce": "0x2",
						"to": "0x0000000000000000000000000000000000000011",
						"transactionIndex": "0x1",
						"value": "0x6f",
						"type": "0x0",
						"chainId": "0x7fffffffffffffee",
						"v": "0x0",
						"r": "0x0",
						"s": "0x0"
					},
					{
						"blockHash": "0x9b73c83b25d0faf7eab854e3684c7e394336d6e135625aafa5c183f27baa8fee",
						"blockNumber": "0x64",
						"from": "0x0000000000000000000000000000000000000000",
						"gas": "0x457",
						"gasPrice": "0x2b67",
						"hash": "0x98909ea1ff040da6be56bc4231d484de1414b3c1dac372d69293a4beb9032cb5",
						"input": "0x111111",
						"nonce": "0x3",
						"to": "0x0000000000000000000000000000000000000011",
						"transactionIndex": "0x2",
						"value": "0x6f",
						"type": "0x1",
						"accessList": [],
						"chainId": "0x539",
						"v": "0x0",
						"r": "0x0",
						"s": "0x0",
						"yParity": "0x0"
					},
					{
						"blockHash": "0x9b73c83b25d0faf7eab854e3684c7e394336d6e135625aafa5c183f27baa8fee",
						"blockNumber": "0x64",
						"from": "0x0000000000000000000000000000000000000000",
						"gas": "0x457",
						"gasPrice": "0x2b67",
						"hash": "0x12e1f81207b40c3bdcc13c0ee18f5f86af6d31754d57a0ea1b0d4cfef21abef1",
						"input": "0x111111",
						"nonce": "0x4",
						"to": "0x0000000000000000000000000000000000000011",
						"transactionIndex": "0x3",
						"value": "0x6f",
						"type": "0x0",
						"chainId": "0x7fffffffffffffee",
						"v": "0x0",
						"r": "0x0",
						"s": "0x0"
					}
				],
				"transactionsRoot": "0x661a9febcfa8f1890af549b874faf9fa274aede26ef489d9db0b25daa569450e",
				"uncles": []
			}`,
		},
	}

	for i, tc := range testSuite {
		resp := RPCMarshalBlock(block, tc.inclTx, tc.fullTx, params.MainnetChainConfig)
		out, err := json.Marshal(resp)
		if err != nil {
			t.Errorf("test %d: json marshal error: %v", i, err)
			continue
		}
		require.JSONEqf(t, tc.want, string(out), "test %d", i)
	}
}

func TestRPCGetBlockOrHeader(t *testing.T) {
	t.Parallel()

	// Initialize test accounts
	var (
		acc1Key, _ = crypto.HexToECDSA("8a1f9a8f95be41cd7ccb6168179afb4504aefe388d1e14474d32c45c72ce7b7a")
		acc2Key, _ = crypto.HexToECDSA("49a7b37aa6f6645917e7b807e9d1c00d4fa71f18343b0d4122a4d2df64dd6fee")
		acc1Addr   = crypto.PubkeyToAddress(acc1Key.PublicKey)
		acc2Addr   = crypto.PubkeyToAddress(acc2Key.PublicKey)
		genesis    = &core.Genesis{
			Config: params.TestChainConfig,
			Alloc: types.GenesisAlloc{
				acc1Addr: {Balance: big.NewInt(params.Ether)},
				acc2Addr: {Balance: big.NewInt(params.Ether)},
			},
		}
		genBlocks = 10
		signer    = types.HomesteadSigner{}
		tx        = types.NewTx(&types.LegacyTx{
			Nonce:    11,
			GasPrice: big.NewInt(11111),
			Gas:      1111,
			To:       &acc2Addr,
			Value:    big.NewInt(111),
			Data:     []byte{0x11, 0x11, 0x11},
		})
		withdrawal = &types.Withdrawal{
			Index:     0,
			Validator: 1,
			Address:   common.Address{0x12, 0x34},
			Amount:    10,
		}
		pending = types.NewBlock(&types.Header{Number: big.NewInt(11), Time: 42}, &types.Body{Transactions: types.Transactions{tx}, Withdrawals: types.Withdrawals{withdrawal}}, nil, blocktest.NewHasher())
	)
	backend := newTestBackend(t, genBlocks, genesis, ethash.NewFaker(), func(i int, b *core.BlockGen) {
		// Transfer from account[0] to account[1]
		//    value: 1000 wei
		//    fee:   0 wei
		tx, _ := types.SignTx(types.NewTx(&types.LegacyTx{Nonce: uint64(i), To: &acc2Addr, Value: big.NewInt(1000), Gas: params.TxGas, GasPrice: b.BaseFee(), Data: nil}), signer, acc1Key)
		b.AddTx(tx)
	})
	backend.setPendingBlock(pending)
	api := NewBlockChainAPI(backend)
	blockHashes := make([]common.Hash, genBlocks+1)
	ctx := context.Background()
	for i := 0; i <= genBlocks; i++ {
		header, err := backend.HeaderByNumber(ctx, rpc.BlockNumber(i))
		if err != nil {
			t.Errorf("failed to get block: %d err: %v", i, err)
		}
		blockHashes[i] = header.Hash()
	}
	pendingHash := pending.Hash()

	var testSuite = []struct {
		blockNumber rpc.BlockNumber
		blockHash   *common.Hash
		fullTx      bool
		reqHeader   bool
		file        string
		expectErr   error
	}{
		// 0. latest header
		{
			blockNumber: rpc.LatestBlockNumber,
			reqHeader:   true,
			file:        "tag-latest",
		},
		// 1. genesis header
		{
			blockNumber: rpc.BlockNumber(0),
			reqHeader:   true,
			file:        "number-0",
		},
		// 2. #1 header
		{
			blockNumber: rpc.BlockNumber(1),
			reqHeader:   true,
			file:        "number-1",
		},
		// 3. latest-1 header
		{
			blockNumber: rpc.BlockNumber(9),
			reqHeader:   true,
			file:        "number-latest-1",
		},
		// 4. latest+1 header
		{
			blockNumber: rpc.BlockNumber(11),
			reqHeader:   true,
			file:        "number-latest+1",
		},
		// 5. pending header
		{
			blockNumber: rpc.PendingBlockNumber,
			reqHeader:   true,
			file:        "tag-pending",
		},
		// 6. latest block
		{
			blockNumber: rpc.LatestBlockNumber,
			file:        "tag-latest",
		},
		// 7. genesis block
		{
			blockNumber: rpc.BlockNumber(0),
			file:        "number-0",
		},
		// 8. #1 block
		{
			blockNumber: rpc.BlockNumber(1),
			file:        "number-1",
		},
		// 9. latest-1 block
		{
			blockNumber: rpc.BlockNumber(9),
			fullTx:      true,
			file:        "number-latest-1",
		},
		// 10. latest+1 block
		{
			blockNumber: rpc.BlockNumber(11),
			fullTx:      true,
			file:        "number-latest+1",
		},
		// 11. pending block
		{
			blockNumber: rpc.PendingBlockNumber,
			file:        "tag-pending",
		},
		// 12. pending block + fullTx
		{
			blockNumber: rpc.PendingBlockNumber,
			fullTx:      true,
			file:        "tag-pending-fullTx",
		},
		// 13. latest header by hash
		{
			blockHash: &blockHashes[len(blockHashes)-1],
			reqHeader: true,
			file:      "hash-latest",
		},
		// 14. genesis header by hash
		{
			blockHash: &blockHashes[0],
			reqHeader: true,
			file:      "hash-0",
		},
		// 15. #1 header
		{
			blockHash: &blockHashes[1],
			reqHeader: true,
			file:      "hash-1",
		},
		// 16. latest-1 header
		{
			blockHash: &blockHashes[len(blockHashes)-2],
			reqHeader: true,
			file:      "hash-latest-1",
		},
		// 17. empty hash
		{
			blockHash: &common.Hash{},
			reqHeader: true,
			file:      "hash-empty",
		},
		// 18. pending hash
		{
			blockHash: &pendingHash,
			reqHeader: true,
			file:      `hash-pending`,
		},
		// 19. latest block
		{
			blockHash: &blockHashes[len(blockHashes)-1],
			file:      "hash-latest",
		},
		// 20. genesis block
		{
			blockHash: &blockHashes[0],
			file:      "hash-genesis",
		},
		// 21. #1 block
		{
			blockHash: &blockHashes[1],
			file:      "hash-1",
		},
		// 22. latest-1 block
		{
			blockHash: &blockHashes[len(blockHashes)-2],
			fullTx:    true,
			file:      "hash-latest-1-fullTx",
		},
		// 23. empty hash + body
		{
			blockHash: &common.Hash{},
			fullTx:    true,
			file:      "hash-empty-fullTx",
		},
		// 24. pending block
		{
			blockHash: &pendingHash,
			file:      `hash-pending`,
		},
		// 25. pending block + fullTx
		{
			blockHash: &pendingHash,
			fullTx:    true,
			file:      "hash-pending-fullTx",
		},
	}

	for i, tt := range testSuite {
		var (
			result map[string]interface{}
			err    error
			rpc    string
		)
		if tt.blockHash != nil {
			if tt.reqHeader {
				result = api.GetHeaderByHash(context.Background(), *tt.blockHash)
				rpc = "eth_getHeaderByHash"
			} else {
				result, err = api.GetBlockByHash(context.Background(), *tt.blockHash, tt.fullTx)
				rpc = "eth_getBlockByHash"
			}
		} else {
			if tt.reqHeader {
				result, err = api.GetHeaderByNumber(context.Background(), tt.blockNumber)
				rpc = "eth_getHeaderByNumber"
			} else {
				result, err = api.GetBlockByNumber(context.Background(), tt.blockNumber, tt.fullTx)
				rpc = "eth_getBlockByNumber"
			}
		}
		if tt.expectErr != nil {
			if err == nil {
				t.Errorf("test %d: want error %v, have nothing", i, tt.expectErr)
				continue
			}
			if !errors.Is(err, tt.expectErr) {
				t.Errorf("test %d: error mismatch, want %v, have %v", i, tt.expectErr, err)
			}
			continue
		}
		if err != nil {
			t.Errorf("test %d: want no error, have %v", i, err)
			continue
		}

		testRPCResponseWithFile(t, i, result, rpc, tt.file)
	}
}

func setupReceiptBackend(t *testing.T, genBlocks int) (*testBackend, []common.Hash) {
	config := *params.MergedTestChainConfig
	var (
		acc1Key, _ = crypto.HexToECDSA("8a1f9a8f95be41cd7ccb6168179afb4504aefe388d1e14474d32c45c72ce7b7a")
		acc2Key, _ = crypto.HexToECDSA("49a7b37aa6f6645917e7b807e9d1c00d4fa71f18343b0d4122a4d2df64dd6fee")
		acc1Addr   = crypto.PubkeyToAddress(acc1Key.PublicKey)
		acc2Addr   = crypto.PubkeyToAddress(acc2Key.PublicKey)
		contract   = common.HexToAddress("0000000000000000000000000000000000031ec7")
		genesis    = &core.Genesis{
			Config:        &config,
			ExcessBlobGas: new(uint64),
			BlobGasUsed:   new(uint64),
			Alloc: types.GenesisAlloc{
				acc1Addr: {Balance: big.NewInt(params.Ether)},
				acc2Addr: {Balance: big.NewInt(params.Ether)},
				// // SPDX-License-Identifier: GPL-3.0
				// pragma solidity >=0.7.0 <0.9.0;
				//
				// contract Token {
				//     event Transfer(address indexed from, address indexed to, uint256 value);
				//     function transfer(address to, uint256 value) public returns (bool) {
				//         emit Transfer(msg.sender, to, value);
				//         return true;
				//     }
				// }
				contract: {Balance: big.NewInt(params.Ether), Code: common.FromHex("0x608060405234801561001057600080fd5b506004361061002b5760003560e01c8063a9059cbb14610030575b600080fd5b61004a6004803603810190610045919061016a565b610060565b60405161005791906101c5565b60405180910390f35b60008273ffffffffffffffffffffffffffffffffffffffff163373ffffffffffffffffffffffffffffffffffffffff167fddf252ad1be2c89b69c2b068fc378daa952ba7f163c4a11628f55a4df523b3ef846040516100bf91906101ef565b60405180910390a36001905092915050565b600080fd5b600073ffffffffffffffffffffffffffffffffffffffff82169050919050565b6000610101826100d6565b9050919050565b610111816100f6565b811461011c57600080fd5b50565b60008135905061012e81610108565b92915050565b6000819050919050565b61014781610134565b811461015257600080fd5b50565b6000813590506101648161013e565b92915050565b60008060408385031215610181576101806100d1565b5b600061018f8582860161011f565b92505060206101a085828601610155565b9150509250929050565b60008115159050919050565b6101bf816101aa565b82525050565b60006020820190506101da60008301846101b6565b92915050565b6101e981610134565b82525050565b600060208201905061020460008301846101e0565b9291505056fea2646970667358221220b469033f4b77b9565ee84e0a2f04d496b18160d26034d54f9487e57788fd36d564736f6c63430008120033")},
			},
		}
		signer   = types.LatestSignerForChainID(params.TestChainConfig.ChainID)
		txHashes = make([]common.Hash, genBlocks)
	)

	backend := newTestBackend(t, genBlocks, genesis, beacon.New(ethash.NewFaker()), func(i int, b *core.BlockGen) {
		var (
			tx  *types.Transaction
			err error
		)
		b.SetPoS()
		switch i {
		case 0:
			// transfer 1000wei
			tx, err = types.SignTx(types.NewTx(&types.LegacyTx{Nonce: uint64(i), To: &acc2Addr, Value: big.NewInt(1000), Gas: params.TxGas, GasPrice: b.BaseFee(), Data: nil}), types.HomesteadSigner{}, acc1Key)
		case 1:
			// create contract
			tx, err = types.SignTx(types.NewTx(&types.LegacyTx{Nonce: uint64(i), To: nil, Gas: 53100, GasPrice: b.BaseFee(), Data: common.FromHex("0x60806040")}), signer, acc1Key)
		case 2:
			// with logs
			// transfer(address to, uint256 value)
			data := fmt.Sprintf("0xa9059cbb%s%s", common.HexToHash(common.BigToAddress(big.NewInt(int64(i + 1))).Hex()).String()[2:], common.BytesToHash([]byte{byte(i + 11)}).String()[2:])
			tx, err = types.SignTx(types.NewTx(&types.LegacyTx{Nonce: uint64(i), To: &contract, Gas: 60000, GasPrice: b.BaseFee(), Data: common.FromHex(data)}), signer, acc1Key)
		case 3:
			// dynamic fee with logs
			// transfer(address to, uint256 value)
			data := fmt.Sprintf("0xa9059cbb%s%s", common.HexToHash(common.BigToAddress(big.NewInt(int64(i + 1))).Hex()).String()[2:], common.BytesToHash([]byte{byte(i + 11)}).String()[2:])
			fee := big.NewInt(500)
			fee.Add(fee, b.BaseFee())
			tx, err = types.SignTx(types.NewTx(&types.DynamicFeeTx{Nonce: uint64(i), To: &contract, Gas: 60000, Value: big.NewInt(1), GasTipCap: big.NewInt(500), GasFeeCap: fee, Data: common.FromHex(data)}), signer, acc1Key)
		case 4:
			// access list with contract create
			accessList := types.AccessList{{
				Address:     contract,
				StorageKeys: []common.Hash{{0}},
			}}
			tx, err = types.SignTx(types.NewTx(&types.AccessListTx{Nonce: uint64(i), To: nil, Gas: 58100, GasPrice: b.BaseFee(), Data: common.FromHex("0x60806040"), AccessList: accessList}), signer, acc1Key)
		case 5:
			// blob tx
			fee := big.NewInt(500)
			fee.Add(fee, b.BaseFee())
			tx, err = types.SignTx(types.NewTx(&types.BlobTx{
				Nonce:      uint64(i),
				GasTipCap:  uint256.NewInt(1),
				GasFeeCap:  uint256.MustFromBig(fee),
				Gas:        params.TxGas,
				To:         acc2Addr,
				BlobFeeCap: uint256.NewInt(1),
				BlobHashes: []common.Hash{{1}},
				Value:      new(uint256.Int),
			}), signer, acc1Key)

		case 6:
			// blob tx with blobSidecar
			blobSidecars := makeBlkSidecars(1, 1)
			blobHashes := blobSidecars[0].BlobHashes()
			fee := big.NewInt(500)
			fee.Add(fee, b.BaseFee())
			tx, err = types.SignTx(types.NewTx(&types.BlobTx{
				Nonce:      uint64(i),
				GasTipCap:  uint256.NewInt(1),
				GasFeeCap:  uint256.MustFromBig(fee),
				Gas:        params.TxGas,
				To:         acc2Addr,
				BlobFeeCap: uint256.NewInt(1),
				BlobHashes: blobHashes,
				Value:      new(uint256.Int),
			}), signer, acc1Key)
			b.AddBlobSidecar(&types.BlobSidecar{
				BlobTxSidecar: *blobSidecars[0],
				TxHash:        tx.Hash(),
				TxIndex:       0,
			})
		}
		if err != nil {
			t.Errorf("failed to sign tx: %v", err)
		}
		if tx != nil {
			b.AddTx(tx)
			txHashes[i] = tx.Hash()
		}
	})
	return backend, txHashes
}

func TestRPCGetTransactionReceipt(t *testing.T) {
	t.Parallel()

	var (
		backend, txHashes = setupReceiptBackend(t, 6)
		api               = NewTransactionAPI(backend, new(AddrLocker))
	)

	var testSuite = []struct {
		txHash common.Hash
		file   string
	}{
		// 0. normal success
		{
			txHash: txHashes[0],
			file:   "normal-transfer-tx",
		},
		// 1. create contract
		{
			txHash: txHashes[1],
			file:   "create-contract-tx",
		},
		// 2. with logs success
		{
			txHash: txHashes[2],
			file:   "with-logs",
		},
		// 3. dynamic tx with logs success
		{
			txHash: txHashes[3],
			file:   `dynamic-tx-with-logs`,
		},
		// 4. access list tx with create contract
		{
			txHash: txHashes[4],
			file:   "create-contract-with-access-list",
		},
		// 5. txhash empty
		{
			txHash: common.Hash{},
			file:   "txhash-empty",
		},
		// 6. txhash not found
		{
			txHash: common.HexToHash("deadbeef"),
			file:   "txhash-notfound",
		},
		// 7. blob tx
		{
			txHash: txHashes[5],
			file:   "blob-tx",
		},
	}

	for i, tt := range testSuite {
		var (
			result interface{}
			err    error
		)
		result, err = api.GetTransactionReceipt(context.Background(), tt.txHash)
		if err != nil {
			t.Errorf("test %d: want no error, have %v", i, err)
			continue
		}
		testRPCResponseWithFile(t, i, result, "eth_getTransactionReceipt", tt.file)
	}
}

func TestRPCGetBlockReceipts(t *testing.T) {
	t.Parallel()

	var (
		genBlocks  = 6
		backend, _ = setupReceiptBackend(t, genBlocks)
		api        = NewBlockChainAPI(backend)
	)
	blockHashes := make([]common.Hash, genBlocks+1)
	ctx := context.Background()
	for i := 0; i <= genBlocks; i++ {
		header, err := backend.HeaderByNumber(ctx, rpc.BlockNumber(i))
		if err != nil {
			t.Errorf("failed to get block: %d err: %v", i, err)
		}
		blockHashes[i] = header.Hash()
	}

	var testSuite = []struct {
		test rpc.BlockNumberOrHash
		file string
	}{
		// 0. block without any txs(hash)
		{
			test: rpc.BlockNumberOrHashWithHash(blockHashes[0], false),
			file: "number-0",
		},
		// 1. block without any txs(number)
		{
			test: rpc.BlockNumberOrHashWithNumber(0),
			file: "number-1",
		},
		// 2. earliest tag
		{
			test: rpc.BlockNumberOrHashWithNumber(rpc.EarliestBlockNumber),
			file: "tag-earliest",
		},
		// 3. latest tag
		{
			test: rpc.BlockNumberOrHashWithNumber(rpc.LatestBlockNumber),
			file: "tag-latest",
		},
		// 4. block with legacy transfer tx(hash)
		{
			test: rpc.BlockNumberOrHashWithHash(blockHashes[1], false),
			file: "block-with-legacy-transfer-tx",
		},
		// 5. block with contract create tx(number)
		{
			test: rpc.BlockNumberOrHashWithNumber(rpc.BlockNumber(2)),
			file: "block-with-contract-create-tx",
		},
		// 6. block with legacy contract call tx(hash)
		{
			test: rpc.BlockNumberOrHashWithHash(blockHashes[3], false),
			file: "block-with-legacy-contract-call-tx",
		},
		// 7. block with dynamic fee tx(number)
		{
			test: rpc.BlockNumberOrHashWithNumber(rpc.BlockNumber(4)),
			file: "block-with-dynamic-fee-tx",
		},
		// 8. block is empty
		{
			test: rpc.BlockNumberOrHashWithHash(common.Hash{}, false),
			file: "hash-empty",
		},
		// 9. block is not found
		{
			test: rpc.BlockNumberOrHashWithHash(common.HexToHash("deadbeef"), false),
			file: "hash-notfound",
		},
		// 10. block is not found
		{
			test: rpc.BlockNumberOrHashWithNumber(rpc.BlockNumber(genBlocks + 1)),
			file: "block-notfound",
		},
		// 11. block with blob tx
		{
			test: rpc.BlockNumberOrHashWithNumber(rpc.BlockNumber(6)),
			file: "block-with-blob-tx",
		},
	}

	for i, tt := range testSuite {
		var (
			result interface{}
			err    error
		)
		result, err = api.GetBlockReceipts(context.Background(), tt.test)
		if err != nil {
			t.Errorf("test %d: want no error, have %v", i, err)
			continue
		}
		testRPCResponseWithFile(t, i, result, "eth_getBlockReceipts", tt.file)
	}
}

func makeBlkSidecars(n, nPerTx int) []*types.BlobTxSidecar {
	if n <= 0 {
		return nil
	}
	ret := make([]*types.BlobTxSidecar, n)
	for i := 0; i < n; i++ {
		blobs := make([]kzg4844.Blob, nPerTx)
		commitments := make([]kzg4844.Commitment, nPerTx)
		proofs := make([]kzg4844.Proof, nPerTx)
		for i := 0; i < nPerTx; i++ {
			commitments[i], _ = kzg4844.BlobToCommitment(&blobs[i])
			proofs[i], _ = kzg4844.ComputeBlobProof(&blobs[i], commitments[i])
		}
		ret[i] = &types.BlobTxSidecar{
			Blobs:       blobs,
			Commitments: commitments,
			Proofs:      proofs,
		}
	}
	return ret
}

func TestRPCGetBlobSidecars(t *testing.T) {
	t.Parallel()
	var (
		genBlocks  = 7
		backend, _ = setupReceiptBackend(t, genBlocks)
		api        = NewBlockChainAPI(backend)
	)
	blockHashes := make([]common.Hash, genBlocks+1)
	ctx := context.Background()
	for i := 0; i <= genBlocks; i++ {
		header, err := backend.HeaderByNumber(ctx, rpc.BlockNumber(i))
		if err != nil {
			t.Errorf("failed to get block: %d err: %v", i, err)
		}
		blockHashes[i] = header.Hash()
	}

	var testSuite = []struct {
		test     rpc.BlockNumberOrHash
		fullBlob bool
		file     string
	}{
		// 1. block without any txs(number)
		{
			test:     rpc.BlockNumberOrHashWithNumber(0),
			fullBlob: true,
			file:     "number-1",
		},
		// 2. earliest tag
		{
			test:     rpc.BlockNumberOrHashWithNumber(rpc.EarliestBlockNumber),
			fullBlob: true,
			file:     "tag-earliest",
		},
		// 3. latest tag
		{
			test:     rpc.BlockNumberOrHashWithNumber(rpc.LatestBlockNumber),
			fullBlob: true,
			file:     "tag-latest",
		},
		// 4. block is empty
		{
			test:     rpc.BlockNumberOrHashWithHash(common.Hash{}, false),
			fullBlob: true,
			file:     "hash-empty",
		},
		// 5. block is not found
		{
			test:     rpc.BlockNumberOrHashWithHash(common.HexToHash("deadbeef"), false),
			fullBlob: true,
			file:     "hash-notfound",
		},
		// 6. block is not found
		{
			test:     rpc.BlockNumberOrHashWithNumber(rpc.BlockNumber(genBlocks + 1)),
			fullBlob: true,
			file:     "block-notfound",
		},
		// 7. block with blob tx
		{
			test:     rpc.BlockNumberOrHashWithNumber(rpc.BlockNumber(6)),
			fullBlob: true,
			file:     "block-with-blob-tx",
		},
		// 8. block with sidecar
		{
			test:     rpc.BlockNumberOrHashWithNumber(rpc.BlockNumber(7)),
			fullBlob: true,
			file:     "block-with-blobSidecars",
		},
		// 9. block with sidecar but show little
		{
			test:     rpc.BlockNumberOrHashWithNumber(rpc.BlockNumber(7)),
			fullBlob: false,
			file:     "block-with-blobSidecars-show-little",
		},
	}

	for i, tt := range testSuite {
		var (
			result interface{}
			err    error
		)
		result, err = api.GetBlobSidecars(context.Background(), tt.test, &tt.fullBlob)
		if err != nil {
			t.Errorf("test %d: want no error, have %v", i, err)
			continue
		}
		testRPCResponseWithFile(t, i, result, "eth_getBlobSidecars", tt.file)
	}
}

type precompileContract struct{}

func (p *precompileContract) RequiredGas(input []byte) uint64 { return 0 }

func (p *precompileContract) Run(input []byte) ([]byte, error) { return nil, nil }

func TestStateOverrideMovePrecompile(t *testing.T) {
	db := state.NewDatabase(triedb.NewDatabase(rawdb.NewMemoryDatabase(), nil), nil)
	statedb, err := state.New(common.Hash{}, db)
	if err != nil {
		t.Fatalf("failed to create statedb: %v", err)
	}
	precompiles := map[common.Address]vm.PrecompiledContract{
		common.BytesToAddress([]byte{0x1}): &precompileContract{},
		common.BytesToAddress([]byte{0x2}): &precompileContract{},
	}
	bytes2Addr := func(b []byte) *common.Address {
		a := common.BytesToAddress(b)
		return &a
	}
	var testSuite = []struct {
		overrides           StateOverride
		expectedPrecompiles map[common.Address]struct{}
		fail                bool
	}{
		{
			overrides: StateOverride{
				common.BytesToAddress([]byte{0x1}): {
					Code:             hex2Bytes("0xff"),
					MovePrecompileTo: bytes2Addr([]byte{0x2}),
				},
				common.BytesToAddress([]byte{0x2}): {
					Code: hex2Bytes("0x00"),
				},
			},
			// 0x2 has already been touched by the moveTo.
			fail: true,
		}, {
			overrides: StateOverride{
				common.BytesToAddress([]byte{0x1}): {
					Code:             hex2Bytes("0xff"),
					MovePrecompileTo: bytes2Addr([]byte{0xff}),
				},
				common.BytesToAddress([]byte{0x3}): {
					Code:             hex2Bytes("0x00"),
					MovePrecompileTo: bytes2Addr([]byte{0xfe}),
				},
			},
			// 0x3 is not a precompile.
			fail: true,
		}, {
			overrides: StateOverride{
				common.BytesToAddress([]byte{0x1}): {
					Code:             hex2Bytes("0xff"),
					MovePrecompileTo: bytes2Addr([]byte{0xff}),
				},
				common.BytesToAddress([]byte{0x2}): {
					Code:             hex2Bytes("0x00"),
					MovePrecompileTo: bytes2Addr([]byte{0xfe}),
				},
			},
			expectedPrecompiles: map[common.Address]struct{}{common.BytesToAddress([]byte{0xfe}): {}, common.BytesToAddress([]byte{0xff}): {}},
		},
	}

	for i, tt := range testSuite {
		cpy := maps.Clone(precompiles)
		// Apply overrides
		err := tt.overrides.Apply(statedb, cpy)
		if tt.fail {
			if err == nil {
				t.Errorf("test %d: want error, have nothing", i)
			}
			continue
		}
		if err != nil {
			t.Errorf("test %d: want no error, have %v", i, err)
			continue
		}
		// Precompile keys
		if len(cpy) != len(tt.expectedPrecompiles) {
			t.Errorf("test %d: precompile mismatch, want %d, have %d", i, len(tt.expectedPrecompiles), len(cpy))
		}
		for k := range tt.expectedPrecompiles {
			if _, ok := cpy[k]; !ok {
				t.Errorf("test %d: precompile not found: %s", i, k.String())
			}
		}
	}
}

func TestGetBlobSidecarByTxHash(t *testing.T) {
	t.Parallel()
	var (
		backend, txHashs = setupReceiptBackend(t, 7)
		api              = NewBlockChainAPI(backend)
	)
	var testSuite = []struct {
		test     common.Hash
		fullBlob bool
		file     string
	}{
		// 0. txHash is empty
		{
			test:     common.Hash{},
			fullBlob: true,
			file:     "hash-empty",
		},
		// 1. txHash is not found
		{
			test:     common.HexToHash("deadbeef"),
			fullBlob: true,
			file:     "hash-notfound",
		},
		// 2. txHash is not blob tx
		{
			test:     common.HexToHash("deadbeef"),
			fullBlob: true,
			file:     "not-blob-tx",
		},
		// 3. block with blob tx without sidecar
		{
			test:     txHashs[5],
			fullBlob: true,
			file:     "block-with-blob-tx",
		},
		// 4. block with sidecar
		{
			test:     txHashs[6],
			fullBlob: true,
			file:     "block-with-blobSidecars",
		},
		// 5. block show part blobs
		{
			test:     txHashs[6],
			fullBlob: false,
			file:     "block-with-blobSidecars-show-little",
		},
	}

	for i, tt := range testSuite {
		var (
			result interface{}
			err    error
		)
		result, err = api.GetBlobSidecarByTxHash(context.Background(), tt.test, &tt.fullBlob)
		if err != nil {
			t.Errorf("test %d: want no error, have %v", i, err)
			continue
		}
		testRPCResponseWithFile(t, i, result, "eth_getBlobSidecarByTxHash", tt.file)
	}
}

func testRPCResponseWithFile(t *testing.T, testid int, result interface{}, rpc string, file string) {
	data, err := json.MarshalIndent(result, "", "  ")
	if err != nil {
		t.Errorf("test %d: json marshal error", testid)
		return
	}
	outputFile := filepath.Join("testdata", fmt.Sprintf("%s-%s.json", rpc, file))
	if os.Getenv("WRITE_TEST_FILES") != "" {
		os.WriteFile(outputFile, data, 0644)
	}
	want, err := os.ReadFile(outputFile)
	if err != nil {
		t.Fatalf("error reading expected test file: %s output: %v", outputFile, err)
	}
	require.JSONEqf(t, string(want), string(data), "test %d: json not match, want: %s, have: %s", testid, string(want), string(data))
}

func addressToHash(a common.Address) common.Hash {
	return common.BytesToHash(a.Bytes())
}<|MERGE_RESOLUTION|>--- conflicted
+++ resolved
@@ -416,7 +416,7 @@
 func newTestAccountManager(t *testing.T) (*accounts.Manager, accounts.Account) {
 	var (
 		dir        = t.TempDir()
-		am         = accounts.NewManager(nil)
+		am         = accounts.NewManager(&accounts.Config{InsecureUnlockAllowed: true})
 		b          = keystore.NewKeyStore(dir, 2, 1)
 		testKey, _ = crypto.HexToECDSA("b71c71a67e1177ad4e901695e1b4b9ee17ae16c6668d313eac2f96dbcda3f291")
 	)
@@ -602,18 +602,12 @@
 func (b testBackend) SubscribeChainHeadEvent(ch chan<- core.ChainHeadEvent) event.Subscription {
 	panic("implement me")
 }
-<<<<<<< HEAD
-func (b testBackend) SubscribeChainSideEvent(ch chan<- core.ChainSideEvent) event.Subscription {
-	panic("implement me")
-}
 func (b testBackend) SubscribeFinalizedHeaderEvent(ch chan<- core.FinalizedHeaderEvent) event.Subscription {
 	panic("implement me")
 }
 func (b testBackend) SubscribeNewVoteEvent(ch chan<- core.NewVoteEvent) event.Subscription {
 	panic("implement me")
 }
-=======
->>>>>>> 293a300d
 func (b testBackend) SendTx(ctx context.Context, signedTx *types.Transaction) error {
 	panic("implement me")
 }
