--- conflicted
+++ resolved
@@ -30,11 +30,7 @@
 func emptyLayer() *diskLayer {
 	return &diskLayer{
 		db:     New(rawdb.NewMemoryDatabase(), nil, false),
-<<<<<<< HEAD
-		buffer: newNodeBuffer(DefaultDirtyBufferSize, nil, 0),
-=======
-		buffer: newBuffer(defaultBufferSize, nil, 0),
->>>>>>> 293a300d
+		buffer: newBuffer(defaultDirtyBufferSize, nil, 0),
 	}
 }
 
