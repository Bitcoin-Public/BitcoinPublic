// Copyright 2016 The go-ethereum Authors
// This file is part of the go-ethereum library.
//
// The go-ethereum library is free software: you can redistribute it and/or modify
// it under the terms of the GNU Lesser General Public License as published by
// the Free Software Foundation, either version 3 of the License, or
// (at your option) any later version.
//
// The go-ethereum library is distributed in the hope that it will be useful,
// but WITHOUT ANY WARRANTY; without even the implied warranty of
// MERCHANTABILITY or FITNESS FOR A PARTICULAR PURPOSE. See the
// GNU Lesser General Public License for more details.
//
// You should have received a copy of the GNU Lesser General Public License
// along with the go-ethereum library. If not, see <http://www.gnu.org/licenses/>.

//go:build none
// +build none

/*
The ci command is called from Continuous Integration scripts.

Usage: go run build/ci.go <command> <command flags/arguments>

Available commands are:

	lint           -- runs certain pre-selected linters
	check_tidy     -- verifies that everything is 'go mod tidy'-ed
	check_generate -- verifies that everything is 'go generate'-ed
	check_baddeps  -- verifies that certain dependencies are avoided

	install    [ -arch architecture ] [ -cc compiler ] [ packages... ] -- builds packages and executables
	test       [ -coverage ] [ packages... ]                           -- runs the tests

	archive    [ -arch architecture ] [ -type zip|tar ] [ -signer key-envvar ] [ -signify key-envvar ] [ -upload dest ] -- archives build artifacts
	importkeys                                                                                  -- imports signing keys from env
	debsrc     [ -signer key-id ] [ -upload dest ]                                              -- creates a debian source package
	nsis                                                                                        -- creates a Windows NSIS installer
	purge      [ -store blobstore ] [ -days threshold ]                                         -- purges old archives from the blobstore

For all commands, -n prevents execution of external programs (dry run mode).
*/
package main

import (
	"bytes"
	"encoding/base64"
	"flag"
	"fmt"
	"log"
	"os"
	"os/exec"
	"path"
	"path/filepath"
	"runtime"
	"slices"
	"strings"
	"time"

	"github.com/cespare/cp"
	"github.com/ethereum/go-ethereum/crypto/signify"
	"github.com/ethereum/go-ethereum/internal/build"
	"github.com/ethereum/go-ethereum/internal/version"
)

var (
	// Files that end up in the geth*.zip archive.
	gethArchiveFiles = []string{
		"COPYING",
		executablePath("geth"),
	}

	// Files that end up in the geth-alltools*.zip archive.
	allToolsArchiveFiles = []string{
		"COPYING",
		executablePath("abigen"),
		executablePath("bootnode"),
		executablePath("evm"),
		executablePath("geth"),
		executablePath("rlpdump"),
		executablePath("clef"),
	}

	// A debian package is created for all executables listed here.
	debExecutables = []debExecutable{
		{
			BinaryName:  "abigen",
			Description: "Source code generator to convert Ethereum contract definitions into easy to use, compile-time type-safe Go packages.",
		},
		{
			BinaryName:  "bootnode",
			Description: "Ethereum bootnode.",
		},
		{
			BinaryName:  "evm",
			Description: "Developer utility version of the EVM (Ethereum Virtual Machine) that is capable of running bytecode snippets within a configurable environment and execution mode.",
		},
		{
			BinaryName:  "geth",
			Description: "Ethereum CLI client.",
		},
		{
			BinaryName:  "rlpdump",
			Description: "Developer utility tool that prints RLP structures.",
		},
		{
			BinaryName:  "clef",
			Description: "Ethereum account management tool.",
		},
	}

	// A debian package is created for all executables listed here.
	debEthereum = debPackage{
		Name:        "ethereum",
		Version:     version.Semantic,
		Executables: debExecutables,
	}

	// Debian meta packages to build and push to Ubuntu PPA
	debPackages = []debPackage{
		debEthereum,
	}

	// Distros for which packages are created
	debDistros = []string{
		"xenial",   // 16.04, EOL: 04/2026
		"bionic",   // 18.04, EOL: 04/2028
		"focal",    // 20.04, EOL: 04/2030
		"jammy",    // 22.04, EOL: 04/2032
		"noble",    // 24.04, EOL: 04/2034
		"oracular", // 24.10, EOL: 07/2025
	}

	// This is where the tests should be unpacked.
	executionSpecTestsDir = "tests/spec-tests"
)

var GOBIN, _ = filepath.Abs(filepath.Join("build", "bin"))

func executablePath(name string) string {
	if runtime.GOOS == "windows" {
		name += ".exe"
	}
	return filepath.Join(GOBIN, name)
}

func main() {
	log.SetFlags(log.Lshortfile)

	if !build.FileExist(filepath.Join("build", "ci.go")) {
		log.Fatal("this script must be run from the root of the repository")
	}
	if len(os.Args) < 2 {
		log.Fatal("need subcommand as first argument")
	}
	switch os.Args[1] {
	case "install":
		doInstall(os.Args[2:])
	case "test":
		doTest(os.Args[2:])
	case "lint":
		doLint(os.Args[2:])
	case "check_tidy":
		doCheckTidy()
	case "check_generate":
		doCheckGenerate()
	case "check_baddeps":
		doCheckBadDeps()
	case "archive":
		doArchive(os.Args[2:])
	case "dockerx":
		doDockerBuildx(os.Args[2:])
	case "debsrc":
		doDebianSource(os.Args[2:])
	case "nsis":
		doWindowsInstaller(os.Args[2:])
	case "purge":
		doPurge(os.Args[2:])
	case "sanitycheck":
		doSanityCheck()
	default:
		log.Fatal("unknown command ", os.Args[1])
	}
}

// Compiling

func doInstall(cmdline []string) {
	var (
		dlgo       = flag.Bool("dlgo", false, "Download Go and build with it")
		arch       = flag.String("arch", "", "Architecture to cross build for")
		cc         = flag.String("cc", "", "C compiler to cross build with")
		staticlink = flag.Bool("static", false, "Create statically-linked executable")
		output     = flag.String("o", "", "Output directory for build artifacts")
	)
	flag.CommandLine.Parse(cmdline)
	env := build.Env()

	// Configure the toolchain.
	tc := build.GoToolchain{GOARCH: *arch, CC: *cc}
	if *dlgo {
		csdb := build.MustLoadChecksums("build/checksums.txt")
		tc.Root = build.DownloadGo(csdb)
	}
	// Disable CLI markdown doc generation in release builds.
	buildTags := []string{"urfave_cli_no_docs"}

	// Enable linking the CKZG library since we can make it work with additional flags.
	if env.UbuntuVersion != "trusty" {
		buildTags = append(buildTags, "ckzg")
	}

	// Configure the build.
	gobuild := tc.Go("build", buildFlags(env, *staticlink, buildTags)...)

	// We use -trimpath to avoid leaking local paths into the built executables.
	gobuild.Args = append(gobuild.Args, "-trimpath")

	// Show packages during build.
	gobuild.Args = append(gobuild.Args, "-v")

	// Now we choose what we're even building.
	// Default: collect all 'main' packages in cmd/ and build those.
	packages := flag.Args()
	if len(packages) == 0 {
		packages = build.FindMainPackages("./cmd")
	}

	// Do the build!
	for _, pkg := range packages {
<<<<<<< HEAD
		args := make([]string, len(gobuild.Args))
		copy(args, gobuild.Args)
		outputPath := executablePath(path.Base(pkg))
		if output != nil && *output != "" {
			outputPath = *output
		}
		args = append(args, "-o", outputPath)
=======
		args := slices.Clone(gobuild.Args)
		args = append(args, "-o", executablePath(path.Base(pkg)))
>>>>>>> c64cf28f
		args = append(args, pkg)
		build.MustRun(&exec.Cmd{Path: gobuild.Path, Args: args, Env: gobuild.Env})
	}
}

// buildFlags returns the go tool flags for building.
func buildFlags(env build.Environment, staticLinking bool, buildTags []string) (flags []string) {
	var ld []string
	// See https://github.com/golang/go/issues/33772#issuecomment-528176001
	// We need to set --buildid to the linker here, and also pass --build-id to the
	// cgo-linker further down.
	ld = append(ld, "--buildid=none")
	if env.Commit != "" {
		ld = append(ld, "-X", "github.com/ethereum/go-ethereum/internal/version.gitCommit="+env.Commit)
		ld = append(ld, "-X", "github.com/ethereum/go-ethereum/internal/version.gitDate="+env.Date)
	}
	// Strip DWARF on darwin. This used to be required for certain things,
	// and there is no downside to this, so we just keep doing it.
	if runtime.GOOS == "darwin" {
		ld = append(ld, "-s")
	}
	if runtime.GOOS == "linux" {
		// Enforce the stacksize to 8M, which is the case on most platforms apart from
		// alpine Linux.
		// See https://sourceware.org/binutils/docs-2.23.1/ld/Options.html#Options
		// regarding the options --build-id=none and --strip-all. It is needed for
		// reproducible builds; removing references to temporary files in C-land, and
		// making build-id reproducably absent.
		extld := []string{"-Wl,-z,stack-size=0x800000,--build-id=none,--strip-all"}
		if staticLinking {
			extld = append(extld, "-static")
			// Under static linking, use of certain glibc features must be
			// disabled to avoid shared library dependencies.
			buildTags = append(buildTags, "osusergo", "netgo")
		}
		ld = append(ld, "-extldflags", "'"+strings.Join(extld, " ")+"'")
	}
	if len(ld) > 0 {
		flags = append(flags, "-ldflags", strings.Join(ld, " "))
	}
	if len(buildTags) > 0 {
		flags = append(flags, "-tags", strings.Join(buildTags, ","))
	}
	return flags
}

// Running The Tests
//
// "tests" also includes static analysis tools such as vet.

func doTest(cmdline []string) {
	var (
		dlgo     = flag.Bool("dlgo", false, "Download Go and build with it")
		arch     = flag.String("arch", "", "Run tests for given architecture")
		cc       = flag.String("cc", "", "Sets C compiler binary")
		coverage = flag.Bool("coverage", false, "Whether to record code coverage")
		verbose  = flag.Bool("v", false, "Whether to log verbosely")
		timeout  = flag.String("timeout", "10m", `Timeout of runing tests`)
		race     = flag.Bool("race", false, "Execute the race detector")
		short    = flag.Bool("short", false, "Pass the 'short'-flag to go test")
		cachedir = flag.String("cachedir", "./build/cache", "directory for caching downloads")
	)
	flag.CommandLine.Parse(cmdline)

	// Get test fixtures.
	csdb := build.MustLoadChecksums("build/checksums.txt")
	downloadSpecTestFixtures(csdb, *cachedir)

	// Configure the toolchain.
	tc := build.GoToolchain{GOARCH: *arch, CC: *cc}
	if *dlgo {
		tc.Root = build.DownloadGo(csdb)
	}
	gotest := tc.Go("test")

	// CI needs a bit more time for the statetests (default 10m).
	gotest.Args = append(gotest.Args, "-timeout=30m")

	// Enable CKZG backend in CI.
	gotest.Args = append(gotest.Args, "-tags=ckzg")

	// Enable integration-tests
	gotest.Args = append(gotest.Args, "-tags=integrationtests")

	// Test a single package at a time. CI builders are slow
	// and some tests run into timeouts under load.
	gotest.Args = append(gotest.Args, "-p", "1")
	if *coverage {
		gotest.Args = append(gotest.Args, "-covermode=atomic", "-cover")
	}
	if *verbose {
		gotest.Args = append(gotest.Args, "-v")
	}
	if *timeout != "" {
		gotest.Args = append(gotest.Args, []string{"-timeout", *timeout}...)
	}
	if *race {
		gotest.Args = append(gotest.Args, "-race")
	}
	if *short {
		gotest.Args = append(gotest.Args, "-short")
	}

	packages := []string{"./..."}
	if len(flag.CommandLine.Args()) > 0 {
		packages = flag.CommandLine.Args()
	}
	gotest.Args = append(gotest.Args, packages...)
	build.MustRun(gotest)
}

// downloadSpecTestFixtures downloads and extracts the execution-spec-tests fixtures.
func downloadSpecTestFixtures(csdb *build.ChecksumDB, cachedir string) string {
	executionSpecTestsVersion, err := build.Version(csdb, "spec-tests")
	if err != nil {
		log.Fatal(err)
	}
	ext := ".tar.gz"
	base := "fixtures_develop" // TODO(MariusVanDerWijden) rename once the version becomes part of the filename
	url := fmt.Sprintf("https://github.com/ethereum/execution-spec-tests/releases/download/v%s/%s%s", executionSpecTestsVersion, base, ext)
	archivePath := filepath.Join(cachedir, base+ext)
	if err := csdb.DownloadFile(url, archivePath); err != nil {
		log.Fatal(err)
	}
	if err := build.ExtractArchive(archivePath, executionSpecTestsDir); err != nil {
		log.Fatal(err)
	}
	return filepath.Join(cachedir, base)
}

// doCheckTidy assets that the Go modules files are tidied already.
func doCheckTidy() {
	targets := []string{"go.mod", "go.sum"}

	hashes, err := build.HashFiles(targets)
	if err != nil {
		log.Fatalf("failed to hash go.mod/go.sum: %v", err)
	}
	build.MustRun(new(build.GoToolchain).Go("mod", "tidy"))

	tidied, err := build.HashFiles(targets)
	if err != nil {
		log.Fatalf("failed to rehash go.mod/go.sum: %v", err)
	}
	if updates := build.DiffHashes(hashes, tidied); len(updates) > 0 {
		log.Fatalf("files changed on running 'go mod tidy': %v", updates)
	}
	fmt.Println("No untidy module files detected.")
}

// doCheckGenerate ensures that re-generating generated files does not cause
// any mutations in the source file tree.
func doCheckGenerate() {
	var (
		cachedir = flag.String("cachedir", "./build/cache", "directory for caching binaries.")
	)
	// Compute the origin hashes of all the files
	var hashes map[string][32]byte

	var err error
	hashes, err = build.HashFolder(".", []string{"tests/testdata", "build/cache"})
	if err != nil {
		log.Fatal("Error computing hashes", "err", err)
	}
	// Run any go generate steps we might be missing
	var (
		protocPath      = downloadProtoc(*cachedir)
		protocGenGoPath = downloadProtocGenGo(*cachedir)
	)
	c := new(build.GoToolchain).Go("generate", "./...")
	pathList := []string{filepath.Join(protocPath, "bin"), protocGenGoPath, os.Getenv("PATH")}
	c.Env = append(c.Env, "PATH="+strings.Join(pathList, string(os.PathListSeparator)))
	build.MustRun(c)

	// Check if generate file hashes have changed
	generated, err := build.HashFolder(".", []string{"tests/testdata", "build/cache"})
	if err != nil {
		log.Fatalf("Error re-computing hashes: %v", err)
	}
	updates := build.DiffHashes(hashes, generated)
	for _, file := range updates {
		log.Printf("File changed: %s", file)
	}
	if len(updates) != 0 {
		log.Fatal("One or more generated files were updated by running 'go generate ./...'")
	}
	fmt.Println("No stale files detected.")
}

// doCheckBadDeps verifies whether certain unintended dependencies between some
// packages leak into the codebase due to a refactor. This is not an exhaustive
// list, rather something we build up over time at sensitive places.
func doCheckBadDeps() {
	baddeps := [][2]string{
		// Rawdb tends to be a dumping ground for db utils, sometimes leaking the db itself
		{"github.com/ethereum/go-ethereum/core/rawdb", "github.com/ethereum/go-ethereum/ethdb/leveldb"},
		{"github.com/ethereum/go-ethereum/core/rawdb", "github.com/ethereum/go-ethereum/ethdb/pebbledb"},
	}
	tc := new(build.GoToolchain)

	var failed bool
	for _, rule := range baddeps {
		out, err := tc.Go("list", "-deps", rule[0]).CombinedOutput()
		if err != nil {
			log.Fatalf("Failed to list '%s' dependencies: %v", rule[0], err)
		}
		for _, line := range strings.Split(string(out), "\n") {
			if strings.TrimSpace(line) == rule[1] {
				log.Printf("Found bad dependency '%s' -> '%s'", rule[0], rule[1])
				failed = true
			}
		}
	}
	if failed {
		log.Fatalf("Bad dependencies detected.")
	}
	fmt.Println("No bad dependencies detected.")
}

// doLint runs golangci-lint on requested packages.
func doLint(cmdline []string) {
	var (
		cachedir = flag.String("cachedir", "./build/cache", "directory for caching golangci-lint binary.")
	)
	flag.CommandLine.Parse(cmdline)
	packages := []string{"./..."}
	if len(flag.CommandLine.Args()) > 0 {
		packages = flag.CommandLine.Args()
	}

	linter := downloadLinter(*cachedir)
	lflags := []string{"run", "--config", ".golangci.yml"}
	build.MustRunCommandWithOutput(linter, append(lflags, packages...)...)
	fmt.Println("You have achieved perfection.")
}

// downloadLinter downloads and unpacks golangci-lint.
func downloadLinter(cachedir string) string {
	csdb := build.MustLoadChecksums("build/checksums.txt")
	version, err := build.Version(csdb, "golangci")
	if err != nil {
		log.Fatal(err)
	}
	arch := runtime.GOARCH
	ext := ".tar.gz"

	if runtime.GOOS == "windows" {
		ext = ".zip"
	}
	if arch == "arm" {
		arch += "v" + os.Getenv("GOARM")
	}
	base := fmt.Sprintf("golangci-lint-%s-%s-%s", version, runtime.GOOS, arch)
	url := fmt.Sprintf("https://github.com/golangci/golangci-lint/releases/download/v%s/%s%s", version, base, ext)
	archivePath := filepath.Join(cachedir, base+ext)
	if err := csdb.DownloadFile(url, archivePath); err != nil {
		log.Fatal(err)
	}
	if err := build.ExtractArchive(archivePath, cachedir); err != nil {
		log.Fatal(err)
	}
	return filepath.Join(cachedir, base, "golangci-lint")
}

// protocArchiveBaseName returns the name of the protoc archive file for
// the current system, stripped of version and file suffix.
func protocArchiveBaseName() (string, error) {
	switch runtime.GOOS + "-" + runtime.GOARCH {
	case "windows-amd64":
		return "win64", nil
	case "windows-386":
		return "win32", nil
	case "linux-arm64":
		return "linux-aarch_64", nil
	case "linux-386":
		return "linux-x86_32", nil
	case "linux-amd64":
		return "linux-x86_64", nil
	case "darwin-arm64":
		return "osx-aarch_64", nil
	case "darwin-amd64":
		return "osx-x86_64", nil
	default:
		return "", fmt.Errorf("no prebuilt release of protoc available for this system (os: %s, arch: %s)", runtime.GOOS, runtime.GOARCH)
	}
}

// downloadProtocGenGo downloads protoc-gen-go, which is used by protoc
// in the generate command.  It returns the full path of the directory
// containing the 'protoc-gen-go' executable.
func downloadProtocGenGo(cachedir string) string {
	csdb := build.MustLoadChecksums("build/checksums.txt")
	version, err := build.Version(csdb, "protoc-gen-go")
	if err != nil {
		log.Fatal(err)
	}
	baseName := fmt.Sprintf("protoc-gen-go.v%s.%s.%s", version, runtime.GOOS, runtime.GOARCH)
	archiveName := baseName
	if runtime.GOOS == "windows" {
		archiveName += ".zip"
	} else {
		archiveName += ".tar.gz"
	}

	url := fmt.Sprintf("https://github.com/protocolbuffers/protobuf-go/releases/download/v%s/%s", version, archiveName)

	archivePath := path.Join(cachedir, archiveName)
	if err := csdb.DownloadFile(url, archivePath); err != nil {
		log.Fatal(err)
	}
	extractDest := filepath.Join(cachedir, baseName)
	if err := build.ExtractArchive(archivePath, extractDest); err != nil {
		log.Fatal(err)
	}
	extractDest, err = filepath.Abs(extractDest)
	if err != nil {
		log.Fatal("error resolving absolute path for protoc", "err", err)
	}
	return extractDest
}

// downloadProtoc downloads the prebuilt protoc binary used to lint generated
// files as a CI step.  It returns the full path to the directory containing
// the protoc executable.
func downloadProtoc(cachedir string) string {
	csdb := build.MustLoadChecksums("build/checksums.txt")
	version, err := build.Version(csdb, "protoc")
	if err != nil {
		log.Fatal(err)
	}
	baseName, err := protocArchiveBaseName()
	if err != nil {
		log.Fatal(err)
	}

	fileName := fmt.Sprintf("protoc-%s-%s", version, baseName)
	archiveFileName := fileName + ".zip"
	url := fmt.Sprintf("https://github.com/protocolbuffers/protobuf/releases/download/v%s/%s", version, archiveFileName)
	archivePath := filepath.Join(cachedir, archiveFileName)

	if err := csdb.DownloadFile(url, archivePath); err != nil {
		log.Fatal(err)
	}
	extractDest := filepath.Join(cachedir, fileName)
	if err := build.ExtractArchive(archivePath, extractDest); err != nil {
		log.Fatal(err)
	}
	extractDest, err = filepath.Abs(extractDest)
	if err != nil {
		log.Fatal("error resolving absolute path for protoc", "err", err)
	}
	return extractDest
}

// Release Packaging
func doArchive(cmdline []string) {
	var (
		arch    = flag.String("arch", runtime.GOARCH, "Architecture cross packaging")
		atype   = flag.String("type", "zip", "Type of archive to write (zip|tar)")
		signer  = flag.String("signer", "", `Environment variable holding the signing key (e.g. LINUX_SIGNING_KEY)`)
		signify = flag.String("signify", "", `Environment variable holding the signify key (e.g. LINUX_SIGNIFY_KEY)`)
		upload  = flag.String("upload", "", `Destination to upload the archives (usually "gethstore/builds")`)
		ext     string
	)
	flag.CommandLine.Parse(cmdline)
	switch *atype {
	case "zip":
		ext = ".zip"
	case "tar":
		ext = ".tar.gz"
	default:
		log.Fatal("unknown archive type: ", atype)
	}

	var (
		env      = build.Env()
		basegeth = archiveBasename(*arch, version.Archive(env.Commit))
		geth     = "geth-" + basegeth + ext
		alltools = "geth-alltools-" + basegeth + ext
	)
	maybeSkipArchive(env)
	if err := build.WriteArchive(geth, gethArchiveFiles); err != nil {
		log.Fatal(err)
	}
	if err := build.WriteArchive(alltools, allToolsArchiveFiles); err != nil {
		log.Fatal(err)
	}
	for _, archive := range []string{geth, alltools} {
		if err := archiveUpload(archive, *upload, *signer, *signify); err != nil {
			log.Fatal(err)
		}
	}
}

func archiveBasename(arch string, archiveVersion string) string {
	platform := runtime.GOOS + "-" + arch
	if arch == "arm" {
		platform += os.Getenv("GOARM")
	}
	if arch == "android" {
		platform = "android-all"
	}
	if arch == "ios" {
		platform = "ios-all"
	}
	return platform + "-" + archiveVersion
}

func archiveUpload(archive string, blobstore string, signer string, signifyVar string) error {
	// If signing was requested, generate the signature files
	if signer != "" {
		key := getenvBase64(signer)
		if err := build.PGPSignFile(archive, archive+".asc", string(key)); err != nil {
			return err
		}
	}
	if signifyVar != "" {
		key := os.Getenv(signifyVar)
		untrustedComment := "verify with geth-release.pub"
		trustedComment := fmt.Sprintf("%s (%s)", archive, time.Now().UTC().Format(time.RFC1123))
		if err := signify.SignFile(archive, archive+".sig", key, untrustedComment, trustedComment); err != nil {
			return err
		}
	}
	// If uploading to Azure was requested, push the archive possibly with its signature
	if blobstore != "" {
		auth := build.AzureBlobstoreConfig{
			Account:   strings.Split(blobstore, "/")[0],
			Token:     os.Getenv("AZURE_BLOBSTORE_TOKEN"),
			Container: strings.SplitN(blobstore, "/", 2)[1],
		}
		if err := build.AzureBlobstoreUpload(archive, filepath.Base(archive), auth); err != nil {
			return err
		}
		if signer != "" {
			if err := build.AzureBlobstoreUpload(archive+".asc", filepath.Base(archive+".asc"), auth); err != nil {
				return err
			}
		}
		if signifyVar != "" {
			if err := build.AzureBlobstoreUpload(archive+".sig", filepath.Base(archive+".sig"), auth); err != nil {
				return err
			}
		}
	}
	return nil
}

// skips archiving for some build configurations.
func maybeSkipArchive(env build.Environment) {
	if env.IsPullRequest {
		log.Printf("skipping archive creation because this is a PR build")
		os.Exit(0)
	}
	if env.Branch != "master" && !strings.HasPrefix(env.Tag, "v1.") {
		log.Printf("skipping archive creation because branch %q, tag %q is not on the inclusion list", env.Branch, env.Tag)
		os.Exit(0)
	}
}

// Builds the docker images and optionally uploads them to Docker Hub.
func doDockerBuildx(cmdline []string) {
	var (
		platform = flag.String("platform", "", `Push a multi-arch docker image for the specified architectures (usually "linux/amd64,linux/arm64")`)
		upload   = flag.String("upload", "", `Where to upload the docker image (usually "ethereum/client-go")`)
	)
	flag.CommandLine.Parse(cmdline)

	// Skip building and pushing docker images for PR builds
	env := build.Env()
	maybeSkipArchive(env)

	// Retrieve the upload credentials and authenticate
	user := getenvBase64("DOCKER_HUB_USERNAME")
	pass := getenvBase64("DOCKER_HUB_PASSWORD")

	if len(user) > 0 && len(pass) > 0 {
		auther := exec.Command("docker", "login", "-u", string(user), "--password-stdin")
		auther.Stdin = bytes.NewReader(pass)
		build.MustRun(auther)
	}
	// Retrieve the version infos to build and push to the following paths:
	//  - ethereum/client-go:latest                            - Pushes to the master branch, Geth only
	//  - ethereum/client-go:stable                            - Version tag publish on GitHub, Geth only
	//  - ethereum/client-go:alltools-latest                   - Pushes to the master branch, Geth & tools
	//  - ethereum/client-go:alltools-stable                   - Version tag publish on GitHub, Geth & tools
	//  - ethereum/client-go:release-<major>.<minor>           - Version tag publish on GitHub, Geth only
	//  - ethereum/client-go:alltools-release-<major>.<minor>  - Version tag publish on GitHub, Geth & tools
	//  - ethereum/client-go:v<major>.<minor>.<patch>          - Version tag publish on GitHub, Geth only
	//  - ethereum/client-go:alltools-v<major>.<minor>.<patch> - Version tag publish on GitHub, Geth & tools
	var tags []string

	switch {
	case env.Branch == "master":
		tags = []string{"latest"}
	case strings.HasPrefix(env.Tag, "v1."):
		tags = []string{"stable", fmt.Sprintf("release-%v", version.Family), "v" + version.Semantic}
	}
	// Need to create a mult-arch builder
	build.MustRunCommand("docker", "buildx", "create", "--use", "--name", "multi-arch-builder", "--platform", *platform)

	for _, spec := range []struct {
		file string
		base string
	}{
		{file: "Dockerfile", base: fmt.Sprintf("%s:", *upload)},
		{file: "Dockerfile.alltools", base: fmt.Sprintf("%s:alltools-", *upload)},
	} {
		for _, tag := range tags { // latest, stable etc
			gethImage := fmt.Sprintf("%s%s", spec.base, tag)
			build.MustRunCommand("docker", "buildx", "build",
				"--build-arg", "COMMIT="+env.Commit,
				"--build-arg", "VERSION="+version.WithMeta,
				"--build-arg", "BUILDNUM="+env.Buildnum,
				"--tag", gethImage,
				"--platform", *platform,
				"--push",
				"--file", spec.file, ".")
		}
	}
}

// Debian Packaging
func doDebianSource(cmdline []string) {
	var (
		cachedir = flag.String("cachedir", "./build/cache", `Filesystem path to cache the downloaded Go bundles at`)
		signer   = flag.String("signer", "", `Signing key name, also used as package author`)
		upload   = flag.String("upload", "", `Where to upload the source package (usually "ethereum/ethereum")`)
		sshUser  = flag.String("sftp-user", "", `Username for SFTP upload (usually "geth-ci")`)
		workdir  = flag.String("workdir", "", `Output directory for packages (uses temp dir if unset)`)
		now      = time.Now()
	)
	flag.CommandLine.Parse(cmdline)
	*workdir = makeWorkdir(*workdir)
	env := build.Env()
	tc := new(build.GoToolchain)
	maybeSkipArchive(env)

	// Import the signing key.
	if key := getenvBase64("PPA_SIGNING_KEY"); len(key) > 0 {
		gpg := exec.Command("gpg", "--import")
		gpg.Stdin = bytes.NewReader(key)
		build.MustRun(gpg)
	}
	// Download and verify the Go source packages.
	var (
		gobootbundles = downloadGoBootstrapSources(*cachedir)
		gobundle      = downloadGoSources(*cachedir)
	)
	// Download all the dependencies needed to build the sources and run the ci script
	srcdepfetch := tc.Go("mod", "download")
	srcdepfetch.Env = append(srcdepfetch.Env, "GOPATH="+filepath.Join(*workdir, "modgopath"))
	build.MustRun(srcdepfetch)

	cidepfetch := tc.Go("run", "./build/ci.go")
	cidepfetch.Env = append(cidepfetch.Env, "GOPATH="+filepath.Join(*workdir, "modgopath"))
	cidepfetch.Run() // Command fails, don't care, we only need the deps to start it

	// Create Debian packages and upload them.
	for _, pkg := range debPackages {
		for _, distro := range debDistros {
			// Prepare the debian package with the go-ethereum sources.
			meta := newDebMetadata(distro, *signer, env, now, pkg.Name, pkg.Version, pkg.Executables)
			pkgdir := stageDebianSource(*workdir, meta)

			// Add bootstrapper Go source code
			for i, gobootbundle := range gobootbundles {
				if err := build.ExtractArchive(gobootbundle, pkgdir); err != nil {
					log.Fatalf("Failed to extract bootstrapper Go sources: %v", err)
				}
				if err := os.Rename(filepath.Join(pkgdir, "go"), filepath.Join(pkgdir, fmt.Sprintf(".goboot-%d", i+1))); err != nil {
					log.Fatalf("Failed to rename bootstrapper Go source folder: %v", err)
				}
			}
			// Add builder Go source code
			if err := build.ExtractArchive(gobundle, pkgdir); err != nil {
				log.Fatalf("Failed to extract builder Go sources: %v", err)
			}
			if err := os.Rename(filepath.Join(pkgdir, "go"), filepath.Join(pkgdir, ".go")); err != nil {
				log.Fatalf("Failed to rename builder Go source folder: %v", err)
			}
			// Add all dependency modules in compressed form
			os.MkdirAll(filepath.Join(pkgdir, ".mod", "cache"), 0755)
			if err := cp.CopyAll(filepath.Join(pkgdir, ".mod", "cache", "download"), filepath.Join(*workdir, "modgopath", "pkg", "mod", "cache", "download")); err != nil {
				log.Fatalf("Failed to copy Go module dependencies: %v", err)
			}
			// Run the packaging and upload to the PPA
			debuild := exec.Command("debuild", "-S", "-sa", "-us", "-uc", "-d", "-Zxz", "-nc")
			debuild.Dir = pkgdir
			build.MustRun(debuild)

			var (
				basename  = fmt.Sprintf("%s_%s", meta.Name(), meta.VersionString())
				source    = filepath.Join(*workdir, basename+".tar.xz")
				dsc       = filepath.Join(*workdir, basename+".dsc")
				changes   = filepath.Join(*workdir, basename+"_source.changes")
				buildinfo = filepath.Join(*workdir, basename+"_source.buildinfo")
			)
			if *signer != "" {
				build.MustRunCommand("debsign", changes)
			}
			if *upload != "" {
				ppaUpload(*workdir, *upload, *sshUser, []string{source, dsc, changes, buildinfo})
			}
		}
	}
}

// downloadGoBootstrapSources downloads the Go source tarball(s) that will be used
// to bootstrap the builder Go.
func downloadGoBootstrapSources(cachedir string) []string {
	csdb := build.MustLoadChecksums("build/checksums.txt")

	var bundles []string
	for _, booter := range []string{"ppa-builder-1", "ppa-builder-2"} {
		gobootVersion, err := build.Version(csdb, booter)
		if err != nil {
			log.Fatal(err)
		}
		file := fmt.Sprintf("go%s.src.tar.gz", gobootVersion)
		url := "https://dl.google.com/go/" + file
		dst := filepath.Join(cachedir, file)
		if err := csdb.DownloadFile(url, dst); err != nil {
			log.Fatal(err)
		}
		bundles = append(bundles, dst)
	}
	return bundles
}

// downloadGoSources downloads the Go source tarball.
func downloadGoSources(cachedir string) string {
	csdb := build.MustLoadChecksums("build/checksums.txt")
	dlgoVersion, err := build.Version(csdb, "golang")
	if err != nil {
		log.Fatal(err)
	}
	file := fmt.Sprintf("go%s.src.tar.gz", dlgoVersion)
	url := "https://dl.google.com/go/" + file
	dst := filepath.Join(cachedir, file)
	if err := csdb.DownloadFile(url, dst); err != nil {
		log.Fatal(err)
	}
	return dst
}

func ppaUpload(workdir, ppa, sshUser string, files []string) {
	p := strings.Split(ppa, "/")
	if len(p) != 2 {
		log.Fatal("-upload PPA name must contain single /")
	}
	if sshUser == "" {
		sshUser = p[0]
	}
	incomingDir := fmt.Sprintf("~%s/ubuntu/%s", p[0], p[1])
	// Create the SSH identity file if it doesn't exist.
	var idfile string
	if sshkey := getenvBase64("PPA_SSH_KEY"); len(sshkey) > 0 {
		idfile = filepath.Join(workdir, "sshkey")
		if !build.FileExist(idfile) {
			os.WriteFile(idfile, sshkey, 0600)
		}
	}
	// Upload
	dest := sshUser + "@ppa.launchpad.net"
	if err := build.UploadSFTP(idfile, dest, incomingDir, files); err != nil {
		log.Fatal(err)
	}
}

func getenvBase64(variable string) []byte {
	dec, err := base64.StdEncoding.DecodeString(os.Getenv(variable))
	if err != nil {
		log.Fatal("invalid base64 " + variable)
	}
	return []byte(dec)
}

func makeWorkdir(wdflag string) string {
	var err error
	if wdflag != "" {
		err = os.MkdirAll(wdflag, 0744)
	} else {
		wdflag, err = os.MkdirTemp("", "geth-build-")
	}
	if err != nil {
		log.Fatal(err)
	}
	return wdflag
}

func isUnstableBuild(env build.Environment) bool {
	if env.Tag != "" {
		return false
	}
	return true
}

type debPackage struct {
	Name        string          // the name of the Debian package to produce, e.g. "ethereum"
	Version     string          // the clean version of the debPackage, e.g. 1.8.12, without any metadata
	Executables []debExecutable // executables to be included in the package
}

type debMetadata struct {
	Env         build.Environment
	PackageName string

	// go-ethereum version being built. Note that this
	// is not the debian package version. The package version
	// is constructed by VersionString.
	Version string

	Author       string // "name <email>", also selects signing key
	Distro, Time string
	Executables  []debExecutable
}

type debExecutable struct {
	PackageName string
	BinaryName  string
	Description string
}

// Package returns the name of the package if present, or
// fallbacks to BinaryName
func (d debExecutable) Package() string {
	if d.PackageName != "" {
		return d.PackageName
	}
	return d.BinaryName
}

func newDebMetadata(distro, author string, env build.Environment, t time.Time, name string, version string, exes []debExecutable) debMetadata {
	if author == "" {
		// No signing key, use default author.
		author = "Ethereum Builds <fjl@ethereum.org>"
	}
	return debMetadata{
		PackageName: name,
		Env:         env,
		Author:      author,
		Distro:      distro,
		Version:     version,
		Time:        t.Format(time.RFC1123Z),
		Executables: exes,
	}
}

// Name returns the name of the metapackage that depends
// on all executable packages.
func (meta debMetadata) Name() string {
	if isUnstableBuild(meta.Env) {
		return meta.PackageName + "-unstable"
	}
	return meta.PackageName
}

// VersionString returns the debian version of the packages.
func (meta debMetadata) VersionString() string {
	vsn := meta.Version
	if meta.Env.Buildnum != "" {
		vsn += "+build" + meta.Env.Buildnum
	}
	if meta.Distro != "" {
		vsn += "+" + meta.Distro
	}
	return vsn
}

// ExeList returns the list of all executable packages.
func (meta debMetadata) ExeList() string {
	names := make([]string, len(meta.Executables))
	for i, e := range meta.Executables {
		names[i] = meta.ExeName(e)
	}
	return strings.Join(names, ", ")
}

// ExeName returns the package name of an executable package.
func (meta debMetadata) ExeName(exe debExecutable) string {
	if isUnstableBuild(meta.Env) {
		return exe.Package() + "-unstable"
	}
	return exe.Package()
}

// ExeConflicts returns the content of the Conflicts field
// for executable packages.
func (meta debMetadata) ExeConflicts(exe debExecutable) string {
	if isUnstableBuild(meta.Env) {
		// Set up the conflicts list so that the *-unstable packages
		// cannot be installed alongside the regular version.
		//
		// https://www.debian.org/doc/debian-policy/ch-relationships.html
		// is very explicit about Conflicts: and says that Breaks: should
		// be preferred and the conflicting files should be handled via
		// alternates. We might do this eventually but using a conflict is
		// easier now.
		return "ethereum, " + exe.Package()
	}
	return ""
}

func stageDebianSource(tmpdir string, meta debMetadata) (pkgdir string) {
	pkg := meta.Name() + "-" + meta.VersionString()
	pkgdir = filepath.Join(tmpdir, pkg)
	if err := os.Mkdir(pkgdir, 0755); err != nil {
		log.Fatal(err)
	}
	// Copy the source code.
	build.MustRunCommand("git", "checkout-index", "-a", "--prefix", pkgdir+string(filepath.Separator))

	// Put the debian build files in place.
	debian := filepath.Join(pkgdir, "debian")
	build.Render("build/deb/"+meta.PackageName+"/deb.rules", filepath.Join(debian, "rules"), 0755, meta)
	build.Render("build/deb/"+meta.PackageName+"/deb.changelog", filepath.Join(debian, "changelog"), 0644, meta)
	build.Render("build/deb/"+meta.PackageName+"/deb.control", filepath.Join(debian, "control"), 0644, meta)
	build.Render("build/deb/"+meta.PackageName+"/deb.copyright", filepath.Join(debian, "copyright"), 0644, meta)
	build.RenderString("8\n", filepath.Join(debian, "compat"), 0644, meta)
	build.RenderString("3.0 (native)\n", filepath.Join(debian, "source/format"), 0644, meta)
	for _, exe := range meta.Executables {
		install := filepath.Join(debian, meta.ExeName(exe)+".install")
		docs := filepath.Join(debian, meta.ExeName(exe)+".docs")
		build.Render("build/deb/"+meta.PackageName+"/deb.install", install, 0644, exe)
		build.Render("build/deb/"+meta.PackageName+"/deb.docs", docs, 0644, exe)
	}
	return pkgdir
}

// Windows installer
func doWindowsInstaller(cmdline []string) {
	// Parse the flags and make skip installer generation on PRs
	var (
		arch    = flag.String("arch", runtime.GOARCH, "Architecture for cross build packaging")
		signer  = flag.String("signer", "", `Environment variable holding the signing key (e.g. WINDOWS_SIGNING_KEY)`)
		signify = flag.String("signify key", "", `Environment variable holding the signify signing key (e.g. WINDOWS_SIGNIFY_KEY)`)
		upload  = flag.String("upload", "", `Destination to upload the archives (usually "gethstore/builds")`)
		workdir = flag.String("workdir", "", `Output directory for packages (uses temp dir if unset)`)
	)
	flag.CommandLine.Parse(cmdline)
	*workdir = makeWorkdir(*workdir)
	env := build.Env()
	maybeSkipArchive(env)

	// Aggregate binaries that are included in the installer
	var (
		devTools []string
		allTools []string
		gethTool string
	)
	for _, file := range allToolsArchiveFiles {
		if file == "COPYING" { // license, copied later
			continue
		}
		allTools = append(allTools, filepath.Base(file))
		if filepath.Base(file) == "geth.exe" {
			gethTool = file
		} else {
			devTools = append(devTools, file)
		}
	}

	// Render NSIS scripts: Installer NSIS contains two installer sections,
	// first section contains the geth binary, second section holds the dev tools.
	templateData := map[string]interface{}{
		"License":  "COPYING",
		"Geth":     gethTool,
		"DevTools": devTools,
	}
	build.Render("build/nsis.geth.nsi", filepath.Join(*workdir, "geth.nsi"), 0644, nil)
	build.Render("build/nsis.install.nsh", filepath.Join(*workdir, "install.nsh"), 0644, templateData)
	build.Render("build/nsis.uninstall.nsh", filepath.Join(*workdir, "uninstall.nsh"), 0644, allTools)
	build.Render("build/nsis.pathupdate.nsh", filepath.Join(*workdir, "PathUpdate.nsh"), 0644, nil)
	build.Render("build/nsis.envvarupdate.nsh", filepath.Join(*workdir, "EnvVarUpdate.nsh"), 0644, nil)
	if err := cp.CopyFile(filepath.Join(*workdir, "SimpleFC.dll"), "build/nsis.simplefc.dll"); err != nil {
		log.Fatalf("Failed to copy SimpleFC.dll: %v", err)
	}
	if err := cp.CopyFile(filepath.Join(*workdir, "COPYING"), "COPYING"); err != nil {
		log.Fatalf("Failed to copy copyright note: %v", err)
	}
	// Build the installer. This assumes that all the needed files have been previously
	// built (don't mix building and packaging to keep cross compilation complexity to a
	// minimum).
	ver := strings.Split(version.Semantic, ".")
	if env.Commit != "" {
		ver[2] += "-" + env.Commit[:8]
	}
	installer, err := filepath.Abs("geth-" + archiveBasename(*arch, version.Archive(env.Commit)) + ".exe")
	if err != nil {
		log.Fatalf("Failed to convert installer file path: %v", err)
	}
	build.MustRunCommand("makensis.exe",
		"/DOUTPUTFILE="+installer,
		"/DMAJORVERSION="+ver[0],
		"/DMINORVERSION="+ver[1],
		"/DBUILDVERSION="+ver[2],
		"/DARCH="+*arch,
		filepath.Join(*workdir, "geth.nsi"),
	)
	// Sign and publish installer.
	if err := archiveUpload(installer, *upload, *signer, *signify); err != nil {
		log.Fatal(err)
	}
}

// Binary distribution cleanups

func doPurge(cmdline []string) {
	var (
		store = flag.String("store", "", `Destination from where to purge archives (usually "gethstore/builds")`)
		limit = flag.Int("days", 30, `Age threshold above which to delete unstable archives`)
	)
	flag.CommandLine.Parse(cmdline)

	if env := build.Env(); !env.IsCronJob {
		log.Printf("skipping because not a cron job")
		os.Exit(0)
	}
	// Create the azure authentication and list the current archives
	auth := build.AzureBlobstoreConfig{
		Account:   strings.Split(*store, "/")[0],
		Token:     os.Getenv("AZURE_BLOBSTORE_TOKEN"),
		Container: strings.SplitN(*store, "/", 2)[1],
	}
	blobs, err := build.AzureBlobstoreList(auth)
	if err != nil {
		log.Fatal(err)
	}
	fmt.Printf("Found %d blobs\n", len(blobs))

	// Iterate over the blobs, collect and sort all unstable builds
	for i := 0; i < len(blobs); i++ {
		if !strings.Contains(*blobs[i].Name, "unstable") {
			blobs = append(blobs[:i], blobs[i+1:]...)
			i--
		}
	}
	for i := 0; i < len(blobs); i++ {
		for j := i + 1; j < len(blobs); j++ {
			if blobs[i].Properties.LastModified.After(*blobs[j].Properties.LastModified) {
				blobs[i], blobs[j] = blobs[j], blobs[i]
			}
		}
	}
	// Filter out all archives more recent that the given threshold
	for i, blob := range blobs {
		if time.Since(*blob.Properties.LastModified) < time.Duration(*limit)*24*time.Hour {
			blobs = blobs[:i]
			break
		}
	}
	fmt.Printf("Deleting %d blobs\n", len(blobs))
	// Delete all marked as such and return
	if err := build.AzureBlobstoreDelete(auth, blobs); err != nil {
		log.Fatal(err)
	}
}

func doSanityCheck() {
	build.DownloadAndVerifyChecksums(build.MustLoadChecksums("build/checksums.txt"))
}<|MERGE_RESOLUTION|>--- conflicted
+++ resolved
@@ -228,18 +228,12 @@
 
 	// Do the build!
 	for _, pkg := range packages {
-<<<<<<< HEAD
-		args := make([]string, len(gobuild.Args))
-		copy(args, gobuild.Args)
+		args := slices.Clone(gobuild.Args)
 		outputPath := executablePath(path.Base(pkg))
 		if output != nil && *output != "" {
 			outputPath = *output
 		}
 		args = append(args, "-o", outputPath)
-=======
-		args := slices.Clone(gobuild.Args)
-		args = append(args, "-o", executablePath(path.Base(pkg)))
->>>>>>> c64cf28f
 		args = append(args, pkg)
 		build.MustRun(&exec.Cmd{Path: gobuild.Path, Args: args, Env: gobuild.Env})
 	}
