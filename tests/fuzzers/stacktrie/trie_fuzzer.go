// Copyright 2020 The go-ethereum Authors
// This file is part of the go-ethereum library.
//
// The go-ethereum library is free software: you can redistribute it and/or modify
// it under the terms of the GNU Lesser General Public License as published by
// the Free Software Foundation, either version 3 of the License, or
// (at your option) any later version.
//
// The go-ethereum library is distributed in the hope that it will be useful,
// but WITHOUT ANY WARRANTY; without even the implied warranty of
// MERCHANTABILITY or FITNESS FOR A PARTICULAR PURPOSE. See the
// GNU Lesser General Public License for more details.
//
// You should have received a copy of the GNU Lesser General Public License
// along with the go-ethereum library. If not, see <http://www.gnu.org/licenses/>.

package stacktrie

import (
	"bytes"
	"encoding/binary"
	"errors"
	"fmt"
	"hash"
	"io"

	"github.com/ethereum/go-ethereum/common"
	"github.com/ethereum/go-ethereum/core/rawdb"
	"github.com/ethereum/go-ethereum/core/types"
	"github.com/ethereum/go-ethereum/crypto"
	"github.com/ethereum/go-ethereum/ethdb"
	"github.com/ethereum/go-ethereum/trie"
	"github.com/ethereum/go-ethereum/trie/trienode"
	"golang.org/x/crypto/sha3"
	"golang.org/x/exp/slices"
)

type fuzzer struct {
	input     io.Reader
	exhausted bool
	debugging bool
}

func (f *fuzzer) read(size int) []byte {
	out := make([]byte, size)
	if _, err := f.input.Read(out); err != nil {
		f.exhausted = true
	}
	return out
}

func (f *fuzzer) readSlice(min, max int) []byte {
	var a uint16
	binary.Read(f.input, binary.LittleEndian, &a)
	size := min + int(a)%(max-min)
	out := make([]byte, size)
	if _, err := f.input.Read(out); err != nil {
		f.exhausted = true
	}
	return out
}

// spongeDb is a dummy db backend which accumulates writes in a sponge
type spongeDb struct {
	sponge hash.Hash
	debug  bool
}

func (s *spongeDb) Has(key []byte) (bool, error)             { panic("implement me") }
func (s *spongeDb) Get(key []byte) ([]byte, error)           { return nil, errors.New("no such elem") }
func (s *spongeDb) Delete(key []byte) error                  { panic("implement me") }
func (s *spongeDb) NewBatch() ethdb.Batch                    { return &spongeBatch{s} }
func (s *spongeDb) NewBatchWithSize(size int) ethdb.Batch    { return &spongeBatch{s} }
<<<<<<< HEAD
=======
func (s *spongeDb) NewSnapshot() (ethdb.Snapshot, error)     { panic("implement me") }
>>>>>>> bed84606
func (s *spongeDb) Stat(property string) (string, error)     { panic("implement me") }
func (s *spongeDb) Compact(start []byte, limit []byte) error { panic("implement me") }
func (s *spongeDb) Close() error                             { return nil }

func (s *spongeDb) Put(key []byte, value []byte) error {
	if s.debug {
		fmt.Printf("db.Put %x : %x\n", key, value)
	}
	s.sponge.Write(key)
	s.sponge.Write(value)
	return nil
}
func (s *spongeDb) NewIterator(prefix []byte, start []byte) ethdb.Iterator { panic("implement me") }

// spongeBatch is a dummy batch which immediately writes to the underlying spongedb
type spongeBatch struct {
	db *spongeDb
}

func (b *spongeBatch) Put(key, value []byte) error {
	b.db.Put(key, value)
	return nil
}
func (b *spongeBatch) Delete(key []byte) error             { panic("implement me") }
func (b *spongeBatch) ValueSize() int                      { return 100 }
func (b *spongeBatch) Write() error                        { return nil }
func (b *spongeBatch) Reset()                              {}
func (b *spongeBatch) Replay(w ethdb.KeyValueWriter) error { return nil }

type kv struct {
	k, v []byte
}

// Fuzz is the fuzzing entry-point.
// The function must return
<<<<<<< HEAD
// 1 if the fuzzer should increase priority of the
//
//	given input during subsequent fuzzing (for example, the input is lexically
//	correct and was parsed successfully);
//
// -1 if the input must not be added to corpus even if gives new coverage; and
// 0  otherwise
=======
//
//   - 1 if the fuzzer should increase priority of the
//     given input during subsequent fuzzing (for example, the input is lexically
//     correct and was parsed successfully);
//   - -1 if the input must not be added to corpus even if gives new coverage; and
//   - 0 otherwise
//
>>>>>>> bed84606
// other values are reserved for future use.
func Fuzz(data []byte) int {
	f := fuzzer{
		input:     bytes.NewReader(data),
		exhausted: false,
	}
	return f.fuzz()
}

func Debug(data []byte) int {
	f := fuzzer{
		input:     bytes.NewReader(data),
		exhausted: false,
		debugging: true,
	}
	return f.fuzz()
}

func (f *fuzzer) fuzz() int {
	// This spongeDb is used to check the sequence of disk-db-writes
	var (
		spongeA = &spongeDb{sponge: sha3.NewLegacyKeccak256()}
		dbA     = trie.NewDatabase(rawdb.NewDatabase(spongeA))
		trieA   = trie.NewEmpty(dbA)
		spongeB = &spongeDb{sponge: sha3.NewLegacyKeccak256()}
		dbB     = trie.NewDatabase(rawdb.NewDatabase(spongeB))
		trieB   = trie.NewStackTrie(func(owner common.Hash, path []byte, hash common.Hash, blob []byte) {
			rawdb.WriteTrieNode(spongeB, owner, path, hash, blob, dbB.Scheme())
		})
		vals        []kv
		useful      bool
		maxElements = 10000
		// operate on unique keys only
		keys = make(map[string]struct{})
	)
	// Fill the trie with elements
	for i := 0; !f.exhausted && i < maxElements; i++ {
		k := f.read(32)
		v := f.readSlice(1, 500)
		if f.exhausted {
			// If it was exhausted while reading, the value may be all zeroes,
			// thus 'deletion' which is not supported on stacktrie
			break
		}
		if _, present := keys[string(k)]; present {
			// This key is a duplicate, ignore it
			continue
		}
		keys[string(k)] = struct{}{}
		vals = append(vals, kv{k: k, v: v})
		trieA.MustUpdate(k, v)
		useful = true
	}
	if !useful {
		return 0
	}
	// Flush trie -> database
	rootA, nodes, err := trieA.Commit(false)
	if err != nil {
		panic(err)
	}
	if nodes != nil {
		dbA.Update(rootA, types.EmptyRootHash, 0, trienode.NewWithNodeSet(nodes), nil)
	}
	// Flush memdb -> disk (sponge)
	dbA.Commit(rootA, false)

	// Stacktrie requires sorted insertion
	slices.SortFunc(vals, func(a, b kv) int {
		return bytes.Compare(a.k, b.k)
	})
	for _, kv := range vals {
		if f.debugging {
			fmt.Printf("{\"%#x\" , \"%#x\"} // stacktrie.Update\n", kv.k, kv.v)
		}
		trieB.MustUpdate(kv.k, kv.v)
	}
	rootB := trieB.Hash()
	trieB.Commit()
	if rootA != rootB {
		panic(fmt.Sprintf("roots differ: (trie) %x != %x (stacktrie)", rootA, rootB))
	}
	sumA := spongeA.sponge.Sum(nil)
	sumB := spongeB.sponge.Sum(nil)
	if !bytes.Equal(sumA, sumB) {
		panic(fmt.Sprintf("sequence differ: (trie) %x != %x (stacktrie)", sumA, sumB))
	}

	// Ensure all the nodes are persisted correctly
	var (
		nodeset = make(map[string][]byte) // path -> blob
		trieC   = trie.NewStackTrie(func(owner common.Hash, path []byte, hash common.Hash, blob []byte) {
			if crypto.Keccak256Hash(blob) != hash {
				panic("invalid node blob")
			}
			if owner != (common.Hash{}) {
				panic("invalid node owner")
			}
			nodeset[string(path)] = common.CopyBytes(blob)
		})
		checked int
	)
	for _, kv := range vals {
		trieC.MustUpdate(kv.k, kv.v)
	}
	rootC, _ := trieC.Commit()
	if rootA != rootC {
		panic(fmt.Sprintf("roots differ: (trie) %x != %x (stacktrie)", rootA, rootC))
	}
	trieA, _ = trie.New(trie.TrieID(rootA), dbA)
	iterA := trieA.MustNodeIterator(nil)
	for iterA.Next(true) {
		if iterA.Hash() == (common.Hash{}) {
			if _, present := nodeset[string(iterA.Path())]; present {
				panic("unexpected tiny node")
			}
			continue
		}
		nodeBlob, present := nodeset[string(iterA.Path())]
		if !present {
			panic("missing node")
		}
		if !bytes.Equal(nodeBlob, iterA.NodeBlob()) {
			panic("node blob is not matched")
		}
		checked += 1
	}
	if checked != len(nodeset) {
		panic("node number is not matched")
	}
	return 1
}<|MERGE_RESOLUTION|>--- conflicted
+++ resolved
@@ -71,10 +71,7 @@
 func (s *spongeDb) Delete(key []byte) error                  { panic("implement me") }
 func (s *spongeDb) NewBatch() ethdb.Batch                    { return &spongeBatch{s} }
 func (s *spongeDb) NewBatchWithSize(size int) ethdb.Batch    { return &spongeBatch{s} }
-<<<<<<< HEAD
-=======
 func (s *spongeDb) NewSnapshot() (ethdb.Snapshot, error)     { panic("implement me") }
->>>>>>> bed84606
 func (s *spongeDb) Stat(property string) (string, error)     { panic("implement me") }
 func (s *spongeDb) Compact(start []byte, limit []byte) error { panic("implement me") }
 func (s *spongeDb) Close() error                             { return nil }
@@ -110,15 +107,6 @@
 
 // Fuzz is the fuzzing entry-point.
 // The function must return
-<<<<<<< HEAD
-// 1 if the fuzzer should increase priority of the
-//
-//	given input during subsequent fuzzing (for example, the input is lexically
-//	correct and was parsed successfully);
-//
-// -1 if the input must not be added to corpus even if gives new coverage; and
-// 0  otherwise
-=======
 //
 //   - 1 if the fuzzer should increase priority of the
 //     given input during subsequent fuzzing (for example, the input is lexically
@@ -126,7 +114,6 @@
 //   - -1 if the input must not be added to corpus even if gives new coverage; and
 //   - 0 otherwise
 //
->>>>>>> bed84606
 // other values are reserved for future use.
 func Fuzz(data []byte) int {
 	f := fuzzer{
