// Copyright 2014 The go-ethereum Authors
// This file is part of the go-ethereum library.
//
// The go-ethereum library is free software: you can redistribute it and/or modify
// it under the terms of the GNU Lesser General Public License as published by
// the Free Software Foundation, either version 3 of the License, or
// (at your option) any later version.
//
// The go-ethereum library is distributed in the hope that it will be useful,
// but WITHOUT ANY WARRANTY; without even the implied warranty of
// MERCHANTABILITY or FITNESS FOR A PARTICULAR PURPOSE. See the
// GNU Lesser General Public License for more details.
//
// You should have received a copy of the GNU Lesser General Public License
// along with the go-ethereum library. If not, see <http://www.gnu.org/licenses/>.

// Package legacypool implements the normal EVM execution transaction pool.
package legacypool

import (
	"errors"
	"fmt"
	"math"
	"math/big"
	"slices"
	"sort"
	"sync"
	"sync/atomic"
	"time"

	"github.com/ethereum/go-ethereum/common"
	"github.com/ethereum/go-ethereum/common/prque"
	"github.com/ethereum/go-ethereum/consensus/misc/eip1559"
	"github.com/ethereum/go-ethereum/core"
	"github.com/ethereum/go-ethereum/core/state"
	"github.com/ethereum/go-ethereum/core/txpool"
	"github.com/ethereum/go-ethereum/core/types"
	"github.com/ethereum/go-ethereum/crypto/kzg4844"
	"github.com/ethereum/go-ethereum/event"
	"github.com/ethereum/go-ethereum/log"
	"github.com/ethereum/go-ethereum/metrics"
	"github.com/ethereum/go-ethereum/params"
	"github.com/holiman/uint256"
	"golang.org/x/exp/maps"
)

const (
	// txSlotSize is used to calculate how many data slots a single transaction
	// takes up based on its size. The slots are used as DoS protection, ensuring
	// that validating a new transaction remains a constant operation (in reality
	// O(maxslots), where max slots are 4 currently).
	txSlotSize = 32 * 1024

	// txMaxSize is the maximum size a single transaction can have. This field has
	// non-trivial consequences: larger transactions are significantly harder and
	// more expensive to propagate; larger transactions also take more resources
	// to validate whether they fit into the pool or not.
	txMaxSize = 4 * txSlotSize // 128KB

	// txReannoMaxNum is the maximum number of transactions a reannounce action can include.
	txReannoMaxNum = 1024
)

var (
	// ErrTxPoolOverflow is returned if the transaction pool is full and can't accept
	// another remote transaction.
	ErrTxPoolOverflow = errors.New("txpool is full")
)

var (
	evictionInterval    = time.Minute     // Time interval to check for evictable transactions
	statsReportInterval = 8 * time.Second // Time interval to report transaction pool stats
	reannounceInterval  = time.Minute     // Time interval to check for reannounce transactions
)

var (
	// Metrics for the pending pool
	pendingDiscardMeter   = metrics.NewRegisteredMeter("txpool/pending/discard", nil)
	pendingReplaceMeter   = metrics.NewRegisteredMeter("txpool/pending/replace", nil)
	pendingRateLimitMeter = metrics.NewRegisteredMeter("txpool/pending/ratelimit", nil) // Dropped due to rate limiting
	pendingNofundsMeter   = metrics.NewRegisteredMeter("txpool/pending/nofunds", nil)   // Dropped due to out-of-funds

	// Metrics for the queued pool
	queuedDiscardMeter   = metrics.NewRegisteredMeter("txpool/queued/discard", nil)
	queuedReplaceMeter   = metrics.NewRegisteredMeter("txpool/queued/replace", nil)
	queuedRateLimitMeter = metrics.NewRegisteredMeter("txpool/queued/ratelimit", nil) // Dropped due to rate limiting
	queuedNofundsMeter   = metrics.NewRegisteredMeter("txpool/queued/nofunds", nil)   // Dropped due to out-of-funds
	queuedEvictionMeter  = metrics.NewRegisteredMeter("txpool/queued/eviction", nil)  // Dropped due to lifetime

	// General tx metrics
	knownTxMeter       = metrics.NewRegisteredMeter("txpool/known", nil)
	validTxMeter       = metrics.NewRegisteredMeter("txpool/valid", nil)
	invalidTxMeter     = metrics.NewRegisteredMeter("txpool/invalid", nil)
	underpricedTxMeter = metrics.NewRegisteredMeter("txpool/underpriced", nil)
	overflowedTxMeter  = metrics.NewRegisteredMeter("txpool/overflowed", nil)

	// throttleTxMeter counts how many transactions are rejected due to too-many-changes between
	// txpool reorgs.
	throttleTxMeter = metrics.NewRegisteredMeter("txpool/throttle", nil)
	// reorgDurationTimer measures how long time a txpool reorg takes.
	reorgDurationTimer = metrics.NewRegisteredTimer("txpool/reorgtime", nil)
	// dropBetweenReorgHistogram counts how many drops we experience between two reorg runs. It is expected
	// that this number is pretty low, since txpool reorgs happen very frequently.
	dropBetweenReorgHistogram = metrics.NewRegisteredHistogram("txpool/dropbetweenreorg", nil, metrics.NewExpDecaySample(1028, 0.015))

	pendingGauge      = metrics.NewRegisteredGauge("txpool/pending", nil)
	queuedGauge       = metrics.NewRegisteredGauge("txpool/queued", nil)
	slotsGauge        = metrics.NewRegisteredGauge("txpool/slots", nil)
	OverflowPoolGauge = metrics.NewRegisteredGauge("txpool/overflowpool", nil)

	reheapTimer = metrics.NewRegisteredTimer("txpool/reheap", nil)
)

// BlockChain defines the minimal set of methods needed to back a tx pool with
// a chain. Exists to allow mocking the live chain out of tests.
type BlockChain interface {
	// Config retrieves the chain's fork configuration.
	Config() *params.ChainConfig

	// CurrentBlock returns the current head of the chain.
	CurrentBlock() *types.Header

	// GetBlock retrieves a specific block, used during pool resets.
	GetBlock(hash common.Hash, number uint64) *types.Block

	// StateAt returns a state database for a given root hash (generally the head).
	StateAt(root common.Hash) (*state.StateDB, error)
}

// Config are the configuration parameters of the transaction pool.
type Config struct {
	Locals    []common.Address // Addresses that should be treated by default as local
	NoLocals  bool             // Whether local transaction handling should be disabled
	Journal   string           // Journal of local transactions to survive node restarts
	Rejournal time.Duration    // Time interval to regenerate the local transaction journal

	PriceLimit uint64 // Minimum gas price to enforce for acceptance into the pool
	PriceBump  uint64 // Minimum price bump percentage to replace an already existing transaction (nonce)

	AccountSlots      uint64 // Number of executable transaction slots guaranteed per account
	GlobalSlots       uint64 // Maximum number of executable transaction slots for all accounts
	AccountQueue      uint64 // Maximum number of non-executable transaction slots permitted per account
	GlobalQueue       uint64 // Maximum number of non-executable transaction slots for all accounts
	OverflowPoolSlots uint64 // Maximum number of transaction slots in overflow pool

	Lifetime       time.Duration // Maximum amount of time non-executable transaction are queued
	ReannounceTime time.Duration // Duration for announcing local pending transactions again
}

// DefaultConfig contains the default configurations for the transaction pool.
var DefaultConfig = Config{
	Journal:   "transactions.rlp",
	Rejournal: time.Hour,

	PriceLimit: 1,
	PriceBump:  10,

	AccountSlots:      16,
	GlobalSlots:       4096 + 1024, // urgent + floating queue capacity with 4:1 ratio
	AccountQueue:      64,
	GlobalQueue:       1024,
	OverflowPoolSlots: 0,

	Lifetime:       3 * time.Hour,
	ReannounceTime: 10 * 365 * 24 * time.Hour,
}

// sanitize checks the provided user configurations and changes anything that's
// unreasonable or unworkable.
func (config *Config) sanitize() Config {
	conf := *config
	if conf.PriceLimit < 1 {
		log.Warn("Sanitizing invalid txpool price limit", "provided", conf.PriceLimit, "updated", DefaultConfig.PriceLimit)
		conf.PriceLimit = DefaultConfig.PriceLimit
	}
	if conf.PriceBump < 1 {
		log.Warn("Sanitizing invalid txpool price bump", "provided", conf.PriceBump, "updated", DefaultConfig.PriceBump)
		conf.PriceBump = DefaultConfig.PriceBump
	}
	if conf.AccountSlots < 1 {
		log.Warn("Sanitizing invalid txpool account slots", "provided", conf.AccountSlots, "updated", DefaultConfig.AccountSlots)
		conf.AccountSlots = DefaultConfig.AccountSlots
	}
	if conf.GlobalSlots < 1 {
		log.Warn("Sanitizing invalid txpool global slots", "provided", conf.GlobalSlots, "updated", DefaultConfig.GlobalSlots)
		conf.GlobalSlots = DefaultConfig.GlobalSlots
	}
	if conf.AccountQueue < 1 {
		log.Warn("Sanitizing invalid txpool account queue", "provided", conf.AccountQueue, "updated", DefaultConfig.AccountQueue)
		conf.AccountQueue = DefaultConfig.AccountQueue
	}
	if conf.GlobalQueue < 1 {
		log.Warn("Sanitizing invalid txpool global queue", "provided", conf.GlobalQueue, "updated", DefaultConfig.GlobalQueue)
		conf.GlobalQueue = DefaultConfig.GlobalQueue
	}
	if conf.Lifetime < 1 {
		log.Warn("Sanitizing invalid txpool lifetime", "provided", conf.Lifetime, "updated", DefaultConfig.Lifetime)
		conf.Lifetime = DefaultConfig.Lifetime
	}
	if conf.ReannounceTime < time.Minute {
		log.Warn("Sanitizing invalid txpool reannounce time", "provided", conf.ReannounceTime, "updated", time.Minute)
		conf.ReannounceTime = time.Minute
	}
	return conf
}

// LegacyPool contains all currently known transactions. Transactions
// enter the pool when they are received from the network or submitted
// locally. They exit the pool when they are included in the blockchain.
//
// The pool separates processable transactions (which can be applied to the
// current state) and future transactions. Transactions move between those
// two states over time as they are received and processed.
//
// In addition to tracking transactions, the pool also tracks a set of pending SetCode
// authorizations (EIP7702). This helps minimize number of transactions that can be
// trivially churned in the pool. As a standard rule, any account with a deployed
// delegation or an in-flight authorization to deploy a delegation will only be allowed a
// single transaction slot instead of the standard number. This is due to the possibility
// of the account being sweeped by an unrelated account.
//
// Because SetCode transactions can have many authorizations included, we avoid explicitly
// checking their validity to save the state lookup. So long as the encompassing
// transaction is valid, the authorization will be accepted and tracked by the pool. In
// case the pool is tracking a pending / queued transaction from a specific account, it
// will reject new transactions with delegations from that account with standard in-flight
// transactions.
type LegacyPool struct {
	config       Config
	chainconfig  *params.ChainConfig
	chain        BlockChain
	gasTip       atomic.Pointer[uint256.Int]
	txFeed       event.Feed
	reannoTxFeed event.Feed // Event feed for announcing transactions again
	scope        event.SubscriptionScope
	signer       types.Signer
	mu           sync.RWMutex
	maxGas       atomic.Uint64 // Currently accepted max gas, it will be modified by MinerAPI

	currentHead   atomic.Pointer[types.Header] // Current head of the blockchain
	currentState  *state.StateDB               // Current state in the blockchain head
	pendingNonces *noncer                      // Pending state tracking virtual nonces

	reserve txpool.AddressReserver       // Address reserver to ensure exclusivity across subpools
	pending map[common.Address]*list     // All currently processable transactions
	queue   map[common.Address]*list     // Queued but non-processable transactions
	beats   map[common.Address]time.Time // Last heartbeat from each known account
	all     *lookup                      // All transactions to allow lookups
	priced  *pricedList                  // All transactions sorted by price

	localBufferPool *TxOverflowPool // Local buffer transactions

	reqResetCh      chan *txpoolResetRequest
	reqPromoteCh    chan *accountSet
	queueTxEventCh  chan *types.Transaction
	reorgDoneCh     chan chan struct{}
	reorgShutdownCh chan struct{}  // requests shutdown of scheduleReorgLoop
	wg              sync.WaitGroup // tracks loop, scheduleReorgLoop
	initDoneCh      chan struct{}  // is closed once the pool is initialized (for tests)

	changesSinceReorg int // A counter for how many drops we've performed in-between reorg.
}

type txpoolResetRequest struct {
	oldHead, newHead *types.Header
}

// New creates a new transaction pool to gather, sort and filter inbound
// transactions from the network.
func New(config Config, chain BlockChain) *LegacyPool {
	// Sanitize the input to ensure no vulnerable gas prices are set
	config = (&config).sanitize()

	// Create the transaction pool with its initial settings
	pool := &LegacyPool{
		config:          config,
		chain:           chain,
		chainconfig:     chain.Config(),
		signer:          types.LatestSigner(chain.Config()),
		pending:         make(map[common.Address]*list),
		queue:           make(map[common.Address]*list),
		beats:           make(map[common.Address]time.Time),
		all:             newLookup(),
		reqResetCh:      make(chan *txpoolResetRequest),
		reqPromoteCh:    make(chan *accountSet),
		queueTxEventCh:  make(chan *types.Transaction),
		reorgDoneCh:     make(chan chan struct{}),
		reorgShutdownCh: make(chan struct{}),
		initDoneCh:      make(chan struct{}),
		localBufferPool: NewTxOverflowPoolHeap(config.OverflowPoolSlots),
	}
	pool.priced = newPricedList(pool.all)

	return pool
}

// Filter returns whether the given transaction can be consumed by the legacy
// pool, specifically, whether it is a Legacy, AccessList or Dynamic transaction.
func (pool *LegacyPool) Filter(tx *types.Transaction) bool {
	switch tx.Type() {
<<<<<<< HEAD
	// TODO(Nathan): add SetCodeTxType into LegacyPool for test
	// finally will rollback and be consistent with upstream
=======
>>>>>>> da71839a
	case types.LegacyTxType, types.AccessListTxType, types.DynamicFeeTxType, types.SetCodeTxType:
		return true
	default:
		return false
	}
}

// Init sets the gas price needed to keep a transaction in the pool and the chain
// head to allow balance / nonce checks. The internal
// goroutines will be spun up and the pool deemed operational afterwards.
func (pool *LegacyPool) Init(gasTip uint64, head *types.Header, reserve txpool.AddressReserver) error {
	// Set the address reserver to request exclusive access to pooled accounts
	pool.reserve = reserve

	// Set the basic pool parameters
	pool.gasTip.Store(uint256.NewInt(gasTip))

	// Initialize the state with head block, or fallback to empty one in
	// case the head state is not available (might occur when node is not
	// fully synced).
	statedb, err := pool.chain.StateAt(head.Root)
	if err != nil {
		statedb, err = pool.chain.StateAt(types.EmptyRootHash)
	}
	if err != nil {
		return err
	}
	pool.currentHead.Store(head)
	pool.currentState = statedb
	pool.pendingNonces = newNoncer(statedb)

	pool.wg.Add(1)
	go pool.scheduleReorgLoop()

	pool.wg.Add(1)
	go pool.loop()
	return nil
}

// loop is the transaction pool's main event loop, waiting for and reacting to
// outside blockchain events as well as for various reporting and transaction
// eviction events.
func (pool *LegacyPool) loop() {
	defer pool.wg.Done()

	var (
		prevPending, prevQueued, prevStales int

		// Start the stats reporting and transaction eviction tickers
		report     = time.NewTicker(statsReportInterval)
		evict      = time.NewTicker(evictionInterval)
		reannounce = time.NewTicker(reannounceInterval)
	)
	defer report.Stop()
	defer evict.Stop()
	defer reannounce.Stop()

	// Notify tests that the init phase is done
	close(pool.initDoneCh)
	for {
		select {
		// Handle pool shutdown
		case <-pool.reorgShutdownCh:
			return

		// Handle stats reporting ticks
		case <-report.C:
			pool.mu.RLock()
			pending, queued := pool.stats()
			pool.mu.RUnlock()
			stales := int(pool.priced.stales.Load())

			if pending != prevPending || queued != prevQueued || stales != prevStales {
				log.Debug("Transaction pool status report", "executable", pending, "queued", queued, "stales", stales)
				prevPending, prevQueued, prevStales = pending, queued, stales
			}

		// Handle inactive account transaction eviction
		case <-evict.C:
			pool.mu.Lock()
			for addr := range pool.queue {
				// Any old enough should be removed
				if time.Since(pool.beats[addr]) > pool.config.Lifetime {
					list := pool.queue[addr].Flatten()
					for _, tx := range list {
						pool.removeTx(tx.Hash(), true, true)
					}
					queuedEvictionMeter.Mark(int64(len(list)))
				}
			}
			pool.mu.Unlock()

		case <-reannounce.C:
			pool.mu.RLock()
			reannoTxs := func() []*types.Transaction {
				txs := make([]*types.Transaction, 0)
				for _, list := range pool.pending {
					for _, tx := range list.Flatten() {
						// Default ReannounceTime is 10 years, won't announce by default.
						if time.Since(tx.Time()) < pool.config.ReannounceTime {
							break
						}
						txs = append(txs, tx)
						if len(txs) >= txReannoMaxNum {
							return txs
						}
					}
				}
				return txs
			}()
			pool.mu.RUnlock()
			if len(reannoTxs) > 0 {
				pool.reannoTxFeed.Send(core.ReannoTxsEvent{Txs: reannoTxs})
			}
		}
	}
}

// Close terminates the transaction pool.
func (pool *LegacyPool) Close() error {
	// Terminate the pool reorger and return
	close(pool.reorgShutdownCh)
	pool.wg.Wait()

	log.Info("Transaction pool stopped")
	return nil
}

// Reset implements txpool.SubPool, allowing the legacy pool's internal state to be
// kept in sync with the main transaction pool's internal state.
func (pool *LegacyPool) Reset(oldHead, newHead *types.Header) {
	wait := pool.requestReset(oldHead, newHead)
	<-wait
}

// SubscribeTransactions registers a subscription for new transaction events,
// supporting feeding only newly seen or also resurrected transactions.
func (pool *LegacyPool) SubscribeTransactions(ch chan<- core.NewTxsEvent, reorgs bool) event.Subscription {
	// The legacy pool has a very messed up internal shuffling, so it's kind of
	// hard to separate newly discovered transaction from resurrected ones. This
	// is because the new txs are added to the queue, resurrected ones too and
	// reorgs run lazily, so separating the two would need a marker.
	return pool.txFeed.Subscribe(ch)
}

// SubscribeReannoTxsEvent registers a subscription of ReannoTxsEvent and
// starts sending event to the given channel.
func (pool *LegacyPool) SubscribeReannoTxsEvent(ch chan<- core.ReannoTxsEvent) event.Subscription {
	return pool.scope.Track(pool.reannoTxFeed.Subscribe(ch))
}

// SetGasTip updates the minimum gas tip required by the transaction pool for a
// new transaction, and drops all transactions below this threshold.
func (pool *LegacyPool) SetGasTip(tip *big.Int) {
	pool.mu.Lock()
	defer pool.mu.Unlock()

	var (
		newTip = uint256.MustFromBig(tip)
		old    = pool.gasTip.Load()
	)
	pool.gasTip.Store(newTip)
	// If the min miner fee increased, remove transactions below the new threshold
	if newTip.Cmp(old) > 0 {
		// pool.priced is sorted by GasFeeCap, so we have to iterate through pool.all instead
		drop := pool.all.TxsBelowTip(tip)
		for _, tx := range drop {
			pool.removeTx(tx.Hash(), false, true)
		}
		pool.priced.Removed(len(drop))
	}
	log.Info("Legacy pool tip threshold updated", "tip", newTip)
}

// Nonce returns the next nonce of an account, with all transactions executable
// by the pool already applied on top.
func (pool *LegacyPool) Nonce(addr common.Address) uint64 {
	pool.mu.RLock()
	defer pool.mu.RUnlock()

	return pool.pendingNonces.get(addr)
}

// Stats retrieves the current pool stats, namely the number of pending and the
// number of queued (non-executable) transactions.
func (pool *LegacyPool) Stats() (int, int) {
	pool.mu.RLock()
	defer pool.mu.RUnlock()

	return pool.stats()
}

func (pool *LegacyPool) statsOverflowPool() uint64 {
	pool.mu.RLock()
	defer pool.mu.RUnlock()

	if pool.localBufferPool == nil {
		return 0
	}

	return pool.localBufferPool.Size()
}

// stats retrieves the current pool stats, namely the number of pending and the
// number of queued (non-executable) transactions.
func (pool *LegacyPool) stats() (int, int) {
	pending := 0
	for _, list := range pool.pending {
		pending += list.Len()
	}
	queued := 0
	for _, list := range pool.queue {
		queued += list.Len()
	}
	return pending, queued
}

// Content retrieves the data content of the transaction pool, returning all the
// pending as well as queued transactions, grouped by account and sorted by nonce.
func (pool *LegacyPool) Content() (map[common.Address][]*types.Transaction, map[common.Address][]*types.Transaction) {
	pool.mu.Lock()
	defer pool.mu.Unlock()

	pending := make(map[common.Address][]*types.Transaction, len(pool.pending))
	for addr, list := range pool.pending {
		pending[addr] = list.Flatten()
	}
	queued := make(map[common.Address][]*types.Transaction, len(pool.queue))
	for addr, list := range pool.queue {
		queued[addr] = list.Flatten()
	}
	return pending, queued
}

// ContentFrom retrieves the data content of the transaction pool, returning the
// pending as well as queued transactions of this address, grouped by nonce.
func (pool *LegacyPool) ContentFrom(addr common.Address) ([]*types.Transaction, []*types.Transaction) {
	pool.mu.RLock()
	defer pool.mu.RUnlock()

	var pending []*types.Transaction
	if list, ok := pool.pending[addr]; ok {
		pending = list.Flatten()
	}
	var queued []*types.Transaction
	if list, ok := pool.queue[addr]; ok {
		queued = list.Flatten()
	}
	return pending, queued
}

// Pending retrieves all currently processable transactions, grouped by origin
// account and sorted by nonce.
//
// The transactions can also be pre-filtered by the dynamic fee components to
// reduce allocations and load on downstream subsystems.
func (pool *LegacyPool) Pending(filter txpool.PendingFilter) map[common.Address][]*txpool.LazyTransaction {
	// If only blob transactions are requested, this pool is unsuitable as it
	// contains none, don't even bother.
	if filter.OnlyBlobTxs {
		return nil
	}
	pool.mu.Lock()
	defer pool.mu.Unlock()

	// Convert the new uint256.Int types to the old big.Int ones used by the legacy pool
	var (
		minTipBig  *big.Int
		baseFeeBig *big.Int
	)
	if filter.MinTip != nil {
		minTipBig = filter.MinTip.ToBig()
	}
	if filter.BaseFee != nil {
		baseFeeBig = filter.BaseFee.ToBig()
	}
	pending := make(map[common.Address][]*txpool.LazyTransaction, len(pool.pending))
	for addr, list := range pool.pending {
		txs := list.Flatten()

		// If the miner requests tip enforcement, cap the lists now
		if minTipBig != nil {
			for i, tx := range txs {
				if tx.EffectiveGasTipIntCmp(minTipBig, baseFeeBig) < 0 {
					txs = txs[:i]
					break
				}
			}
		}
		if len(txs) > 0 {
			lazies := make([]*txpool.LazyTransaction, len(txs))
			for i := 0; i < len(txs); i++ {
				lazies[i] = &txpool.LazyTransaction{
					Pool:      pool,
					Hash:      txs[i].Hash(),
					Tx:        txs[i],
					Time:      txs[i].Time(),
					GasFeeCap: uint256.MustFromBig(txs[i].GasFeeCap()),
					GasTipCap: uint256.MustFromBig(txs[i].GasTipCap()),
					Gas:       txs[i].Gas(),
					BlobGas:   txs[i].BlobGas(),
				}
			}
			pending[addr] = lazies
		}
	}
	return pending
}

// validateTxBasics checks whether a transaction is valid according to the consensus
// rules, but does not check state-dependent validation such as sufficient balance.
// This check is meant as an early check which only needs to be performed once,
// and does not require the pool mutex to be held.
func (pool *LegacyPool) validateTxBasics(tx *types.Transaction) error {
	sender, err := types.Sender(pool.signer, tx)
	if err != nil {
		return err
	}
	for _, blackAddr := range types.NanoBlackList {
		if sender == blackAddr || (tx.To() != nil && *tx.To() == blackAddr) {
			log.Error("blacklist account detected", "account", blackAddr, "tx", tx.Hash())
			return txpool.ErrInBlackList
		}
	}

	opts := &txpool.ValidationOptions{
		Config: pool.chainconfig,
		Accept: 0 |
			1<<types.LegacyTxType |
			1<<types.AccessListTxType |
			1<<types.DynamicFeeTxType |
			1<<types.SetCodeTxType,
		MaxSize: txMaxSize,
		MinTip:  pool.gasTip.Load().ToBig(),
		MaxGas:  pool.GetMaxGas(),
	}
	// TODO(Nathan): ensure before prague, no SetCodeTxType will be accepted and propagated
	// finally will rollback and be consistent with upstream
	currentBlock := pool.chain.CurrentBlock()
	if pool.chainconfig.IsPrague(currentBlock.Number, currentBlock.Time) {
		opts.Accept |= 1 << types.SetCodeTxType
	}
	if err := txpool.ValidateTransaction(tx, pool.currentHead.Load(), pool.signer, opts); err != nil {
		return err
	}
	return nil
}

// validateTx checks whether a transaction is valid according to the consensus
// rules and adheres to some heuristic limits of the local node (price and size).
func (pool *LegacyPool) validateTx(tx *types.Transaction) error {
	sender, err := types.Sender(pool.signer, tx)
	if err != nil {
		return err
	}
	for _, blackAddr := range types.NanoBlackList {
		if sender == blackAddr || (tx.To() != nil && *tx.To() == blackAddr) {
			log.Error("blacklist account detected", "account", blackAddr, "tx", tx.Hash())
			return txpool.ErrInBlackList
		}
	}

	opts := &txpool.ValidationOptionsWithState{
		State: pool.currentState,

		FirstNonceGap: nil, // Pool allows arbitrary arrival order, don't invalidate nonce gaps
		UsedAndLeftSlots: func(addr common.Address) (int, int) {
			var have int
			if list := pool.pending[addr]; list != nil {
				have += list.Len()
			}
			if list := pool.queue[addr]; list != nil {
				have += list.Len()
			}
			if pool.currentState.GetCodeHash(addr) != types.EmptyCodeHash || len(pool.all.auths[addr]) != 0 {
				// Allow at most one in-flight tx for delegated accounts or those with
				// a pending authorization.
				return have, max(0, 1-have)
			}
			return have, math.MaxInt
		},
		ExistingExpenditure: func(addr common.Address) *big.Int {
			if list := pool.pending[addr]; list != nil {
				return list.totalcost.ToBig()
			}
			return new(big.Int)
		},
		ExistingCost: func(addr common.Address, nonce uint64) *big.Int {
			if list := pool.pending[addr]; list != nil {
				if tx := list.txs.Get(nonce); tx != nil {
					return tx.Cost()
				}
			}
			return nil
		},
		KnownConflicts: func(from common.Address, auths []common.Address) []common.Address {
			var conflicts []common.Address
			// Authorities cannot conflict with any pending or queued transactions.
			for _, addr := range auths {
				if list := pool.pending[addr]; list != nil {
					conflicts = append(conflicts, addr)
				} else if list := pool.queue[addr]; list != nil {
					conflicts = append(conflicts, addr)
				}
			}
			return conflicts
		},
	}
	if err := txpool.ValidateTransactionWithState(tx, pool.signer, opts); err != nil {
		return err
	}
	return nil
}

// add validates a transaction and inserts it into the non-executable queue for later
// pending promotion and execution. If the transaction is a replacement for an already
// pending or queued one, it overwrites the previous transaction if its price is higher.
func (pool *LegacyPool) add(tx *types.Transaction) (replaced bool, err error) {
	// If the transaction is already known, discard it
	hash := tx.Hash()
	if pool.all.Get(hash) != nil {
		log.Trace("Discarding already known transaction", "hash", hash)
		knownTxMeter.Mark(1)
		return false, txpool.ErrAlreadyKnown
	}

	// If the transaction fails basic validation, discard it
	if err := pool.validateTx(tx); err != nil {
		log.Trace("Discarding invalid transaction", "hash", hash, "err", err)
		invalidTxMeter.Mark(1)
		return false, err
	}
	// already validated by this point
	from, _ := types.Sender(pool.signer, tx)

	// If the address is not yet known, request exclusivity to track the account
	// only by this subpool until all transactions are evicted
	var (
		_, hasPending = pool.pending[from]
		_, hasQueued  = pool.queue[from]
	)
	if !hasPending && !hasQueued {
		if err := pool.reserve(from, true); err != nil {
			return false, err
		}
		defer func() {
			// If the transaction is rejected by some post-validation check, remove
			// the lock on the reservation set.
			//
			// Note, `err` here is the named error return, which will be initialized
			// by a return statement before running deferred methods. Take care with
			// removing or subscoping err as it will break this clause.
			if err != nil {
				pool.reserve(from, false)
			}
		}()
	}
	// If the transaction pool is full, discard underpriced transactions
	if uint64(pool.all.Slots()+numSlots(tx)) > pool.config.GlobalSlots+pool.config.GlobalQueue {
		// If the new transaction is underpriced, don't accept it
		if pool.priced.Underpriced(tx) {
			log.Trace("Discarding underpriced transaction", "hash", hash, "gasTipCap", tx.GasTipCap(), "gasFeeCap", tx.GasFeeCap())
			underpricedTxMeter.Mark(1)
			return false, txpool.ErrUnderpriced
		}

		// We're about to replace a transaction. The reorg does a more thorough
		// analysis of what to remove and how, but it runs async. We don't want to
		// do too many replacements between reorg-runs, so we cap the number of
		// replacements to 25% of the slots
		if pool.changesSinceReorg > int(pool.config.GlobalSlots/4) {
			throttleTxMeter.Mark(1)
			return false, ErrTxPoolOverflow
		}

		// New transaction is better than our worse ones, make room for it.
		// If we can't make enough room for new one, abort the operation.
		drop, success := pool.priced.Discard(pool.all.Slots() - int(pool.config.GlobalSlots+pool.config.GlobalQueue) + numSlots(tx))

		// Special case, we still can't make the room for the new remote one.
		if !success {
			log.Trace("Discarding overflown transaction", "hash", hash)
			overflowedTxMeter.Mark(1)
			return false, ErrTxPoolOverflow
		}

		// If the new transaction is a future transaction it should never churn pending transactions
		if pool.isGapped(from, tx) {
			var replacesPending bool
			for _, dropTx := range drop {
				dropSender, _ := types.Sender(pool.signer, dropTx)
				if list := pool.pending[dropSender]; list != nil && list.Contains(dropTx.Nonce()) {
					replacesPending = true
					break
				}
			}
			// Add all transactions back to the priced queue
			if replacesPending {
				for _, dropTx := range drop {
					pool.priced.Put(dropTx)
				}
				log.Trace("Discarding future transaction replacing pending tx", "hash", hash)
				return false, txpool.ErrFutureReplacePending
			}
		}

		pool.addToOverflowPool(drop)

		// Kick out the underpriced remote transactions.
		for _, tx := range drop {
			log.Trace("Discarding freshly underpriced transaction", "hash", tx.Hash(), "gasTipCap", tx.GasTipCap(), "gasFeeCap", tx.GasFeeCap())
			underpricedTxMeter.Mark(1)

			sender, _ := types.Sender(pool.signer, tx)
			dropped := pool.removeTx(tx.Hash(), false, sender != from) // Don't unreserve the sender of the tx being added if last from the acc

			pool.changesSinceReorg += dropped
		}
	}

	// Try to replace an existing transaction in the pending pool
	if list := pool.pending[from]; list != nil && list.Contains(tx.Nonce()) {
		// Nonce already pending, check if required price bump is met
		inserted, old := list.Add(tx, pool.config.PriceBump)
		if !inserted {
			pendingDiscardMeter.Mark(1)
			return false, txpool.ErrReplaceUnderpriced
		}
		// New transaction is better, replace old one
		if old != nil {
			pool.all.Remove(old.Hash())
			pool.priced.Removed(1)
			pendingReplaceMeter.Mark(1)
		}
		pool.all.Add(tx)
		pool.priced.Put(tx)
		pool.queueTxEvent(tx)
		log.Trace("Pooled new executable transaction", "hash", hash, "from", from, "to", tx.To())

		// Successful promotion, bump the heartbeat
		pool.beats[from] = time.Now()
		return old != nil, nil
	}
	// New transaction isn't replacing a pending one, push into queue
	replaced, err = pool.enqueueTx(hash, tx, true)
	if err != nil {
		return false, err
	}

	log.Trace("Pooled new future transaction", "hash", hash, "from", from, "to", tx.To())
	return replaced, nil
}

func (pool *LegacyPool) addToOverflowPool(drop types.Transactions) {
	for _, tx := range drop {
		added := pool.localBufferPool.Add(tx)
		if added {
			from, _ := types.Sender(pool.signer, tx)
			log.Debug("Added to OverflowPool", "transaction", tx.Hash().String(), "from", from.String())
		} else {
			log.Debug("Failed to add transaction to OverflowPool", "transaction", tx.Hash().String())
		}
	}
}

// isGapped reports whether the given transaction is immediately executable.
func (pool *LegacyPool) isGapped(from common.Address, tx *types.Transaction) bool {
	// Short circuit if transaction falls within the scope of the pending list
	// or matches the next pending nonce which can be promoted as an executable
	// transaction afterwards. Note, the tx staleness is already checked in
	// 'validateTx' function previously.
	next := pool.pendingNonces.get(from)
	if tx.Nonce() <= next {
		return false
	}
	// The transaction has a nonce gap with pending list, it's only considered
	// as executable if transactions in queue can fill up the nonce gap.
	queue, ok := pool.queue[from]
	if !ok {
		return true
	}
	for nonce := next; nonce < tx.Nonce(); nonce++ {
		if !queue.Contains(nonce) {
			return true // txs in queue can't fill up the nonce gap
		}
	}
	return false
}

// enqueueTx inserts a new transaction into the non-executable transaction queue.
//
// Note, this method assumes the pool lock is held!
func (pool *LegacyPool) enqueueTx(hash common.Hash, tx *types.Transaction, addAll bool) (bool, error) {
	// Try to insert the transaction into the future queue
	from, _ := types.Sender(pool.signer, tx) // already validated
	if pool.queue[from] == nil {
		pool.queue[from] = newList(false)
	}
	inserted, old := pool.queue[from].Add(tx, pool.config.PriceBump)
	if !inserted {
		// An older transaction was better, discard this
		queuedDiscardMeter.Mark(1)
		return false, txpool.ErrReplaceUnderpriced
	}
	// Discard any previous transaction and mark this
	if old != nil {
		pool.all.Remove(old.Hash())
		pool.priced.Removed(1)
		queuedReplaceMeter.Mark(1)
	} else {
		// Nothing was replaced, bump the queued counter
		queuedGauge.Inc(1)
	}
	// If the transaction isn't in lookup set but it's expected to be there,
	// show the error log.
	if pool.all.Get(hash) == nil && !addAll {
		log.Error("Missing transaction in lookup set, please report the issue", "hash", hash)
	}
	if addAll {
		pool.all.Add(tx)
		pool.priced.Put(tx)
	}
	// If we never record the heartbeat, do it right now.
	if _, exist := pool.beats[from]; !exist {
		pool.beats[from] = time.Now()
	}
	return old != nil, nil
}

// promoteTx adds a transaction to the pending (processable) list of transactions
// and returns whether it was inserted or an older was better.
//
// Note, this method assumes the pool lock is held!
func (pool *LegacyPool) promoteTx(addr common.Address, hash common.Hash, tx *types.Transaction) bool {
	// Try to insert the transaction into the pending queue
	if pool.pending[addr] == nil {
		pool.pending[addr] = newList(true)
	}
	list := pool.pending[addr]

	inserted, old := list.Add(tx, pool.config.PriceBump)
	if !inserted {
		// An older transaction was better, discard this
		pool.all.Remove(hash)
		pool.priced.Removed(1)
		pendingDiscardMeter.Mark(1)
		return false
	}
	// Otherwise discard any previous transaction and mark this
	if old != nil {
		pool.all.Remove(old.Hash())
		pool.priced.Removed(1)
		pendingReplaceMeter.Mark(1)
	} else {
		// Nothing was replaced, bump the pending counter
		pendingGauge.Inc(1)
	}
	// Set the potentially new pending nonce and notify any subsystems of the new tx
	pool.pendingNonces.set(addr, tx.Nonce()+1)

	// Successful promotion, bump the heartbeat
	pool.beats[addr] = time.Now()
	return true
}

// addRemotes enqueues a batch of transactions into the pool if they are valid.
// Full pricing constraints will apply.
//
// This method is used to add transactions from the p2p network and does not wait for pool
// reorganization and internal event propagation.
func (pool *LegacyPool) addRemotes(txs []*types.Transaction) []error {
	return pool.Add(txs, false)
}

// addRemote enqueues a single transaction into the pool if it is valid. This is a convenience
// wrapper around addRemotes.
func (pool *LegacyPool) addRemote(tx *types.Transaction) error {
	return pool.addRemotes([]*types.Transaction{tx})[0]
}

// addRemotesSync is like addRemotes, but waits for pool reorganization. Tests use this method.
func (pool *LegacyPool) addRemotesSync(txs []*types.Transaction) []error {
	return pool.Add(txs, true)
}

// This is like addRemotes with a single transaction, but waits for pool reorganization. Tests use this method.
func (pool *LegacyPool) addRemoteSync(tx *types.Transaction) error {
	return pool.Add([]*types.Transaction{tx}, true)[0]
}

// Add enqueues a batch of transactions into the pool if they are valid.
//
// If sync is set, the method will block until all internal maintenance related
// to the add is finished. Only use this during tests for determinism!
func (pool *LegacyPool) Add(txs []*types.Transaction, sync bool) []error {
	// Filter out known ones without obtaining the pool lock or recovering signatures
	var (
		errs = make([]error, len(txs))
		news = make([]*types.Transaction, 0, len(txs))
	)
	for i, tx := range txs {
		// If the transaction is known, pre-set the error slot
		if pool.all.Get(tx.Hash()) != nil {
			errs[i] = txpool.ErrAlreadyKnown
			knownTxMeter.Mark(1)
			continue
		}
		// Exclude transactions with basic errors, e.g invalid signatures and
		// insufficient intrinsic gas as soon as possible and cache senders
		// in transactions before obtaining lock
		if err := pool.validateTxBasics(tx); err != nil {
			errs[i] = err
			log.Trace("Discarding invalid transaction", "hash", tx.Hash(), "err", err)
			invalidTxMeter.Mark(1)
			continue
		}
		// Accumulate all unknown transactions for deeper processing
		news = append(news, tx)
	}
	if len(news) == 0 {
		return errs
	}

	// Process all the new transaction and merge any errors into the original slice
	pool.mu.Lock()
	newErrs, dirtyAddrs := pool.addTxsLocked(news)
	pool.mu.Unlock()

	var nilSlot = 0
	for _, err := range newErrs {
		for errs[nilSlot] != nil {
			nilSlot++
		}
		errs[nilSlot] = err
		nilSlot++
	}
	// Reorg the pool internals if needed and return
	done := pool.requestPromoteExecutables(dirtyAddrs)
	if sync {
		<-done
	}
	return errs
}

// addTxsLocked attempts to queue a batch of transactions if they are valid.
// The transaction pool lock must be held.
func (pool *LegacyPool) addTxsLocked(txs []*types.Transaction) ([]error, *accountSet) {
	dirty := newAccountSet(pool.signer)
	errs := make([]error, len(txs))
	for i, tx := range txs {
		replaced, err := pool.add(tx)
		errs[i] = err
		if err == nil && !replaced {
			dirty.addTx(tx)
		}
	}
	validTxMeter.Mark(int64(len(dirty.accounts)))
	return errs, dirty
}

// Status returns the status (unknown/pending/queued) of a batch of transactions
// identified by their hashes.
func (pool *LegacyPool) Status(hash common.Hash) txpool.TxStatus {
	tx := pool.get(hash)
	if tx == nil {
		return txpool.TxStatusUnknown
	}
	from, _ := types.Sender(pool.signer, tx) // already validated

	pool.mu.RLock()
	defer pool.mu.RUnlock()

	if txList := pool.pending[from]; txList != nil && txList.txs.items[tx.Nonce()] != nil {
		return txpool.TxStatusPending
	} else if txList := pool.queue[from]; txList != nil && txList.txs.items[tx.Nonce()] != nil {
		return txpool.TxStatusQueued
	}
	return txpool.TxStatusUnknown
}

// Get returns a transaction if it is contained in the pool and nil otherwise.
func (pool *LegacyPool) Get(hash common.Hash) *types.Transaction {
	tx := pool.get(hash)
	if tx == nil {
		return nil
	}
	return tx
}

// get returns a transaction if it is contained in the pool and nil otherwise.
func (pool *LegacyPool) get(hash common.Hash) *types.Transaction {
	return pool.all.Get(hash)
}

// GetBlobs is not supported by the legacy transaction pool, it is just here to
// implement the txpool.SubPool interface.
func (pool *LegacyPool) GetBlobs(vhashes []common.Hash) ([]*kzg4844.Blob, []*kzg4844.Proof) {
	return nil, nil
}

// Has returns an indicator whether txpool has a transaction cached with the
// given hash.
func (pool *LegacyPool) Has(hash common.Hash) bool {
	return pool.all.Get(hash) != nil
}

// removeTx removes a single transaction from the queue, moving all subsequent
// transactions back to the future queue.
//
// In unreserve is false, the account will not be relinquished to the main txpool
// even if there are no more references to it. This is used to handle a race when
// a tx being added, and it evicts a previously scheduled tx from the same account,
// which could lead to a premature release of the lock.
//
// Returns the number of transactions removed from the pending queue.
func (pool *LegacyPool) removeTx(hash common.Hash, outofbound bool, unreserve bool) int {
	// Fetch the transaction we wish to delete
	tx := pool.all.Get(hash)
	if tx == nil {
		return 0
	}
	addr, _ := types.Sender(pool.signer, tx) // already validated during insertion

	// If after deletion there are no more transactions belonging to this account,
	// relinquish the address reservation. It's a bit convoluted do this, via a
	// defer, but it's safer vs. the many return pathways.
	if unreserve {
		defer func() {
			var (
				_, hasPending = pool.pending[addr]
				_, hasQueued  = pool.queue[addr]
			)
			if !hasPending && !hasQueued {
				pool.reserve(addr, false)
			}
		}()
	}
	// Remove it from the list of known transactions
	pool.all.Remove(hash)
	if outofbound {
		pool.priced.Removed(1)
	}
	// Remove the transaction from the pending lists and reset the account nonce
	if pending := pool.pending[addr]; pending != nil {
		if removed, invalids := pending.Remove(tx); removed {
			// If no more pending transactions are left, remove the list
			if pending.Empty() {
				delete(pool.pending, addr)
			}
			// Postpone any invalidated transactions
			for _, tx := range invalids {
				// Internal shuffle shouldn't touch the lookup set.
				pool.enqueueTx(tx.Hash(), tx, false)
			}
			// Update the account nonce if needed
			pool.pendingNonces.setIfLower(addr, tx.Nonce())
			// Reduce the pending counter
			pendingGauge.Dec(int64(1 + len(invalids)))
			return 1 + len(invalids)
		}
	}
	// Transaction is in the future queue
	if future := pool.queue[addr]; future != nil {
		if removed, _ := future.Remove(tx); removed {
			// Reduce the queued counter
			queuedGauge.Dec(1)
		}
		if future.Empty() {
			delete(pool.queue, addr)
			delete(pool.beats, addr)
		}
	}
	return 0
}

// requestReset requests a pool reset to the new head block.
// The returned channel is closed when the reset has occurred.
func (pool *LegacyPool) requestReset(oldHead *types.Header, newHead *types.Header) chan struct{} {
	select {
	case pool.reqResetCh <- &txpoolResetRequest{oldHead, newHead}:
		return <-pool.reorgDoneCh
	case <-pool.reorgShutdownCh:
		return pool.reorgShutdownCh
	}
}

// requestPromoteExecutables requests transaction promotion checks for the given addresses.
// The returned channel is closed when the promotion checks have occurred.
func (pool *LegacyPool) requestPromoteExecutables(set *accountSet) chan struct{} {
	select {
	case pool.reqPromoteCh <- set:
		return <-pool.reorgDoneCh
	case <-pool.reorgShutdownCh:
		return pool.reorgShutdownCh
	}
}

// queueTxEvent enqueues a transaction event to be sent in the next reorg run.
func (pool *LegacyPool) queueTxEvent(tx *types.Transaction) {
	select {
	case pool.queueTxEventCh <- tx:
	case <-pool.reorgShutdownCh:
	}
}

// scheduleReorgLoop schedules runs of reset and promoteExecutables. Code above should not
// call those methods directly, but request them being run using requestReset and
// requestPromoteExecutables instead.
func (pool *LegacyPool) scheduleReorgLoop() {
	defer pool.wg.Done()

	var (
		curDone       chan struct{} // non-nil while runReorg is active
		nextDone      = make(chan struct{})
		launchNextRun bool
		reset         *txpoolResetRequest
		dirtyAccounts *accountSet
		queuedEvents  = make(map[common.Address]*SortedMap)
	)
	for {
		// Launch next background reorg if needed
		if curDone == nil && launchNextRun {
			// Run the background reorg and announcements
			go pool.runReorg(nextDone, reset, dirtyAccounts, queuedEvents)

			// Prepare everything for the next round of reorg
			curDone, nextDone = nextDone, make(chan struct{})
			launchNextRun = false

			reset, dirtyAccounts = nil, nil
			queuedEvents = make(map[common.Address]*SortedMap)
		}

		select {
		case req := <-pool.reqResetCh:
			// Reset request: update head if request is already pending.
			if reset == nil {
				reset = req
			} else {
				reset.newHead = req.newHead
			}
			launchNextRun = true
			pool.reorgDoneCh <- nextDone

		case req := <-pool.reqPromoteCh:
			// Promote request: update address set if request is already pending.
			if dirtyAccounts == nil {
				dirtyAccounts = req
			} else {
				dirtyAccounts.merge(req)
			}
			launchNextRun = true
			pool.reorgDoneCh <- nextDone

		case tx := <-pool.queueTxEventCh:
			// Queue up the event, but don't schedule a reorg. It's up to the caller to
			// request one later if they want the events sent.
			addr, _ := types.Sender(pool.signer, tx)
			if _, ok := queuedEvents[addr]; !ok {
				queuedEvents[addr] = NewSortedMap()
			}
			queuedEvents[addr].Put(tx)

		case <-curDone:
			curDone = nil

		case <-pool.reorgShutdownCh:
			// Wait for current run to finish.
			if curDone != nil {
				<-curDone
			}
			close(nextDone)
			return
		}
	}
}

// runReorg runs reset and promoteExecutables on behalf of scheduleReorgLoop.
func (pool *LegacyPool) runReorg(done chan struct{}, reset *txpoolResetRequest, dirtyAccounts *accountSet, events map[common.Address]*SortedMap) {
	defer func(t0 time.Time) {
		reorgDurationTimer.Update(time.Since(t0))
	}(time.Now())
	defer close(done)
	var promoteAddrs []common.Address
	if dirtyAccounts != nil && reset == nil {
		// Only dirty accounts need to be promoted, unless we're resetting.
		// For resets, all addresses in the tx queue will be promoted and
		// the flatten operation can be avoided.
		promoteAddrs = dirtyAccounts.flatten()
	}
	pool.mu.Lock()
	if reset != nil {
		// Reset from the old head to the new, rescheduling any reorged transactions
		pool.reset(reset.oldHead, reset.newHead)

		// Nonces were reset, discard any events that became stale
		for addr := range events {
			events[addr].Forward(pool.pendingNonces.get(addr))
			if events[addr].Len() == 0 {
				delete(events, addr)
			}
		}
		// Reset needs promote for all addresses
		promoteAddrs = make([]common.Address, 0, len(pool.queue))
		for addr := range pool.queue {
			promoteAddrs = append(promoteAddrs, addr)
		}
	}
	// Check for pending transactions for every account that sent new ones
	promoted := pool.promoteExecutables(promoteAddrs)

	// If a new block appeared, validate the pool of pending transactions. This will
	// remove any transaction that has been included in the block or was invalidated
	// because of another transaction (e.g. higher gas price).
	if reset != nil {
		pool.demoteUnexecutables()
		if reset.newHead != nil {
			if pool.chainconfig.IsLondon(new(big.Int).Add(reset.newHead.Number, big.NewInt(1))) {
				pendingBaseFee := eip1559.CalcBaseFee(pool.chainconfig, reset.newHead)
				pool.priced.SetBaseFee(pendingBaseFee)
			} else {
				pool.priced.Reheap()
			}
		}
		// Update all accounts to the latest known pending nonce
		nonces := make(map[common.Address]uint64, len(pool.pending))
		for addr, list := range pool.pending {
			highestPending := list.LastElement()
			nonces[addr] = highestPending.Nonce() + 1
		}
		pool.pendingNonces.setAll(nonces)
	}
	// Ensure pool.queue and pool.pending sizes stay within the configured limits.
	pool.truncatePending()
	pool.truncateQueue()

	dropBetweenReorgHistogram.Update(int64(pool.changesSinceReorg))
	pool.changesSinceReorg = 0 // Reset change counter
	pool.mu.Unlock()

	// Transfer transactions from OverflowPool to MainPool for new block import
	pool.transferTransactions()

	// Notify subsystems for newly added transactions
	for _, tx := range promoted {
		addr, _ := types.Sender(pool.signer, tx)
		if _, ok := events[addr]; !ok {
			events[addr] = NewSortedMap()
		}
		events[addr].Put(tx)
	}
	if len(events) > 0 {
		var txs []*types.Transaction
		for _, set := range events {
			txs = append(txs, set.Flatten()...)
		}
		pool.txFeed.Send(core.NewTxsEvent{Txs: txs})
	}
}

// reset retrieves the current state of the blockchain and ensures the content
// of the transaction pool is valid with regard to the chain state.
func (pool *LegacyPool) reset(oldHead, newHead *types.Header) {
	// If we're reorging an old state, reinject all dropped transactions
	var reinject types.Transactions

	if oldHead != nil && oldHead.Hash() != newHead.ParentHash {
		// If the reorg is too deep, avoid doing it (will happen during fast sync)
		oldNum := oldHead.Number.Uint64()
		newNum := newHead.Number.Uint64()

		if depth := uint64(math.Abs(float64(oldNum) - float64(newNum))); depth > 64 {
			log.Debug("Skipping deep transaction reorg", "depth", depth)
		} else {
			// Reorg seems shallow enough to pull in all transactions into memory
			var (
				rem = pool.chain.GetBlock(oldHead.Hash(), oldHead.Number.Uint64())
				add = pool.chain.GetBlock(newHead.Hash(), newHead.Number.Uint64())
			)
			if rem == nil {
				// This can happen if a setHead is performed, where we simply discard the old
				// head from the chain.
				// If that is the case, we don't have the lost transactions anymore, and
				// there's nothing to add
				if newNum >= oldNum {
					// If we reorged to a same or higher number, then it's not a case of setHead
					log.Warn("Transaction pool reset with missing old head",
						"old", oldHead.Hash(), "oldnum", oldNum, "new", newHead.Hash(), "newnum", newNum)
					return
				}
				// If the reorg ended up on a lower number, it's indicative of setHead being the cause
				log.Debug("Skipping transaction reset caused by setHead",
					"old", oldHead.Hash(), "oldnum", oldNum, "new", newHead.Hash(), "newnum", newNum)
				// We still need to update the current state s.th. the lost transactions can be readded by the user
			} else {
				if add == nil {
					// if the new head is nil, it means that something happened between
					// the firing of newhead-event and _now_: most likely a
					// reorg caused by sync-reversion or explicit sethead back to an
					// earlier block.
					log.Warn("Transaction pool reset with missing new head", "number", newHead.Number, "hash", newHead.Hash())
					return
				}
				var discarded, included types.Transactions
				for rem.NumberU64() > add.NumberU64() {
					discarded = append(discarded, rem.Transactions()...)
					if rem = pool.chain.GetBlock(rem.ParentHash(), rem.NumberU64()-1); rem == nil {
						log.Error("Unrooted old chain seen by tx pool", "block", oldHead.Number, "hash", oldHead.Hash())
						return
					}
				}
				for add.NumberU64() > rem.NumberU64() {
					included = append(included, add.Transactions()...)
					if add = pool.chain.GetBlock(add.ParentHash(), add.NumberU64()-1); add == nil {
						log.Error("Unrooted new chain seen by tx pool", "block", newHead.Number, "hash", newHead.Hash())
						return
					}
				}
				for rem.Hash() != add.Hash() {
					discarded = append(discarded, rem.Transactions()...)
					if rem = pool.chain.GetBlock(rem.ParentHash(), rem.NumberU64()-1); rem == nil {
						log.Error("Unrooted old chain seen by tx pool", "block", oldHead.Number, "hash", oldHead.Hash())
						return
					}
					included = append(included, add.Transactions()...)
					if add = pool.chain.GetBlock(add.ParentHash(), add.NumberU64()-1); add == nil {
						log.Error("Unrooted new chain seen by tx pool", "block", newHead.Number, "hash", newHead.Hash())
						return
					}
				}
				lost := make([]*types.Transaction, 0, len(discarded))
				for _, tx := range types.TxDifference(discarded, included) {
					if pool.Filter(tx) {
						lost = append(lost, tx)
					}
				}
				reinject = lost
			}
		}
	}
	// Initialize the internal state to the current head
	if newHead == nil {
		newHead = pool.chain.CurrentBlock() // Special case during testing
	}
	statedb, err := pool.chain.StateAt(newHead.Root)
	if err != nil {
		log.Error("Failed to reset txpool state", "err", err)
		return
	}
	pool.currentHead.Store(newHead)
	pool.currentState = statedb
	pool.pendingNonces = newNoncer(statedb)

	// Inject any transactions discarded due to reorgs
	log.Debug("Reinjecting stale transactions", "count", len(reinject))
	core.SenderCacher().Recover(pool.signer, reinject)
	pool.addTxsLocked(reinject)
}

// promoteExecutables moves transactions that have become processable from the
// future queue to the set of pending transactions. During this process, all
// invalidated transactions (low nonce, low balance) are deleted.
func (pool *LegacyPool) promoteExecutables(accounts []common.Address) []*types.Transaction {
	// Track the promoted transactions to broadcast them at once
	var promoted []*types.Transaction

	// Iterate over all accounts and promote any executable transactions
	gasLimit := pool.currentHead.Load().GasLimit
	for _, addr := range accounts {
		list := pool.queue[addr]
		if list == nil {
			continue // Just in case someone calls with a non existing account
		}
		// Drop all transactions that are deemed too old (low nonce)
		forwards := list.Forward(pool.currentState.GetNonce(addr))
		for _, tx := range forwards {
			pool.all.Remove(tx.Hash())
		}
		log.Trace("Removed old queued transactions", "count", len(forwards))
		// Drop all transactions that are too costly (low balance or out of gas)
		drops, _ := list.Filter(pool.currentState.GetBalance(addr), gasLimit)
		for _, tx := range drops {
			pool.all.Remove(tx.Hash())
		}
		log.Trace("Removed unpayable queued transactions", "count", len(drops))
		queuedNofundsMeter.Mark(int64(len(drops)))

		// Gather all executable transactions and promote them
		readies := list.Ready(pool.pendingNonces.get(addr))
		for _, tx := range readies {
			hash := tx.Hash()
			if pool.promoteTx(addr, hash, tx) {
				promoted = append(promoted, tx)
			}
		}
		log.Trace("Promoted queued transactions", "count", len(promoted))
		queuedGauge.Dec(int64(len(readies)))

		// Drop all transactions over the allowed limit
		var caps = list.Cap(int(pool.config.AccountQueue))
		for _, tx := range caps {
			hash := tx.Hash()
			pool.all.Remove(hash)
			log.Trace("Removed cap-exceeding queued transaction", "hash", hash)
		}
		queuedRateLimitMeter.Mark(int64(len(caps)))
		// Mark all the items dropped as removed
		pool.priced.Removed(len(forwards) + len(drops) + len(caps))
		queuedGauge.Dec(int64(len(forwards) + len(drops) + len(caps)))

		// Delete the entire queue entry if it became empty.
		if list.Empty() {
			delete(pool.queue, addr)
			delete(pool.beats, addr)
			if _, ok := pool.pending[addr]; !ok {
				pool.reserve(addr, false)
			}
		}
	}
	return promoted
}

// truncatePending removes transactions from the pending queue if the pool is above the
// pending limit. The algorithm tries to reduce transaction counts by an approximately
// equal number for all for accounts with many pending transactions.
func (pool *LegacyPool) truncatePending() {
	pending := uint64(0)
	for _, list := range pool.pending {
		pending += uint64(list.Len())
	}
	if pending <= pool.config.GlobalSlots {
		return
	}

	pendingBeforeCap := pending
	// Assemble a spam order to penalize large transactors first
	spammers := prque.New[int64, common.Address](nil)
	for addr, list := range pool.pending {
		// Only evict transactions from high rollers
		if uint64(list.Len()) > pool.config.AccountSlots {
			spammers.Push(addr, int64(list.Len()))
		}
	}
	// Gradually drop transactions from offenders
	offenders := []common.Address{}
	for pending > pool.config.GlobalSlots && !spammers.Empty() {
		// Retrieve the next offender
		offender, _ := spammers.Pop()
		offenders = append(offenders, offender)

		// Equalize balances until all the same or below threshold
		if len(offenders) > 1 {
			// Calculate the equalization threshold for all current offenders
			threshold := pool.pending[offender].Len()

			// Iteratively reduce all offenders until below limit or threshold reached
			for pending > pool.config.GlobalSlots && pool.pending[offenders[len(offenders)-2]].Len() > threshold {
				for i := 0; i < len(offenders)-1; i++ {
					list := pool.pending[offenders[i]]

					caps := list.Cap(list.Len() - 1)
					for _, tx := range caps {
						// Drop the transaction from the global pools too
						hash := tx.Hash()
						pool.all.Remove(hash)

						// Update the account nonce to the dropped transaction
						pool.pendingNonces.setIfLower(offenders[i], tx.Nonce())
						log.Trace("Removed fairness-exceeding pending transaction", "hash", hash)
					}
					pool.priced.Removed(len(caps))
					pendingGauge.Dec(int64(len(caps)))

					pending--
				}
			}
		}
	}

	// If still above threshold, reduce to limit or min allowance
	if pending > pool.config.GlobalSlots && len(offenders) > 0 {
		for pending > pool.config.GlobalSlots && uint64(pool.pending[offenders[len(offenders)-1]].Len()) > pool.config.AccountSlots {
			for _, addr := range offenders {
				list := pool.pending[addr]

				caps := list.Cap(list.Len() - 1)
				for _, tx := range caps {
					// Drop the transaction from the global pools too
					hash := tx.Hash()
					pool.all.Remove(hash)

					// Update the account nonce to the dropped transaction
					pool.pendingNonces.setIfLower(addr, tx.Nonce())
					log.Trace("Removed fairness-exceeding pending transaction", "hash", hash)
				}
				pool.priced.Removed(len(caps))
				pendingGauge.Dec(int64(len(caps)))
				pending--
			}
		}
	}
	pendingRateLimitMeter.Mark(int64(pendingBeforeCap - pending))
}

// truncateQueue drops the oldest transactions in the queue if the pool is above the global queue limit.
func (pool *LegacyPool) truncateQueue() {
	queued := uint64(0)
	for _, list := range pool.queue {
		queued += uint64(list.Len())
	}
	if queued <= pool.config.GlobalQueue {
		return
	}

	// Sort all accounts with queued transactions by heartbeat
	addresses := make(addressesByHeartbeat, 0, len(pool.queue))
	for addr := range pool.queue {
		addresses = append(addresses, addressByHeartbeat{addr, pool.beats[addr]})
	}
	sort.Sort(sort.Reverse(addresses))

	// Drop transactions until the total is below the limit
	for drop := queued - pool.config.GlobalQueue; drop > 0 && len(addresses) > 0; {
		addr := addresses[len(addresses)-1]
		list := pool.queue[addr.address]

		addresses = addresses[:len(addresses)-1]

		// Drop all transactions if they are less than the overflow
		if size := uint64(list.Len()); size <= drop {
			for _, tx := range list.Flatten() {
				pool.removeTx(tx.Hash(), true, true)
			}
			drop -= size
			queuedRateLimitMeter.Mark(int64(size))
			continue
		}
		// Otherwise drop only last few transactions
		txs := list.Flatten()
		for i := len(txs) - 1; i >= 0 && drop > 0; i-- {
			pool.removeTx(txs[i].Hash(), true, true)
			drop--
			queuedRateLimitMeter.Mark(1)
		}
	}
}

// demoteUnexecutables removes invalid and processed transactions from the pools
// executable/pending queue and any subsequent transactions that become unexecutable
// are moved back into the future queue.
//
// Note: transactions are not marked as removed in the priced list because re-heaping
// is always explicitly triggered by SetBaseFee and it would be unnecessary and wasteful
// to trigger a re-heap is this function
func (pool *LegacyPool) demoteUnexecutables() {
	// Iterate over all accounts and demote any non-executable transactions
	gasLimit := pool.currentHead.Load().GasLimit
	for addr, list := range pool.pending {
		nonce := pool.currentState.GetNonce(addr)

		// Drop all transactions that are deemed too old (low nonce)
		olds := list.Forward(nonce)
		for _, tx := range olds {
			hash := tx.Hash()
			pool.all.Remove(hash)
			log.Trace("Removed old pending transaction", "hash", hash)
		}
		// Drop all transactions that are too costly (low balance or out of gas), and queue any invalids back for later
		drops, invalids := list.Filter(pool.currentState.GetBalance(addr), gasLimit)
		for _, tx := range drops {
			hash := tx.Hash()
			pool.all.Remove(hash)
			log.Trace("Removed unpayable pending transaction", "hash", hash)
		}
		pendingNofundsMeter.Mark(int64(len(drops)))

		for _, tx := range invalids {
			hash := tx.Hash()
			log.Trace("Demoting pending transaction", "hash", hash)

			// Internal shuffle shouldn't touch the lookup set.
			pool.enqueueTx(hash, tx, false)
		}
		pendingGauge.Dec(int64(len(olds) + len(drops) + len(invalids)))

		// If there's a gap in front, alert (should never happen) and postpone all transactions
		if list.Len() > 0 && list.txs.Get(nonce) == nil {
			gapped := list.Cap(0)
			for _, tx := range gapped {
				hash := tx.Hash()
				log.Error("Demoting invalidated transaction", "hash", hash)

				// Internal shuffle shouldn't touch the lookup set.
				pool.enqueueTx(hash, tx, false)
			}
			pendingGauge.Dec(int64(len(gapped)))
		}
		// Delete the entire pending entry if it became empty.
		if list.Empty() {
			delete(pool.pending, addr)
			if _, ok := pool.queue[addr]; !ok {
				pool.reserve(addr, false)
			}
		}
	}
}

func (pool *LegacyPool) GetMaxGas() uint64 {
	return pool.maxGas.Load()
}

func (pool *LegacyPool) SetMaxGas(maxGas uint64) {
	pool.maxGas.Store(maxGas)
}

// addressByHeartbeat is an account address tagged with its last activity timestamp.
type addressByHeartbeat struct {
	address   common.Address
	heartbeat time.Time
}

type addressesByHeartbeat []addressByHeartbeat

func (a addressesByHeartbeat) Len() int           { return len(a) }
func (a addressesByHeartbeat) Less(i, j int) bool { return a[i].heartbeat.Before(a[j].heartbeat) }
func (a addressesByHeartbeat) Swap(i, j int)      { a[i], a[j] = a[j], a[i] }

// accountSet is simply a set of addresses to check for existence, and a signer
// capable of deriving addresses from transactions.
type accountSet struct {
	accounts map[common.Address]struct{}
	signer   types.Signer
	cache    []common.Address
}

// newAccountSet creates a new address set with an associated signer for sender
// derivations.
func newAccountSet(signer types.Signer, addrs ...common.Address) *accountSet {
	as := &accountSet{
		accounts: make(map[common.Address]struct{}, len(addrs)),
		signer:   signer,
	}
	for _, addr := range addrs {
		as.add(addr)
	}
	return as
}

// add inserts a new address into the set to track.
func (as *accountSet) add(addr common.Address) {
	as.accounts[addr] = struct{}{}
	as.cache = nil
}

// addTx adds the sender of tx into the set.
func (as *accountSet) addTx(tx *types.Transaction) {
	if addr, err := types.Sender(as.signer, tx); err == nil {
		as.add(addr)
	}
}

// flatten returns the list of addresses within this set, also caching it for later
// reuse. The returned slice should not be changed!
func (as *accountSet) flatten() []common.Address {
	if as.cache == nil {
		as.cache = maps.Keys(as.accounts)
	}
	return as.cache
}

// merge adds all addresses from the 'other' set into 'as'.
func (as *accountSet) merge(other *accountSet) {
	maps.Copy(as.accounts, other.accounts)
	as.cache = nil
}

// lookup is used internally by LegacyPool to track transactions while allowing
// lookup without mutex contention.
//
// Note, although this type is properly protected against concurrent access, it
// is **not** a type that should ever be mutated or even exposed outside of the
// transaction pool, since its internal state is tightly coupled with the pools
// internal mechanisms. The sole purpose of the type is to permit out-of-bound
// peeking into the pool in LegacyPool.Get without having to acquire the widely scoped
// LegacyPool.mu mutex.
type lookup struct {
	slots int
	lock  sync.RWMutex
	txs   map[common.Hash]*types.Transaction

	auths map[common.Address][]common.Hash // All accounts with a pooled authorization
}

// newLookup returns a new lookup structure.
func newLookup() *lookup {
	return &lookup{
		txs:   make(map[common.Hash]*types.Transaction),
		auths: make(map[common.Address][]common.Hash),
	}
}

// Range calls f on each key and value present in the map. The callback passed
// should return the indicator whether the iteration needs to be continued.
// Callers need to specify which set (or both) to be iterated.
func (t *lookup) Range(f func(hash common.Hash, tx *types.Transaction) bool) {
	t.lock.RLock()
	defer t.lock.RUnlock()

	for key, value := range t.txs {
		if !f(key, value) {
			return
		}
	}
}

// Get returns a transaction if it exists in the lookup, or nil if not found.
func (t *lookup) Get(hash common.Hash) *types.Transaction {
	t.lock.RLock()
	defer t.lock.RUnlock()

	return t.txs[hash]
}

// Count returns the current number of transactions in the lookup.
func (t *lookup) Count() int {
	t.lock.RLock()
	defer t.lock.RUnlock()

	return len(t.txs)
}

// Slots returns the current number of slots used in the lookup.
func (t *lookup) Slots() int {
	t.lock.RLock()
	defer t.lock.RUnlock()

	return t.slots
}

// Add adds a transaction to the lookup.
func (t *lookup) Add(tx *types.Transaction) {
	t.lock.Lock()
	defer t.lock.Unlock()

	t.slots += numSlots(tx)
	slotsGauge.Update(int64(t.slots))

	t.txs[tx.Hash()] = tx
	t.addAuthorities(tx)
}

// Remove removes a transaction from the lookup.
func (t *lookup) Remove(hash common.Hash) {
	t.lock.Lock()
	defer t.lock.Unlock()

	t.removeAuthorities(hash)
	tx, ok := t.txs[hash]
	if !ok {
		log.Error("No transaction found to be deleted", "hash", hash)
		return
	}
	t.slots -= numSlots(tx)
	slotsGauge.Update(int64(t.slots))

	delete(t.txs, hash)
}

// TxsBelowTip finds all remote transactions below the given tip threshold.
func (t *lookup) TxsBelowTip(threshold *big.Int) types.Transactions {
	found := make(types.Transactions, 0, 128)
	t.Range(func(hash common.Hash, tx *types.Transaction) bool {
		if tx.GasTipCapIntCmp(threshold) < 0 {
			found = append(found, tx)
		}
		return true
	})
	return found
}

// addAuthorities tracks the supplied tx in relation to each authority it
// specifies.
func (t *lookup) addAuthorities(tx *types.Transaction) {
	for _, addr := range tx.SetCodeAuthorities() {
		list, ok := t.auths[addr]
		if !ok {
			list = []common.Hash{}
		}
		if slices.Contains(list, tx.Hash()) {
			// Don't add duplicates.
			continue
		}
		list = append(list, tx.Hash())
		t.auths[addr] = list
	}
}

// removeAuthorities stops tracking the supplied tx in relation to its
// authorities.
func (t *lookup) removeAuthorities(hash common.Hash) {
	for addr := range t.auths {
		list := t.auths[addr]
		// Remove tx from tracker.
		if i := slices.Index(list, hash); i >= 0 {
			list = append(list[:i], list[i+1:]...)
		} else {
			log.Error("Authority with untracked tx", "addr", addr, "hash", hash)
		}
		if len(list) == 0 {
			// If list is newly empty, delete it entirely.
			delete(t.auths, addr)
			continue
		}
		t.auths[addr] = list
	}
}

// numSlots calculates the number of slots needed for a single transaction.
func numSlots(tx *types.Transaction) int {
	return int((tx.Size() + txSlotSize - 1) / txSlotSize)
}

// transferTransactions moves transactions from OverflowPool to MainPool
func (pool *LegacyPool) transferTransactions() {
	// Fail fast if the overflow pool is empty
	if pool.localBufferPool.Size() == 0 {
		return
	}

	maxMainPoolSize := int(pool.config.GlobalSlots + pool.config.GlobalQueue)
	// Use pool.all.Slots() to get the total slots used by all transactions
	currentMainPoolSize := pool.all.Slots()
	if currentMainPoolSize >= maxMainPoolSize {
		return
	}

	extraSlots := maxMainPoolSize - currentMainPoolSize
	extraTransactions := (extraSlots + 3) / 4 // Since a transaction can take up to 4 slots
	log.Debug("Will attempt to transfer from OverflowPool to MainPool", "transactions", extraTransactions)
	txs := pool.localBufferPool.Flush(extraTransactions)
	if len(txs) == 0 {
		return
	}

	pool.Add(txs, false)
}

func (pool *LegacyPool) PrintTxStats() {
	for _, l := range pool.pending {
		for _, transaction := range l.txs.items {
			from, _ := types.Sender(pool.signer, transaction)
			fmt.Println("from: ", from, " Pending:", transaction.Hash().String(), transaction.GasFeeCap(), transaction.GasTipCap())
		}
	}

	pool.localBufferPool.PrintTxStats()
	fmt.Println("length of all: ", pool.all.Slots())
	fmt.Println("----------------------------------------------------")
}

// Clear implements txpool.SubPool, removing all tracked txs from the pool
// and rotating the journal.
func (pool *LegacyPool) Clear() {
	pool.mu.Lock()
	defer pool.mu.Unlock()

	// unreserve each tracked account.  Ideally, we could just clear the
	// reservation map in the parent txpool context.  However, if we clear in
	// parent context, to avoid exposing the subpool lock, we have to lock the
	// reservations and then lock each subpool.
	//
	// This creates the potential for a deadlock situation:
	//
	// * TxPool.Clear locks the reservations
	// * a new transaction is received which locks the subpool mutex
	// * TxPool.Clear attempts to lock subpool mutex
	//
	// The transaction addition may attempt to reserve the sender addr which
	// can't happen until Clear releases the reservation lock.  Clear cannot
	// acquire the subpool lock until the transaction addition is completed.
	for _, tx := range pool.all.txs {
		senderAddr, _ := types.Sender(pool.signer, tx)
		pool.reserve(senderAddr, false)
	}
	pool.all = newLookup()
	pool.priced = newPricedList(pool.all)
	pool.pending = make(map[common.Address]*list)
	pool.queue = make(map[common.Address]*list)
	pool.pendingNonces = newNoncer(pool.currentState)
}<|MERGE_RESOLUTION|>--- conflicted
+++ resolved
@@ -298,11 +298,6 @@
 // pool, specifically, whether it is a Legacy, AccessList or Dynamic transaction.
 func (pool *LegacyPool) Filter(tx *types.Transaction) bool {
 	switch tx.Type() {
-<<<<<<< HEAD
-	// TODO(Nathan): add SetCodeTxType into LegacyPool for test
-	// finally will rollback and be consistent with upstream
-=======
->>>>>>> da71839a
 	case types.LegacyTxType, types.AccessListTxType, types.DynamicFeeTxType, types.SetCodeTxType:
 		return true
 	default:
@@ -638,12 +633,6 @@
 		MaxSize: txMaxSize,
 		MinTip:  pool.gasTip.Load().ToBig(),
 		MaxGas:  pool.GetMaxGas(),
-	}
-	// TODO(Nathan): ensure before prague, no SetCodeTxType will be accepted and propagated
-	// finally will rollback and be consistent with upstream
-	currentBlock := pool.chain.CurrentBlock()
-	if pool.chainconfig.IsPrague(currentBlock.Number, currentBlock.Time) {
-		opts.Accept |= 1 << types.SetCodeTxType
 	}
 	if err := txpool.ValidateTransaction(tx, pool.currentHead.Load(), pool.signer, opts); err != nil {
 		return err
