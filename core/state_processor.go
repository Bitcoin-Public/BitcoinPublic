// Copyright 2015 The go-ethereum Authors
// This file is part of the go-ethereum library.
//
// The go-ethereum library is free software: you can redistribute it and/or modify
// it under the terms of the GNU Lesser General Public License as published by
// the Free Software Foundation, either version 3 of the License, or
// (at your option) any later version.
//
// The go-ethereum library is distributed in the hope that it will be useful,
// but WITHOUT ANY WARRANTY; without even the implied warranty of
// MERCHANTABILITY or FITNESS FOR A PARTICULAR PURPOSE. See the
// GNU Lesser General Public License for more details.
//
// You should have received a copy of the GNU Lesser General Public License
// along with the go-ethereum library. If not, see <http://www.gnu.org/licenses/>.

package core

import (
	"errors"
	"fmt"
	"math/big"

	"github.com/ethereum/go-ethereum/common"
	"github.com/ethereum/go-ethereum/consensus"
	"github.com/ethereum/go-ethereum/consensus/misc"
	"github.com/ethereum/go-ethereum/core/state"
	"github.com/ethereum/go-ethereum/core/systemcontracts"
	"github.com/ethereum/go-ethereum/core/types"
	"github.com/ethereum/go-ethereum/core/vm"
	"github.com/ethereum/go-ethereum/crypto"
	"github.com/ethereum/go-ethereum/params"
)

// StateProcessor is a basic Processor, which takes care of transitioning
// state from one point to another.
//
// StateProcessor implements Processor.
type StateProcessor struct {
	config *params.ChainConfig // Chain configuration options
	chain  *HeaderChain        // Canonical header chain
}

// NewStateProcessor initialises a new StateProcessor.
func NewStateProcessor(config *params.ChainConfig, chain *HeaderChain) *StateProcessor {
	return &StateProcessor{
		config: config,
		chain:  chain,
	}
}

// Process processes the state changes according to the Ethereum rules by running
// the transaction messages using the statedb and applying any rewards to both
// the processor (coinbase) and any included uncles.
//
// Process returns the receipts and logs accumulated during the process and
// returns the amount of gas that was used in the process. If any of the
// transactions failed to execute due to insufficient gas it will return an error.
func (p *StateProcessor) Process(block *types.Block, statedb *state.StateDB, cfg vm.Config) (*ProcessResult, error) {
	var (
		receipts    = make([]*types.Receipt, 0)
		usedGas     = new(uint64)
		header      = block.Header()
		blockHash   = block.Hash()
		blockNumber = block.Number()
		allLogs     []*types.Log
		gp          = new(GasPool).AddGas(block.GasLimit())
	)

	// Mutate the block and state according to any hard-fork specs
	if p.config.DAOForkSupport && p.config.DAOForkBlock != nil && p.config.DAOForkBlock.Cmp(block.Number()) == 0 {
		misc.ApplyDAOHardFork(statedb)
	}

	lastBlock := p.chain.GetHeaderByHash(block.ParentHash())
	if lastBlock == nil {
		return nil, errors.New("could not get parent block")
	}
	// Handle upgrade build-in system contract code
	systemcontracts.TryUpdateBuildInSystemContract(p.config, blockNumber, lastBlock.Time, block.Time(), statedb, true)

	var (
		context vm.BlockContext
		signer  = types.MakeSigner(p.config, header.Number, header.Time)
<<<<<<< HEAD
		txNum   = len(block.Transactions())
		err     error
=======
>>>>>>> 293a300d
	)

	// Apply pre-execution system calls.
	context = NewEVMBlockContext(header, p.chain, nil)

	vmenv := vm.NewEVM(context, vm.TxContext{}, statedb, p.config, cfg)
	var tracingStateDB = vm.StateDB(statedb)
	if hooks := cfg.Tracer; hooks != nil {
		tracingStateDB = state.NewHookedState(statedb, hooks)
	}
	if beaconRoot := block.BeaconRoot(); beaconRoot != nil {
		ProcessBeaconBlockRoot(*beaconRoot, vmenv, tracingStateDB)
	}
	if p.config.IsPrague(block.Number(), block.Time()) {
		ProcessParentBlockHash(block.ParentHash(), vmenv, tracingStateDB)
	}

	// Iterate over and process the individual transactions
	posa, isPoSA := p.chain.engine.(consensus.PoSA)
	commonTxs := make([]*types.Transaction, 0, txNum)

	// initialise bloom processors
	bloomProcessors := NewAsyncReceiptBloomGenerator(txNum)
	statedb.MarkFullProcessed()

	// usually do have two tx, one for validator set contract, another for system reward contract.
	systemTxs := make([]*types.Transaction, 0, 2)

	for i, tx := range block.Transactions() {
		if isPoSA {
			if isSystemTx, err := posa.IsSystemTransaction(tx, block.Header()); err != nil {
				bloomProcessors.Close()
				return nil, err
			} else if isSystemTx {
				systemTxs = append(systemTxs, tx)
				continue
			}
		}
		if p.config.IsCancun(block.Number(), block.Time()) {
			if len(systemTxs) > 0 {
				bloomProcessors.Close()
				// systemTxs should be always at the end of block.
				return nil, fmt.Errorf("normal tx %d [%v] after systemTx", i, tx.Hash().Hex())
			}
		}

		msg, err := TransactionToMessage(tx, signer, header.BaseFee)
		if err != nil {
			bloomProcessors.Close()
			return nil, fmt.Errorf("could not apply tx %d [%v]: %w", i, tx.Hash().Hex(), err)
		}
		statedb.SetTxContext(tx.Hash(), i)

		receipt, err := ApplyTransactionWithEVM(msg, p.config, gp, statedb, blockNumber, blockHash, tx, usedGas, vmenv, bloomProcessors)
		if err != nil {
			bloomProcessors.Close()
			return nil, fmt.Errorf("could not apply tx %d [%v]: %w", i, tx.Hash().Hex(), err)
		}
		commonTxs = append(commonTxs, tx)
		receipts = append(receipts, receipt)
	}
	bloomProcessors.Close()

	// Read requests if Prague is enabled.
	var requests [][]byte
	if p.config.IsPrague(block.Number(), block.Time()) {
<<<<<<< HEAD
		var allCommonLogs []*types.Log
		for _, receipt := range receipts {
			allCommonLogs = append(allCommonLogs, receipt.Logs...)
		}
		requests, err = ParseDepositLogs(allCommonLogs, p.config)
=======
		// EIP-6110 deposits
		depositRequests, err := ParseDepositLogs(allLogs, p.config)
>>>>>>> 293a300d
		if err != nil {
			return nil, err
		}
		requests = append(requests, depositRequests)
		// EIP-7002 withdrawals
		withdrawalRequests := ProcessWithdrawalQueue(vmenv, tracingStateDB)
		requests = append(requests, withdrawalRequests)
		// EIP-7251 consolidations
		consolidationRequests := ProcessConsolidationQueue(vmenv, tracingStateDB)
		requests = append(requests, consolidationRequests)
	}

	// Finalize the block, applying any consensus engine specific extras (e.g. block rewards)
<<<<<<< HEAD
	err = p.chain.engine.Finalize(p.chain, header, statedb, &commonTxs, block.Uncles(), block.Withdrawals(), &receipts, &systemTxs, usedGas)
	if err != nil {
		return nil, err
	}
	for _, receipt := range receipts {
		allLogs = append(allLogs, receipt.Logs...)
	}
=======
	p.chain.engine.Finalize(p.chain, header, tracingStateDB, block.Body())
>>>>>>> 293a300d

	return &ProcessResult{
		Receipts: receipts,
		Requests: requests,
		Logs:     allLogs,
		GasUsed:  *usedGas,
	}, nil
}

// ApplyTransactionWithEVM attempts to apply a transaction to the given state database
// and uses the input parameters for its environment similar to ApplyTransaction. However,
// this method takes an already created EVM instance as input.
<<<<<<< HEAD
func ApplyTransactionWithEVM(msg *Message, config *params.ChainConfig, gp *GasPool, statedb *state.StateDB, blockNumber *big.Int, blockHash common.Hash, tx *types.Transaction, usedGas *uint64, evm *vm.EVM, receiptProcessors ...ReceiptProcessor) (receipt *types.Receipt, err error) {
	if evm.Config.Tracer != nil && evm.Config.Tracer.OnTxStart != nil {
		evm.Config.Tracer.OnTxStart(evm.GetVMContext(), tx, msg.From)
		if evm.Config.Tracer.OnTxEnd != nil {
			defer func() {
				evm.Config.Tracer.OnTxEnd(receipt, err)
			}()
=======
func ApplyTransactionWithEVM(msg *Message, config *params.ChainConfig, gp *GasPool, statedb *state.StateDB, blockNumber *big.Int, blockHash common.Hash, tx *types.Transaction, usedGas *uint64, evm *vm.EVM) (receipt *types.Receipt, err error) {
	var tracingStateDB = vm.StateDB(statedb)
	if hooks := evm.Config.Tracer; hooks != nil {
		tracingStateDB = state.NewHookedState(statedb, hooks)
		if hooks.OnTxStart != nil {
			hooks.OnTxStart(evm.GetVMContext(), tx, msg.From)
		}
		if hooks.OnTxEnd != nil {
			defer func() { hooks.OnTxEnd(receipt, err) }()
>>>>>>> 293a300d
		}
	}

	// Create a new context to be used in the EVM environment.
	txContext := NewEVMTxContext(msg)
	evm.Reset(txContext, tracingStateDB)

	// Apply the transaction to the current state (included in the env).
	result, err := ApplyMessage(evm, msg, gp)
	if err != nil {
		return nil, err
	}

	// Update the state with pending changes.
	var root []byte
	if config.IsByzantium(blockNumber) {
		tracingStateDB.Finalise(true)
	} else {
		root = statedb.IntermediateRoot(config.IsEIP158(blockNumber)).Bytes()
	}
	*usedGas += result.UsedGas

	return MakeReceipt(evm, result, statedb, blockNumber, blockHash, tx, *usedGas, root, receiptProcessors...), nil
}

// MakeReceipt generates the receipt object for a transaction given its execution result.
func MakeReceipt(evm *vm.EVM, result *ExecutionResult, statedb *state.StateDB, blockNumber *big.Int, blockHash common.Hash, tx *types.Transaction, usedGas uint64, root []byte, receiptProcessors ...ReceiptProcessor) *types.Receipt {
	// Create a new receipt for the transaction, storing the intermediate root and gas used
	// by the tx.
	receipt := &types.Receipt{Type: tx.Type(), PostState: root, CumulativeGasUsed: usedGas}
	if result.Failed() {
		receipt.Status = types.ReceiptStatusFailed
	} else {
		receipt.Status = types.ReceiptStatusSuccessful
	}
	receipt.TxHash = tx.Hash()
	receipt.GasUsed = result.UsedGas

	if tx.Type() == types.BlobTxType {
		receipt.BlobGasUsed = uint64(len(tx.BlobHashes()) * params.BlobTxBlobGasPerBlob)
		receipt.BlobGasPrice = evm.Context.BlobBaseFee
	}

	// If the transaction created a contract, store the creation address in the receipt.
	if tx.To() == nil {
		receipt.ContractAddress = crypto.CreateAddress(evm.TxContext.Origin, tx.Nonce())
	}

	// Merge the tx-local access event into the "block-local" one, in order to collect
	// all values, so that the witness can be built.
	if statedb.GetTrie().IsVerkle() {
		statedb.AccessEvents().Merge(evm.AccessEvents)
	}

	// Set the receipt logs and create the bloom filter.
	receipt.Logs = statedb.GetLogs(tx.Hash(), blockNumber.Uint64(), blockHash)
	receipt.BlockHash = blockHash
	receipt.BlockNumber = blockNumber
	receipt.TransactionIndex = uint(statedb.TxIndex())
	for _, receiptProcessor := range receiptProcessors {
		receiptProcessor.Apply(receipt)
	}
	return receipt
}

// ApplyTransaction attempts to apply a transaction to the given state database
// and uses the input parameters for its environment. It returns the receipt
// for the transaction, gas used and an error if the transaction failed,
// indicating the block was invalid.
func ApplyTransaction(config *params.ChainConfig, bc ChainContext, author *common.Address, gp *GasPool, statedb *state.StateDB, header *types.Header, tx *types.Transaction, usedGas *uint64, cfg vm.Config, receiptProcessors ...ReceiptProcessor) (*types.Receipt, error) {
	msg, err := TransactionToMessage(tx, types.MakeSigner(config, header.Number, header.Time), header.BaseFee)
	if err != nil {
		return nil, err
	}
	// Create a new context to be used in the EVM environment
	blockContext := NewEVMBlockContext(header, bc, author)
	txContext := NewEVMTxContext(msg)
	vmenv := vm.NewEVM(blockContext, txContext, statedb, config, cfg)
	defer func() {
		ite := vmenv.Interpreter()
		vm.EVMInterpreterPool.Put(ite)
		vm.EvmPool.Put(vmenv)
	}()
	return ApplyTransactionWithEVM(msg, config, gp, statedb, header.Number, header.Hash(), tx, usedGas, vmenv, receiptProcessors...)
}

// ProcessBeaconBlockRoot applies the EIP-4788 system call to the beacon block root
// contract. This method is exported to be used in tests.
<<<<<<< HEAD
func ProcessBeaconBlockRoot(beaconRoot common.Hash, vmenv *vm.EVM, statedb *state.StateDB) {
	// Return immediately if beaconRoot equals the zero hash when using the Parlia engine.
	if beaconRoot == (common.Hash{}) {
		if chainConfig := vmenv.ChainConfig(); chainConfig != nil && chainConfig.Parlia != nil {
			return
		}
	}
=======
func ProcessBeaconBlockRoot(beaconRoot common.Hash, vmenv *vm.EVM, statedb vm.StateDB) {
>>>>>>> 293a300d
	if tracer := vmenv.Config.Tracer; tracer != nil {
		if tracer.OnSystemCallStart != nil {
			tracer.OnSystemCallStart()
		}
		if tracer.OnSystemCallEnd != nil {
			defer tracer.OnSystemCallEnd()
		}
	}
	msg := &Message{
		From:      params.SystemAddress,
		GasLimit:  30_000_000,
		GasPrice:  common.Big0,
		GasFeeCap: common.Big0,
		GasTipCap: common.Big0,
		To:        &params.BeaconRootsAddress,
		Data:      beaconRoot[:],
	}
	vmenv.Reset(NewEVMTxContext(msg), statedb)
	statedb.AddAddressToAccessList(params.BeaconRootsAddress)
	_, _, _ = vmenv.Call(vm.AccountRef(msg.From), *msg.To, msg.Data, 30_000_000, common.U2560)
	statedb.Finalise(true)
}

// ProcessParentBlockHash stores the parent block hash in the history storage contract
// as per EIP-2935.
func ProcessParentBlockHash(prevHash common.Hash, vmenv *vm.EVM, statedb vm.StateDB) {
	if tracer := vmenv.Config.Tracer; tracer != nil {
		if tracer.OnSystemCallStart != nil {
			tracer.OnSystemCallStart()
		}
		if tracer.OnSystemCallEnd != nil {
			defer tracer.OnSystemCallEnd()
		}
	}
	msg := &Message{
		From:      params.SystemAddress,
		GasLimit:  30_000_000,
		GasPrice:  common.Big0,
		GasFeeCap: common.Big0,
		GasTipCap: common.Big0,
		To:        &params.HistoryStorageAddress,
		Data:      prevHash.Bytes(),
	}
	vmenv.Reset(NewEVMTxContext(msg), statedb)
	statedb.AddAddressToAccessList(params.HistoryStorageAddress)
	_, _, _ = vmenv.Call(vm.AccountRef(msg.From), *msg.To, msg.Data, 30_000_000, common.U2560)
	statedb.Finalise(true)
}

// ProcessWithdrawalQueue calls the EIP-7002 withdrawal queue contract.
// It returns the opaque request data returned by the contract.
func ProcessWithdrawalQueue(vmenv *vm.EVM, statedb vm.StateDB) []byte {
	return processRequestsSystemCall(vmenv, statedb, 0x01, params.WithdrawalQueueAddress)
}

// ProcessConsolidationQueue calls the EIP-7251 consolidation queue contract.
// It returns the opaque request data returned by the contract.
func ProcessConsolidationQueue(vmenv *vm.EVM, statedb vm.StateDB) []byte {
	return processRequestsSystemCall(vmenv, statedb, 0x02, params.ConsolidationQueueAddress)
}

func processRequestsSystemCall(vmenv *vm.EVM, statedb vm.StateDB, requestType byte, addr common.Address) []byte {
	if tracer := vmenv.Config.Tracer; tracer != nil {
		if tracer.OnSystemCallStart != nil {
			tracer.OnSystemCallStart()
		}
		if tracer.OnSystemCallEnd != nil {
			defer tracer.OnSystemCallEnd()
		}
	}

	msg := &Message{
		From:      params.SystemAddress,
		GasLimit:  30_000_000,
		GasPrice:  common.Big0,
		GasFeeCap: common.Big0,
		GasTipCap: common.Big0,
		To:        &addr,
	}
	vmenv.Reset(NewEVMTxContext(msg), statedb)
	statedb.AddAddressToAccessList(addr)
	ret, _, _ := vmenv.Call(vm.AccountRef(msg.From), *msg.To, msg.Data, 30_000_000, common.U2560)
	statedb.Finalise(true)

	// Create withdrawals requestsData with prefix 0x01
	requestsData := make([]byte, len(ret)+1)
	requestsData[0] = requestType
	copy(requestsData[1:], ret)
	return requestsData
}

// ParseDepositLogs extracts the EIP-6110 deposit values from logs emitted by
// BeaconDepositContract.
func ParseDepositLogs(logs []*types.Log, config *params.ChainConfig) ([]byte, error) {
	deposits := make([]byte, 1) // note: first byte is 0x00 (== deposit request type)
	for _, log := range logs {
		if log.Address == config.DepositContractAddress {
			request, err := types.DepositLogToRequest(log.Data)
			if err != nil {
				return nil, fmt.Errorf("unable to parse deposit data: %v", err)
			}
			deposits = append(deposits, request...)
		}
	}
	return deposits, nil
}<|MERGE_RESOLUTION|>--- conflicted
+++ resolved
@@ -82,11 +82,8 @@
 	var (
 		context vm.BlockContext
 		signer  = types.MakeSigner(p.config, header.Number, header.Time)
-<<<<<<< HEAD
 		txNum   = len(block.Transactions())
 		err     error
-=======
->>>>>>> 293a300d
 	)
 
 	// Apply pre-execution system calls.
@@ -153,16 +150,11 @@
 	// Read requests if Prague is enabled.
 	var requests [][]byte
 	if p.config.IsPrague(block.Number(), block.Time()) {
-<<<<<<< HEAD
 		var allCommonLogs []*types.Log
 		for _, receipt := range receipts {
 			allCommonLogs = append(allCommonLogs, receipt.Logs...)
 		}
-		requests, err = ParseDepositLogs(allCommonLogs, p.config)
-=======
-		// EIP-6110 deposits
-		depositRequests, err := ParseDepositLogs(allLogs, p.config)
->>>>>>> 293a300d
+		depositRequests, err := ParseDepositLogs(allCommonLogs, p.config)
 		if err != nil {
 			return nil, err
 		}
@@ -176,17 +168,13 @@
 	}
 
 	// Finalize the block, applying any consensus engine specific extras (e.g. block rewards)
-<<<<<<< HEAD
-	err = p.chain.engine.Finalize(p.chain, header, statedb, &commonTxs, block.Uncles(), block.Withdrawals(), &receipts, &systemTxs, usedGas)
+	err = p.chain.engine.Finalize(p.chain, header, tracingStateDB, &commonTxs, block.Uncles(), block.Withdrawals(), &receipts, &systemTxs, usedGas)
 	if err != nil {
 		return nil, err
 	}
 	for _, receipt := range receipts {
 		allLogs = append(allLogs, receipt.Logs...)
 	}
-=======
-	p.chain.engine.Finalize(p.chain, header, tracingStateDB, block.Body())
->>>>>>> 293a300d
 
 	return &ProcessResult{
 		Receipts: receipts,
@@ -199,16 +187,7 @@
 // ApplyTransactionWithEVM attempts to apply a transaction to the given state database
 // and uses the input parameters for its environment similar to ApplyTransaction. However,
 // this method takes an already created EVM instance as input.
-<<<<<<< HEAD
 func ApplyTransactionWithEVM(msg *Message, config *params.ChainConfig, gp *GasPool, statedb *state.StateDB, blockNumber *big.Int, blockHash common.Hash, tx *types.Transaction, usedGas *uint64, evm *vm.EVM, receiptProcessors ...ReceiptProcessor) (receipt *types.Receipt, err error) {
-	if evm.Config.Tracer != nil && evm.Config.Tracer.OnTxStart != nil {
-		evm.Config.Tracer.OnTxStart(evm.GetVMContext(), tx, msg.From)
-		if evm.Config.Tracer.OnTxEnd != nil {
-			defer func() {
-				evm.Config.Tracer.OnTxEnd(receipt, err)
-			}()
-=======
-func ApplyTransactionWithEVM(msg *Message, config *params.ChainConfig, gp *GasPool, statedb *state.StateDB, blockNumber *big.Int, blockHash common.Hash, tx *types.Transaction, usedGas *uint64, evm *vm.EVM) (receipt *types.Receipt, err error) {
 	var tracingStateDB = vm.StateDB(statedb)
 	if hooks := evm.Config.Tracer; hooks != nil {
 		tracingStateDB = state.NewHookedState(statedb, hooks)
@@ -217,7 +196,6 @@
 		}
 		if hooks.OnTxEnd != nil {
 			defer func() { hooks.OnTxEnd(receipt, err) }()
->>>>>>> 293a300d
 		}
 	}
 
@@ -306,17 +284,13 @@
 
 // ProcessBeaconBlockRoot applies the EIP-4788 system call to the beacon block root
 // contract. This method is exported to be used in tests.
-<<<<<<< HEAD
-func ProcessBeaconBlockRoot(beaconRoot common.Hash, vmenv *vm.EVM, statedb *state.StateDB) {
+func ProcessBeaconBlockRoot(beaconRoot common.Hash, vmenv *vm.EVM, statedb vm.StateDB) {
 	// Return immediately if beaconRoot equals the zero hash when using the Parlia engine.
 	if beaconRoot == (common.Hash{}) {
 		if chainConfig := vmenv.ChainConfig(); chainConfig != nil && chainConfig.Parlia != nil {
 			return
 		}
 	}
-=======
-func ProcessBeaconBlockRoot(beaconRoot common.Hash, vmenv *vm.EVM, statedb vm.StateDB) {
->>>>>>> 293a300d
 	if tracer := vmenv.Config.Tracer; tracer != nil {
 		if tracer.OnSystemCallStart != nil {
 			tracer.OnSystemCallStart()
