// Copyright 2017 The go-ethereum Authors
// This file is part of the go-ethereum library.
//
// The go-ethereum library is free software: you can redistribute it and/or modify
// it under the terms of the GNU Lesser General Public License as published by
// the Free Software Foundation, either version 3 of the License, or
// (at your option) any later version.
//
// The go-ethereum library is distributed in the hope that it will be useful,
// but WITHOUT ANY WARRANTY; without even the implied warranty of
// MERCHANTABILITY or FITNESS FOR A PARTICULAR PURPOSE. See the
// GNU Lesser General Public License for more details.
//
// You should have received a copy of the GNU Lesser General Public License
// along with the go-ethereum library. If not, see <http://www.gnu.org/licenses/>.

package state

import (
	"errors"
	"fmt"
	"time"

	"github.com/ethereum/go-ethereum/common"
	"github.com/ethereum/go-ethereum/common/lru"
	"github.com/ethereum/go-ethereum/core/rawdb"
	"github.com/ethereum/go-ethereum/core/types"
	"github.com/ethereum/go-ethereum/crypto"
	"github.com/ethereum/go-ethereum/ethdb"
	"github.com/ethereum/go-ethereum/trie"
	"github.com/ethereum/go-ethereum/trie/trienode"
)

const (
	// Number of codehash->size associations to keep.
	codeSizeCacheSize = 100000

	// Number of state trie in cache
	accountTrieCacheSize = 32

	// Number of storage Trie in cache
	storageTrieCacheSize = 2000

	// Cache size granted for caching clean code.
	codeCacheSize = 64 * 1024 * 1024

	purgeInterval = 600

	maxAccountTrieSize = 1024 * 1024
)

// Database wraps access to tries and contract code.
type Database interface {
	// OpenTrie opens the main account trie.
	OpenTrie(root common.Hash) (Trie, error)

	// OpenStorageTrie opens the storage trie of an account.
	OpenStorageTrie(stateRoot common.Hash, address common.Address, root common.Hash) (Trie, error)

	// CopyTrie returns an independent copy of the given trie.
	CopyTrie(Trie) Trie

	// ContractCode retrieves a particular contract's code.
	ContractCode(addr common.Address, codeHash common.Hash) ([]byte, error)

	// ContractCodeSize retrieves a particular contracts code's size.
	ContractCodeSize(addr common.Address, codeHash common.Hash) (int, error)

	// DiskDB returns the underlying key-value disk database.
	DiskDB() ethdb.KeyValueStore

	// TrieDB retrieves the low level trie database used for data storage.
	TrieDB() *trie.Database

	// Cache the account trie tree
	CacheAccount(root common.Hash, t Trie)

	// Cache the storage trie tree
	CacheStorage(addrHash common.Hash, root common.Hash, t Trie)

	// Purge cache
	Purge()

	// NoTries returns whether the database has tries storage.
	NoTries() bool
}

// Trie is a Ethereum Merkle Patricia trie.
type Trie interface {
	// GetKey returns the sha3 preimage of a hashed key that was previously used
	// to store a value.
	//
	// TODO(fjl): remove this when StateTrie is removed
	GetKey([]byte) []byte

	// GetStorage returns the value for key stored in the trie. The value bytes
	// must not be modified by the caller. If a node was not found in the database,
	// a trie.MissingNodeError is returned.
	GetStorage(addr common.Address, key []byte) ([]byte, error)

	// GetAccount abstracts an account read from the trie. It retrieves the
	// account blob from the trie with provided account address and decodes it
	// with associated decoding algorithm. If the specified account is not in
	// the trie, nil will be returned. If the trie is corrupted(e.g. some nodes
	// are missing or the account blob is incorrect for decoding), an error will
	// be returned.
	GetAccount(address common.Address) (*types.StateAccount, error)

	// UpdateStorage associates key with value in the trie. If value has length zero,
	// any existing value is deleted from the trie. The value bytes must not be modified
	// by the caller while they are stored in the trie. If a node was not found in the
	// database, a trie.MissingNodeError is returned.
	UpdateStorage(addr common.Address, key, value []byte) error

	// UpdateAccount abstracts an account write to the trie. It encodes the
	// provided account object with associated algorithm and then updates it
	// in the trie with provided address.
	UpdateAccount(address common.Address, account *types.StateAccount) error

	// UpdateContractCode abstracts code write to the trie. It is expected
	// to be moved to the stateWriter interface when the latter is ready.
	UpdateContractCode(address common.Address, codeHash common.Hash, code []byte) error

	// DeleteStorage removes any existing value for key from the trie. If a node
	// was not found in the database, a trie.MissingNodeError is returned.
	DeleteStorage(addr common.Address, key []byte) error

	// DeleteAccount abstracts an account deletion from the trie.
	DeleteAccount(address common.Address) error

	// Hash returns the root hash of the trie. It does not write to the database and
	// can be used even if the trie doesn't have one.
	Hash() common.Hash

	// Commit collects all dirty nodes in the trie and replace them with the
	// corresponding node hash. All collected nodes(including dirty leaves if
	// collectLeaf is true) will be encapsulated into a nodeset for return.
	// The returned nodeset can be nil if the trie is clean(nothing to commit).
	// Once the trie is committed, it's not usable anymore. A new trie must
	// be created with new root and updated trie database for following usage
	Commit(collectLeaf bool) (common.Hash, *trienode.NodeSet, error)

	// NodeIterator returns an iterator that returns nodes of the trie. Iteration
	// starts at the key after the given start key. And error will be returned
	// if fails to create node iterator.
	NodeIterator(startKey []byte) (trie.NodeIterator, error)

	// Prove constructs a Merkle proof for key. The result contains all encoded nodes
	// on the path to the value at key. The value itself is also included in the last
	// node and can be retrieved by verifying the proof.
	//
	// If the trie does not contain a value for key, the returned proof contains all
	// nodes of the longest existing prefix of the key (at least the root), ending
	// with the node that proves the absence of the key.
	Prove(key []byte, proofDb ethdb.KeyValueWriter) error
}

// NewDatabase creates a backing store for state. The returned database is safe for
// concurrent use, but does not retain any recent trie nodes in memory. To keep some
// historical state in memory, use the NewDatabaseWithConfig constructor.
func NewDatabase(db ethdb.Database) Database {
	return NewDatabaseWithConfig(db, nil)
}

// NewDatabaseWithConfig creates a backing store for state. The returned database
// is safe for concurrent use and retains a lot of collapsed RLP trie nodes in a
// large memory cache.
func NewDatabaseWithConfig(db ethdb.Database, config *trie.Config) Database {
<<<<<<< HEAD
	csc, _ := lru.New(codeSizeCacheSize)
	cc, _ := lru.New(codeCacheSize)
	noTries := config != nil && config.NoTries
	return &cachingDB{
		db:            trie.NewDatabaseWithConfig(db, config),
		codeSizeCache: csc,
		codeCache:     cc,
		noTries:       noTries,
=======
	return &cachingDB{
		disk:          db,
		codeSizeCache: lru.NewCache[common.Hash, int](codeSizeCacheSize),
		codeCache:     lru.NewSizeConstrainedCache[common.Hash, []byte](codeCacheSize),
		triedb:        trie.NewDatabaseWithConfig(db, config),
	}
}

// NewDatabaseWithNodeDB creates a state database with an already initialized node database.
func NewDatabaseWithNodeDB(db ethdb.Database, triedb *trie.Database) Database {
	return &cachingDB{
		disk:          db,
		codeSizeCache: lru.NewCache[common.Hash, int](codeSizeCacheSize),
		codeCache:     lru.NewSizeConstrainedCache[common.Hash, []byte](codeCacheSize),
		triedb:        triedb,
>>>>>>> bed84606
	}
}

func NewDatabaseWithConfigAndCache(db ethdb.Database, config *trie.Config) Database {
	csc, _ := lru.New(codeSizeCacheSize)
	cc, _ := lru.New(codeCacheSize)
	atc, _ := lru.New(accountTrieCacheSize)
	stc, _ := lru.New(storageTrieCacheSize)
	noTries := config != nil && config.NoTries

	database := &cachingDB{
		db:               trie.NewDatabaseWithConfig(db, config),
		codeSizeCache:    csc,
		codeCache:        cc,
		accountTrieCache: atc,
		storageTrieCache: stc,
		noTries:          noTries,
	}
	if !noTries {
		go database.purgeLoop()
	}
	return database
}

type cachingDB struct {
<<<<<<< HEAD
	db               *trie.Database
	codeSizeCache    *lru.Cache
	codeCache        *lru.Cache
	accountTrieCache *lru.Cache
	storageTrieCache *lru.Cache
	noTries          bool
}

type triePair struct {
	root common.Hash
	trie Trie
}

func (db *cachingDB) purgeLoop() {
	for {
		time.Sleep(purgeInterval * time.Second)
		_, accounts, ok := db.accountTrieCache.GetOldest()
		if !ok {
			continue
		}
		tr := accounts.(*trie.SecureTrie).GetRawTrie()
		if tr.Size() > maxAccountTrieSize {
			db.Purge()
		}
	}
=======
	disk          ethdb.KeyValueStore
	codeSizeCache *lru.Cache[common.Hash, int]
	codeCache     *lru.SizeConstrainedCache[common.Hash, []byte]
	triedb        *trie.Database
>>>>>>> bed84606
}

// OpenTrie opens the main account trie at a specific root hash.
func (db *cachingDB) OpenTrie(root common.Hash) (Trie, error) {
<<<<<<< HEAD
	if db.noTries {
		return trie.NewEmptyTrie(), nil
	}
	if db.accountTrieCache != nil {
		if tr, exist := db.accountTrieCache.Get(root); exist {
			return tr.(Trie).(*trie.SecureTrie).Copy(), nil
		}
	}
	tr, err := trie.NewSecure(root, db.db)
=======
	tr, err := trie.NewStateTrie(trie.StateTrieID(root), db.triedb)
>>>>>>> bed84606
	if err != nil {
		return nil, err
	}
	return tr, nil
}

// OpenStorageTrie opens the storage trie of an account.
<<<<<<< HEAD
func (db *cachingDB) OpenStorageTrie(addrHash, root common.Hash) (Trie, error) {
	if db.noTries {
		return trie.NewEmptyTrie(), nil
	}
	if db.storageTrieCache != nil {
		if tries, exist := db.storageTrieCache.Get(addrHash); exist {
			triesPairs := tries.([3]*triePair)
			for _, triePair := range triesPairs {
				if triePair != nil && triePair.root == root {
					return triePair.trie.(*trie.SecureTrie).Copy(), nil
				}
			}
		}
	}

	tr, err := trie.NewSecure(root, db.db)
=======
func (db *cachingDB) OpenStorageTrie(stateRoot common.Hash, address common.Address, root common.Hash) (Trie, error) {
	tr, err := trie.NewStateTrie(trie.StorageTrieID(stateRoot, crypto.Keccak256Hash(address.Bytes()), root), db.triedb)
>>>>>>> bed84606
	if err != nil {
		return nil, err
	}
	return tr, nil
}

func (db *cachingDB) CacheAccount(root common.Hash, t Trie) {
	if db.accountTrieCache == nil {
		return
	}
	tr := t.(*trie.SecureTrie)
	db.accountTrieCache.Add(root, tr.ResetCopy())
}

func (db *cachingDB) CacheStorage(addrHash common.Hash, root common.Hash, t Trie) {
	if db.storageTrieCache == nil {
		return
	}
	tr := t.(*trie.SecureTrie)
	if tries, exist := db.storageTrieCache.Get(addrHash); exist {
		triesArray := tries.([3]*triePair)
		newTriesArray := [3]*triePair{
			{root: root, trie: tr.ResetCopy()},
			triesArray[0],
			triesArray[1],
		}
		db.storageTrieCache.Add(addrHash, newTriesArray)
	} else {
		triesArray := [3]*triePair{{root: root, trie: tr.ResetCopy()}, nil, nil}
		db.storageTrieCache.Add(addrHash, triesArray)
	}
}

func (db *cachingDB) NoTries() bool {
	return db.noTries
}

func (db *cachingDB) Purge() {
	if db.storageTrieCache != nil {
		db.storageTrieCache.Purge()
	}
	if db.accountTrieCache != nil {
		db.accountTrieCache.Purge()
	}
}

// CopyTrie returns an independent copy of the given trie.
func (db *cachingDB) CopyTrie(t Trie) Trie {
	if t == nil {
		return nil
	}
	switch t := t.(type) {
	case *trie.StateTrie:
		return t.Copy()
	case *trie.EmptyTrie:
		return t.Copy()
	default:
		panic(fmt.Errorf("unknown trie type %T", t))
	}
}

// ContractCode retrieves a particular contract's code.
<<<<<<< HEAD
func (db *cachingDB) ContractCode(addrHash, codeHash common.Hash) ([]byte, error) {
	if cached, ok := db.codeCache.Get(codeHash); ok {
		code := cached.([]byte)
		if len(code) > 0 {
			return code, nil
		}
=======
func (db *cachingDB) ContractCode(address common.Address, codeHash common.Hash) ([]byte, error) {
	code, _ := db.codeCache.Get(codeHash)
	if len(code) > 0 {
		return code, nil
>>>>>>> bed84606
	}
	code = rawdb.ReadCode(db.disk, codeHash)
	if len(code) > 0 {
<<<<<<< HEAD

=======
>>>>>>> bed84606
		db.codeCache.Add(codeHash, code)
		db.codeSizeCache.Add(codeHash, len(code))
		return code, nil
	}
	return nil, errors.New("not found")
}

// ContractCodeWithPrefix retrieves a particular contract's code. If the
// code can't be found in the cache, then check the existence with **new**
// db scheme.
<<<<<<< HEAD
func (db *cachingDB) ContractCodeWithPrefix(addrHash, codeHash common.Hash) ([]byte, error) {
	if cached, ok := db.codeCache.Get(codeHash); ok {
		code := cached.([]byte)
		if len(code) > 0 {
			return code, nil
		}
=======
func (db *cachingDB) ContractCodeWithPrefix(address common.Address, codeHash common.Hash) ([]byte, error) {
	code, _ := db.codeCache.Get(codeHash)
	if len(code) > 0 {
		return code, nil
>>>>>>> bed84606
	}
	code = rawdb.ReadCodeWithPrefix(db.disk, codeHash)
	if len(code) > 0 {
		db.codeCache.Add(codeHash, code)
		db.codeSizeCache.Add(codeHash, len(code))
		return code, nil
	}
	return nil, errors.New("not found")
}

// ContractCodeSize retrieves a particular contracts code's size.
func (db *cachingDB) ContractCodeSize(addr common.Address, codeHash common.Hash) (int, error) {
	if cached, ok := db.codeSizeCache.Get(codeHash); ok {
		return cached, nil
	}
	code, err := db.ContractCode(addr, codeHash)
	return len(code), err
}

// DiskDB returns the underlying key-value disk database.
func (db *cachingDB) DiskDB() ethdb.KeyValueStore {
	return db.disk
}

// TrieDB retrieves any intermediate trie-node caching layer.
func (db *cachingDB) TrieDB() *trie.Database {
	return db.triedb
}<|MERGE_RESOLUTION|>--- conflicted
+++ resolved
@@ -29,6 +29,7 @@
 	"github.com/ethereum/go-ethereum/ethdb"
 	"github.com/ethereum/go-ethereum/trie"
 	"github.com/ethereum/go-ethereum/trie/trienode"
+	exlru "github.com/hashicorp/golang-lru" //ex: external
 )
 
 const (
@@ -166,46 +167,40 @@
 // is safe for concurrent use and retains a lot of collapsed RLP trie nodes in a
 // large memory cache.
 func NewDatabaseWithConfig(db ethdb.Database, config *trie.Config) Database {
-<<<<<<< HEAD
-	csc, _ := lru.New(codeSizeCacheSize)
-	cc, _ := lru.New(codeCacheSize)
 	noTries := config != nil && config.NoTries
-	return &cachingDB{
-		db:            trie.NewDatabaseWithConfig(db, config),
-		codeSizeCache: csc,
-		codeCache:     cc,
-		noTries:       noTries,
-=======
+
 	return &cachingDB{
 		disk:          db,
 		codeSizeCache: lru.NewCache[common.Hash, int](codeSizeCacheSize),
 		codeCache:     lru.NewSizeConstrainedCache[common.Hash, []byte](codeCacheSize),
 		triedb:        trie.NewDatabaseWithConfig(db, config),
+		noTries:       noTries,
 	}
 }
 
 // NewDatabaseWithNodeDB creates a state database with an already initialized node database.
-func NewDatabaseWithNodeDB(db ethdb.Database, triedb *trie.Database) Database {
+func NewDatabaseWithNodeDB(db ethdb.Database, triedb *trie.Database, config *trie.Config) Database {
+	noTries := config != nil && config.NoTries
+
 	return &cachingDB{
 		disk:          db,
 		codeSizeCache: lru.NewCache[common.Hash, int](codeSizeCacheSize),
 		codeCache:     lru.NewSizeConstrainedCache[common.Hash, []byte](codeCacheSize),
 		triedb:        triedb,
->>>>>>> bed84606
+		noTries:       noTries,
 	}
 }
 
 func NewDatabaseWithConfigAndCache(db ethdb.Database, config *trie.Config) Database {
-	csc, _ := lru.New(codeSizeCacheSize)
-	cc, _ := lru.New(codeCacheSize)
-	atc, _ := lru.New(accountTrieCacheSize)
-	stc, _ := lru.New(storageTrieCacheSize)
+	atc, _ := exlru.New(accountTrieCacheSize)
+	stc, _ := exlru.New(storageTrieCacheSize)
 	noTries := config != nil && config.NoTries
 
 	database := &cachingDB{
-		db:               trie.NewDatabaseWithConfig(db, config),
-		codeSizeCache:    csc,
-		codeCache:        cc,
+		disk:             db,
+		codeSizeCache:    lru.NewCache[common.Hash, int](codeSizeCacheSize),
+		codeCache:        lru.NewSizeConstrainedCache[common.Hash, []byte](codeCacheSize),
+		triedb:           trie.NewDatabaseWithConfig(db, config),
 		accountTrieCache: atc,
 		storageTrieCache: stc,
 		noTries:          noTries,
@@ -217,12 +212,12 @@
 }
 
 type cachingDB struct {
-<<<<<<< HEAD
-	db               *trie.Database
-	codeSizeCache    *lru.Cache
-	codeCache        *lru.Cache
-	accountTrieCache *lru.Cache
-	storageTrieCache *lru.Cache
+	disk             ethdb.KeyValueStore
+	codeSizeCache    *lru.Cache[common.Hash, int]
+	codeCache        *lru.SizeConstrainedCache[common.Hash, []byte]
+	triedb           *trie.Database
+	accountTrieCache *exlru.Cache
+	storageTrieCache *exlru.Cache
 	noTries          bool
 }
 
@@ -243,17 +238,10 @@
 			db.Purge()
 		}
 	}
-=======
-	disk          ethdb.KeyValueStore
-	codeSizeCache *lru.Cache[common.Hash, int]
-	codeCache     *lru.SizeConstrainedCache[common.Hash, []byte]
-	triedb        *trie.Database
->>>>>>> bed84606
 }
 
 // OpenTrie opens the main account trie at a specific root hash.
 func (db *cachingDB) OpenTrie(root common.Hash) (Trie, error) {
-<<<<<<< HEAD
 	if db.noTries {
 		return trie.NewEmptyTrie(), nil
 	}
@@ -262,10 +250,7 @@
 			return tr.(Trie).(*trie.SecureTrie).Copy(), nil
 		}
 	}
-	tr, err := trie.NewSecure(root, db.db)
-=======
 	tr, err := trie.NewStateTrie(trie.StateTrieID(root), db.triedb)
->>>>>>> bed84606
 	if err != nil {
 		return nil, err
 	}
@@ -273,13 +258,12 @@
 }
 
 // OpenStorageTrie opens the storage trie of an account.
-<<<<<<< HEAD
-func (db *cachingDB) OpenStorageTrie(addrHash, root common.Hash) (Trie, error) {
+func (db *cachingDB) OpenStorageTrie(stateRoot common.Hash, address common.Address, root common.Hash) (Trie, error) {
 	if db.noTries {
 		return trie.NewEmptyTrie(), nil
 	}
 	if db.storageTrieCache != nil {
-		if tries, exist := db.storageTrieCache.Get(addrHash); exist {
+		if tries, exist := db.storageTrieCache.Get(crypto.Keccak256Hash(address.Bytes())); exist {
 			triesPairs := tries.([3]*triePair)
 			for _, triePair := range triesPairs {
 				if triePair != nil && triePair.root == root {
@@ -289,11 +273,7 @@
 		}
 	}
 
-	tr, err := trie.NewSecure(root, db.db)
-=======
-func (db *cachingDB) OpenStorageTrie(stateRoot common.Hash, address common.Address, root common.Hash) (Trie, error) {
 	tr, err := trie.NewStateTrie(trie.StorageTrieID(stateRoot, crypto.Keccak256Hash(address.Bytes()), root), db.triedb)
->>>>>>> bed84606
 	if err != nil {
 		return nil, err
 	}
@@ -356,26 +336,13 @@
 }
 
 // ContractCode retrieves a particular contract's code.
-<<<<<<< HEAD
-func (db *cachingDB) ContractCode(addrHash, codeHash common.Hash) ([]byte, error) {
-	if cached, ok := db.codeCache.Get(codeHash); ok {
-		code := cached.([]byte)
-		if len(code) > 0 {
-			return code, nil
-		}
-=======
 func (db *cachingDB) ContractCode(address common.Address, codeHash common.Hash) ([]byte, error) {
 	code, _ := db.codeCache.Get(codeHash)
 	if len(code) > 0 {
 		return code, nil
->>>>>>> bed84606
 	}
 	code = rawdb.ReadCode(db.disk, codeHash)
 	if len(code) > 0 {
-<<<<<<< HEAD
-
-=======
->>>>>>> bed84606
 		db.codeCache.Add(codeHash, code)
 		db.codeSizeCache.Add(codeHash, len(code))
 		return code, nil
@@ -386,19 +353,10 @@
 // ContractCodeWithPrefix retrieves a particular contract's code. If the
 // code can't be found in the cache, then check the existence with **new**
 // db scheme.
-<<<<<<< HEAD
-func (db *cachingDB) ContractCodeWithPrefix(addrHash, codeHash common.Hash) ([]byte, error) {
-	if cached, ok := db.codeCache.Get(codeHash); ok {
-		code := cached.([]byte)
-		if len(code) > 0 {
-			return code, nil
-		}
-=======
 func (db *cachingDB) ContractCodeWithPrefix(address common.Address, codeHash common.Hash) ([]byte, error) {
 	code, _ := db.codeCache.Get(codeHash)
 	if len(code) > 0 {
 		return code, nil
->>>>>>> bed84606
 	}
 	code = rawdb.ReadCodeWithPrefix(db.disk, codeHash)
 	if len(code) > 0 {
