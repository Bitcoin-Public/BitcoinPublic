// Copyright 2021 The go-ethereum Authors
// This file is part of the go-ethereum library.
//
// The go-ethereum library is free software: you can redistribute it and/or modify
// it under the terms of the GNU Lesser General Public License as published by
// the Free Software Foundation, either version 3 of the License, or
// (at your option) any later version.
//
// The go-ethereum library is distributed in the hope that it will be useful,
// but WITHOUT ANY WARRANTY; without even the implied warranty of
// MERCHANTABILITY or FITNESS FOR A PARTICULAR PURPOSE. See the
// GNU Lesser General Public License for more details.
//
// You should have received a copy of the GNU Lesser General Public License
// along with the go-ethereum library. If not, see <http://www.gnu.org/licenses/>.

package core

import (
	"math/big"

	"github.com/ethereum/go-ethereum/common"
	"github.com/ethereum/go-ethereum/consensus"
	"github.com/ethereum/go-ethereum/core/rawdb"
	"github.com/ethereum/go-ethereum/core/state"
	"github.com/ethereum/go-ethereum/core/state/snapshot"
	"github.com/ethereum/go-ethereum/core/types"
	"github.com/ethereum/go-ethereum/event"
	"github.com/ethereum/go-ethereum/params"
	"github.com/ethereum/go-ethereum/rlp"
	"github.com/ethereum/go-ethereum/trie"
)

// CurrentHeader retrieves the current head header of the canonical chain. The
// header is retrieved from the HeaderChain's internal cache.
func (bc *BlockChain) CurrentHeader() *types.Header {
	return bc.hc.CurrentHeader()
}

// CurrentBlock retrieves the current head block of the canonical chain. The
// block is retrieved from the blockchain's internal cache.
func (bc *BlockChain) CurrentBlock() *types.Header {
	return bc.currentBlock.Load()
}

<<<<<<< HEAD
// CurrentFinalBlock retrieves the current finalized block of the canonical
// chain. The block is retrieved from the blockchain's internal cache.
func (bc *BlockChain) CurrentFinalBlock() *types.Header {
	if p, ok := bc.engine.(consensus.PoSA); ok {
		currentHeader := bc.CurrentHeader()
		if currentHeader == nil {
			return nil
		}
		return p.GetFinalizedHeader(bc, currentHeader)
	}

	return nil
}

// CurrentSafeBlock retrieves the current safe block of the canonical
// chain. The block is retrieved from the blockchain's internal cache.
func (bc *BlockChain) CurrentSafeBlock() *types.Header {
	if p, ok := bc.engine.(consensus.PoSA); ok {
		currentHeader := bc.CurrentHeader()
		if currentHeader == nil {
			return nil
		}
		_, justifiedBlockHash, err := p.GetJustifiedNumberAndHash(bc, currentHeader)
		if err == nil {
			return bc.GetHeaderByHash(justifiedBlockHash)
		}
	}
	return nil
}

// CurrentFastBlock retrieves the current fast-sync head block of the canonical
=======
// CurrentSnapBlock retrieves the current snap-sync head block of the canonical
>>>>>>> bed84606
// chain. The block is retrieved from the blockchain's internal cache.
func (bc *BlockChain) CurrentSnapBlock() *types.Header {
	return bc.currentSnapBlock.Load()
}

// CurrentFinalBlock retrieves the current finalized block of the canonical
// chain. The block is retrieved from the blockchain's internal cache.
func (bc *BlockChain) CurrentFinalBlock() *types.Header {
	return bc.currentFinalBlock.Load()
}

// CurrentSafeBlock retrieves the current safe block of the canonical
// chain. The block is retrieved from the blockchain's internal cache.
func (bc *BlockChain) CurrentSafeBlock() *types.Header {
	return bc.currentSafeBlock.Load()
}

// HasHeader checks if a block header is present in the database or not, caching
// it if present.
func (bc *BlockChain) HasHeader(hash common.Hash, number uint64) bool {
	return bc.hc.HasHeader(hash, number)
}

// GetHeader retrieves a block header from the database by hash and number,
// caching it if found.
func (bc *BlockChain) GetHeader(hash common.Hash, number uint64) *types.Header {
	return bc.hc.GetHeader(hash, number)
}

// GetHeaderByHash retrieves a block header from the database by hash, caching it if
// found.
func (bc *BlockChain) GetHeaderByHash(hash common.Hash) *types.Header {
	return bc.hc.GetHeaderByHash(hash)
}

// GetHeaderByNumber retrieves a block header from the database by number,
// caching it (associated with its hash) if found.
func (bc *BlockChain) GetHeaderByNumber(number uint64) *types.Header {
	return bc.hc.GetHeaderByNumber(number)
}

// GetHeadersFrom returns a contiguous segment of headers, in rlp-form, going
// backwards from the given number.
func (bc *BlockChain) GetHeadersFrom(number, count uint64) []rlp.RawValue {
	return bc.hc.GetHeadersFrom(number, count)
}

// GetBody retrieves a block body (transactions and uncles) from the database by
// hash, caching it if found.
func (bc *BlockChain) GetBody(hash common.Hash) *types.Body {
	// Short circuit if the body's already in the cache, retrieve otherwise
	if cached, ok := bc.bodyCache.Get(hash); ok {
		return cached
	}
	number := bc.hc.GetBlockNumber(hash)
	if number == nil {
		return nil
	}
	body := rawdb.ReadBody(bc.db, hash, *number)
	if body == nil {
		return nil
	}
	// Cache the found body for next time and return
	bc.bodyCache.Add(hash, body)
	return body
}

// GetBodyRLP retrieves a block body in RLP encoding from the database by hash,
// caching it if found.
func (bc *BlockChain) GetBodyRLP(hash common.Hash) rlp.RawValue {
	// Short circuit if the body's already in the cache, retrieve otherwise
	if cached, ok := bc.bodyRLPCache.Get(hash); ok {
		return cached
	}
	number := bc.hc.GetBlockNumber(hash)
	if number == nil {
		return nil
	}
	body := rawdb.ReadBodyRLP(bc.db, hash, *number)
	if len(body) == 0 {
		return nil
	}
	// Cache the found body for next time and return
	bc.bodyRLPCache.Add(hash, body)
	return body
}

// HasBlock checks if a block is fully present in the database or not.
func (bc *BlockChain) HasBlock(hash common.Hash, number uint64) bool {
	if bc.blockCache.Contains(hash) {
		return true
	}
	if !bc.HasHeader(hash, number) {
		return false
	}
	return rawdb.HasBody(bc.db, hash, number)
}

// HasFastBlock checks if a fast block is fully present in the database or not.
func (bc *BlockChain) HasFastBlock(hash common.Hash, number uint64) bool {
	if !bc.HasBlock(hash, number) {
		return false
	}
	if bc.receiptsCache.Contains(hash) {
		return true
	}
	return rawdb.HasReceipts(bc.db, hash, number)
}

// GetBlock retrieves a block from the database by hash and number,
// caching it if found.
func (bc *BlockChain) GetBlock(hash common.Hash, number uint64) *types.Block {
	// Short circuit if the block's already in the cache, retrieve otherwise
	if block, ok := bc.blockCache.Get(hash); ok {
		return block
	}
	block := rawdb.ReadBlock(bc.db, hash, number)
	if block == nil {
		return nil
	}
	// Cache the found block for next time and return
	bc.blockCache.Add(block.Hash(), block)
	return block
}

// GetBlockByHash retrieves a block from the database by hash, caching it if found.
func (bc *BlockChain) GetBlockByHash(hash common.Hash) *types.Block {
	number := bc.hc.GetBlockNumber(hash)
	if number == nil {
		return nil
	}
	return bc.GetBlock(hash, *number)
}

// GetBlockByNumber retrieves a block from the database by number, caching it
// (associated with its hash) if found.
func (bc *BlockChain) GetBlockByNumber(number uint64) *types.Block {
	hash := rawdb.ReadCanonicalHash(bc.db, number)
	if hash == (common.Hash{}) {
		return nil
	}
	return bc.GetBlock(hash, number)
}

// GetBlocksFromHash returns the block corresponding to hash and up to n-1 ancestors.
// [deprecated by eth/62]
func (bc *BlockChain) GetBlocksFromHash(hash common.Hash, n int) (blocks []*types.Block) {
	number := bc.hc.GetBlockNumber(hash)
	if number == nil {
		return nil
	}
	for i := 0; i < n; i++ {
		block := bc.GetBlock(hash, *number)
		if block == nil {
			break
		}
		blocks = append(blocks, block)
		hash = block.ParentHash()
		*number--
	}
	return
}

// GetReceiptsByHash retrieves the receipts for all transactions in a given block.
func (bc *BlockChain) GetReceiptsByHash(hash common.Hash) types.Receipts {
	if receipts, ok := bc.receiptsCache.Get(hash); ok {
		return receipts
	}
	number := rawdb.ReadHeaderNumber(bc.db, hash)
	if number == nil {
		return nil
	}
	header := bc.GetHeader(hash, *number)
	if header == nil {
		return nil
	}
	receipts := rawdb.ReadReceipts(bc.db, hash, *number, header.Time, bc.chainConfig)
	if receipts == nil {
		return nil
	}
	bc.receiptsCache.Add(hash, receipts)
	return receipts
}

// GetUnclesInChain retrieves all the uncles from a given block backwards until
// a specific distance is reached.
func (bc *BlockChain) GetUnclesInChain(block *types.Block, length int) []*types.Header {
	uncles := []*types.Header{}
	for i := 0; block != nil && i < length; i++ {
		uncles = append(uncles, block.Uncles()...)
		block = bc.GetBlock(block.ParentHash(), block.NumberU64()-1)
	}
	return uncles
}

// GetCanonicalHash returns the canonical hash for a given block number
func (bc *BlockChain) GetCanonicalHash(number uint64) common.Hash {
	return bc.hc.GetCanonicalHash(number)
}

// GetAncestor retrieves the Nth ancestor of a given block. It assumes that either the given block or
// a close ancestor of it is canonical. maxNonCanonical points to a downwards counter limiting the
// number of blocks to be individually checked before we reach the canonical chain.
//
// Note: ancestor == 0 returns the same block, 1 returns its parent and so on.
func (bc *BlockChain) GetAncestor(hash common.Hash, number, ancestor uint64, maxNonCanonical *uint64) (common.Hash, uint64) {
	return bc.hc.GetAncestor(hash, number, ancestor, maxNonCanonical)
}

// GetTransactionLookup retrieves the lookup associate with the given transaction
// hash from the cache or database.
func (bc *BlockChain) GetTransactionLookup(hash common.Hash) *rawdb.LegacyTxLookupEntry {
	// Short circuit if the txlookup already in the cache, retrieve otherwise
	if lookup, exist := bc.txLookupCache.Get(hash); exist {
		return lookup
	}
	tx, blockHash, blockNumber, txIndex := rawdb.ReadTransaction(bc.db, hash)
	if tx == nil {
		return nil
	}
	lookup := &rawdb.LegacyTxLookupEntry{BlockHash: blockHash, BlockIndex: blockNumber, Index: txIndex}
	bc.txLookupCache.Add(hash, lookup)
	return lookup
}

// GetTd retrieves a block's total difficulty in the canonical chain from the
// database by hash and number, caching it if found.
func (bc *BlockChain) GetTd(hash common.Hash, number uint64) *big.Int {
	return bc.hc.GetTd(hash, number)
}

// HasState checks if state trie is fully present in the database or not.
func (bc *BlockChain) HasState(hash common.Hash) bool {
	if bc.stateCache.NoTries() {
		return bc.snaps != nil && bc.snaps.Snapshot(hash) != nil
	}
	if bc.pipeCommit && bc.snaps != nil {
		// If parent snap is pending on verification, treat it as state exist
		if s := bc.snaps.Snapshot(hash); s != nil && !s.Verified() {
			return true
		}
	}
	_, err := bc.stateCache.OpenTrie(hash)
	return err == nil
}

// HasBlockAndState checks if a block and associated state trie is fully present
// in the database or not, caching it if present.
func (bc *BlockChain) HasBlockAndState(hash common.Hash, number uint64) bool {
	// Check first that the block itself is known
	block := bc.GetBlock(hash, number)
	if block == nil {
		return false
	}
	return bc.HasState(block.Root())
}

// TrieNode retrieves a blob of data associated with a trie node
// either from ephemeral in-memory cache, or from persistent storage.
func (bc *BlockChain) TrieNode(hash common.Hash) ([]byte, error) {
	return bc.stateCache.TrieDB().Node(hash)
}

// ContractCodeWithPrefix retrieves a blob of data associated with a contract
// hash either from ephemeral in-memory cache, or from persistent storage.
//
// If the code doesn't exist in the in-memory cache, check the storage with
// new code scheme.
func (bc *BlockChain) ContractCodeWithPrefix(hash common.Hash) ([]byte, error) {
	type codeReader interface {
		ContractCodeWithPrefix(address common.Address, codeHash common.Hash) ([]byte, error)
	}
	// TODO(rjl493456442) The associated account address is also required
	// in Verkle scheme. Fix it once snap-sync is supported for Verkle.
	return bc.stateCache.(codeReader).ContractCodeWithPrefix(common.Address{}, hash)
}

// State returns a new mutable state based on the current HEAD block.
func (bc *BlockChain) State() (*state.StateDB, error) {
	return bc.StateAt(bc.CurrentBlock().Root)
}

// StateAt returns a new mutable state based on a particular point in time.
func (bc *BlockChain) StateAt(root common.Hash) (*state.StateDB, error) {
	return state.New(root, bc.stateCache, bc.snaps)
}

// Config retrieves the chain's fork configuration.
func (bc *BlockChain) Config() *params.ChainConfig { return bc.chainConfig }

// Engine retrieves the blockchain's consensus engine.
func (bc *BlockChain) Engine() consensus.Engine { return bc.engine }

// Snapshots returns the blockchain snapshot tree.
func (bc *BlockChain) Snapshots() *snapshot.Tree {
	return bc.snaps
}

// Validator returns the current validator.
func (bc *BlockChain) Validator() Validator {
	return bc.validator
}

// Processor returns the current processor.
func (bc *BlockChain) Processor() Processor {
	return bc.processor
}

// StateCache returns the caching database underpinning the blockchain instance.
func (bc *BlockChain) StateCache() state.Database {
	return bc.stateCache
}

// GasLimit returns the gas limit of the current HEAD block.
func (bc *BlockChain) GasLimit() uint64 {
	return bc.CurrentBlock().GasLimit
}

// Genesis retrieves the chain's genesis block.
func (bc *BlockChain) Genesis() *types.Block {
	return bc.genesisBlock
}

// SetTxLookupLimit is responsible for updating the txlookup limit to the
// original one stored in db if the new mismatches with the old one.
func (bc *BlockChain) SetTxLookupLimit(limit uint64) {
	bc.txLookupLimit = limit
}

// TxLookupLimit retrieves the txlookup limit used by blockchain to prune
// stale transaction indices.
func (bc *BlockChain) TxLookupLimit() uint64 {
	return bc.txLookupLimit
}

// TrieDB retrieves the low level trie database used for data storage.
func (bc *BlockChain) TrieDB() *trie.Database {
	return bc.triedb
}

// SubscribeRemovedLogsEvent registers a subscription of RemovedLogsEvent.
func (bc *BlockChain) SubscribeRemovedLogsEvent(ch chan<- RemovedLogsEvent) event.Subscription {
	return bc.scope.Track(bc.rmLogsFeed.Subscribe(ch))
}

// SubscribeChainEvent registers a subscription of ChainEvent.
func (bc *BlockChain) SubscribeChainEvent(ch chan<- ChainEvent) event.Subscription {
	return bc.scope.Track(bc.chainFeed.Subscribe(ch))
}

// SubscribeChainHeadEvent registers a subscription of ChainHeadEvent.
func (bc *BlockChain) SubscribeChainHeadEvent(ch chan<- ChainHeadEvent) event.Subscription {
	return bc.scope.Track(bc.chainHeadFeed.Subscribe(ch))
}

// SubscribeChainBlockEvent registers a subscription of ChainBlockEvent.
func (bc *BlockChain) SubscribeChainBlockEvent(ch chan<- ChainHeadEvent) event.Subscription {
	return bc.scope.Track(bc.chainBlockFeed.Subscribe(ch))
}

// SubscribeChainSideEvent registers a subscription of ChainSideEvent.
func (bc *BlockChain) SubscribeChainSideEvent(ch chan<- ChainSideEvent) event.Subscription {
	return bc.scope.Track(bc.chainSideFeed.Subscribe(ch))
}

// SubscribeLogsEvent registers a subscription of []*types.Log.
func (bc *BlockChain) SubscribeLogsEvent(ch chan<- []*types.Log) event.Subscription {
	return bc.scope.Track(bc.logsFeed.Subscribe(ch))
}

// SubscribeBlockProcessingEvent registers a subscription of bool where true means
// block processing has started while false means it has stopped.
func (bc *BlockChain) SubscribeBlockProcessingEvent(ch chan<- bool) event.Subscription {
	return bc.scope.Track(bc.blockProcFeed.Subscribe(ch))
}

// SubscribeFinalizedHeaderEvent registers a subscription of FinalizedHeaderEvent.
func (bc *BlockChain) SubscribeFinalizedHeaderEvent(ch chan<- FinalizedHeaderEvent) event.Subscription {
	return bc.scope.Track(bc.finalizedHeaderFeed.Subscribe(ch))
}<|MERGE_RESOLUTION|>--- conflicted
+++ resolved
@@ -43,7 +43,12 @@
 	return bc.currentBlock.Load()
 }
 
-<<<<<<< HEAD
+// CurrentSnapBlock retrieves the current snap-sync head block of the canonical
+// chain. The block is retrieved from the blockchain's internal cache.
+func (bc *BlockChain) CurrentSnapBlock() *types.Header {
+	return bc.currentSnapBlock.Load()
+}
+
 // CurrentFinalBlock retrieves the current finalized block of the canonical
 // chain. The block is retrieved from the blockchain's internal cache.
 func (bc *BlockChain) CurrentFinalBlock() *types.Header {
@@ -74,27 +79,6 @@
 	return nil
 }
 
-// CurrentFastBlock retrieves the current fast-sync head block of the canonical
-=======
-// CurrentSnapBlock retrieves the current snap-sync head block of the canonical
->>>>>>> bed84606
-// chain. The block is retrieved from the blockchain's internal cache.
-func (bc *BlockChain) CurrentSnapBlock() *types.Header {
-	return bc.currentSnapBlock.Load()
-}
-
-// CurrentFinalBlock retrieves the current finalized block of the canonical
-// chain. The block is retrieved from the blockchain's internal cache.
-func (bc *BlockChain) CurrentFinalBlock() *types.Header {
-	return bc.currentFinalBlock.Load()
-}
-
-// CurrentSafeBlock retrieves the current safe block of the canonical
-// chain. The block is retrieved from the blockchain's internal cache.
-func (bc *BlockChain) CurrentSafeBlock() *types.Header {
-	return bc.currentSafeBlock.Load()
-}
-
 // HasHeader checks if a block header is present in the database or not, caching
 // it if present.
 func (bc *BlockChain) HasHeader(hash common.Hash, number uint64) bool {
