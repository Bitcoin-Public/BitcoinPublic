// Copyright 2014 The go-ethereum Authors
// This file is part of the go-ethereum library.
//
// The go-ethereum library is free software: you can redistribute it and/or modify
// it under the terms of the GNU Lesser General Public License as published by
// the Free Software Foundation, either version 3 of the License, or
// (at your option) any later version.
//
// The go-ethereum library is distributed in the hope that it will be useful,
// but WITHOUT ANY WARRANTY; without even the implied warranty of
// MERCHANTABILITY or FITNESS FOR A PARTICULAR PURPOSE. See the
// GNU Lesser General Public License for more details.
//
// You should have received a copy of the GNU Lesser General Public License
// along with the go-ethereum library. If not, see <http://www.gnu.org/licenses/>.

package core

import (
	"errors"
	"fmt"
	"math"
	"math/big"

	"github.com/ethereum/go-ethereum/common"
	cmath "github.com/ethereum/go-ethereum/common/math"
<<<<<<< HEAD
	"github.com/ethereum/go-ethereum/consensus"
=======
	"github.com/ethereum/go-ethereum/core/tracing"
>>>>>>> f3c696fa
	"github.com/ethereum/go-ethereum/core/types"
	"github.com/ethereum/go-ethereum/core/vm"
	"github.com/ethereum/go-ethereum/crypto/kzg4844"
	"github.com/ethereum/go-ethereum/params"
	"github.com/holiman/uint256"
)

// ExecutionResult includes all output after executing given evm
// message no matter the execution itself is successful or not.
type ExecutionResult struct {
	UsedGas     uint64 // Total used gas, not including the refunded gas
	RefundedGas uint64 // Total gas refunded after execution
	Err         error  // Any error encountered during the execution(listed in core/vm/errors.go)
	ReturnData  []byte // Returned data from evm(function result or data supplied with revert opcode)
}

// Unwrap returns the internal evm error which allows us for further
// analysis outside.
func (result *ExecutionResult) Unwrap() error {
	return result.Err
}

// Failed returns the indicator whether the execution is successful or not
func (result *ExecutionResult) Failed() bool { return result.Err != nil }

// Return is a helper function to help caller distinguish between revert reason
// and function return. Return returns the data after execution if no error occurs.
func (result *ExecutionResult) Return() []byte {
	if result.Err != nil {
		return nil
	}
	return common.CopyBytes(result.ReturnData)
}

// Revert returns the concrete revert reason if the execution is aborted by `REVERT`
// opcode. Note the reason can be nil if no data supplied with revert opcode.
func (result *ExecutionResult) Revert() []byte {
	if result.Err != vm.ErrExecutionReverted {
		return nil
	}
	return common.CopyBytes(result.ReturnData)
}

// IntrinsicGas computes the 'intrinsic gas' for a message with the given data.
func IntrinsicGas(data []byte, accessList types.AccessList, isContractCreation, isHomestead, isEIP2028, isEIP3860 bool) (uint64, error) {
	// Set the starting gas for the raw transaction
	var gas uint64
	if isContractCreation && isHomestead {
		gas = params.TxGasContractCreation
	} else {
		gas = params.TxGas
	}
	dataLen := uint64(len(data))
	// Bump the required gas by the amount of transactional data
	if dataLen > 0 {
		// Zero and non-zero bytes are priced differently
		var nz uint64
		for _, byt := range data {
			if byt != 0 {
				nz++
			}
		}
		// Make sure we don't exceed uint64 for all data combinations
		nonZeroGas := params.TxDataNonZeroGasFrontier
		if isEIP2028 {
			nonZeroGas = params.TxDataNonZeroGasEIP2028
		}
		if (math.MaxUint64-gas)/nonZeroGas < nz {
			return 0, ErrGasUintOverflow
		}
		gas += nz * nonZeroGas

		z := dataLen - nz
		if (math.MaxUint64-gas)/params.TxDataZeroGas < z {
			return 0, ErrGasUintOverflow
		}
		gas += z * params.TxDataZeroGas

		if isContractCreation && isEIP3860 {
			lenWords := toWordSize(dataLen)
			if (math.MaxUint64-gas)/params.InitCodeWordGas < lenWords {
				return 0, ErrGasUintOverflow
			}
			gas += lenWords * params.InitCodeWordGas
		}
	}
	if accessList != nil {
		gas += uint64(len(accessList)) * params.TxAccessListAddressGas
		gas += uint64(accessList.StorageKeys()) * params.TxAccessListStorageKeyGas
	}
	return gas, nil
}

// toWordSize returns the ceiled word size required for init code payment calculation.
func toWordSize(size uint64) uint64 {
	if size > math.MaxUint64-31 {
		return math.MaxUint64/32 + 1
	}

	return (size + 31) / 32
}

// A Message contains the data derived from a single transaction that is relevant to state
// processing.
type Message struct {
	To            *common.Address
	From          common.Address
	Nonce         uint64
	Value         *big.Int
	GasLimit      uint64
	GasPrice      *big.Int
	GasFeeCap     *big.Int
	GasTipCap     *big.Int
	Data          []byte
	AccessList    types.AccessList
	BlobGasFeeCap *big.Int
	BlobHashes    []common.Hash

	// When SkipNonceChecks is true, the message nonce is not checked against the
	// account nonce in state.
	// This field will be set to true for operations like RPC eth_call.
	SkipNonceChecks bool

	// When SkipFromEOACheck is true, the message sender is not checked to be an EOA.
	SkipFromEOACheck bool
}

// TransactionToMessage converts a transaction into a Message.
func TransactionToMessage(tx *types.Transaction, s types.Signer, baseFee *big.Int) (*Message, error) {
	msg := &Message{
		Nonce:            tx.Nonce(),
		GasLimit:         tx.Gas(),
		GasPrice:         new(big.Int).Set(tx.GasPrice()),
		GasFeeCap:        new(big.Int).Set(tx.GasFeeCap()),
		GasTipCap:        new(big.Int).Set(tx.GasTipCap()),
		To:               tx.To(),
		Value:            tx.Value(),
		Data:             tx.Data(),
		AccessList:       tx.AccessList(),
		SkipNonceChecks:  false,
		SkipFromEOACheck: false,
		BlobHashes:       tx.BlobHashes(),
		BlobGasFeeCap:    tx.BlobGasFeeCap(),
	}
	// If baseFee provided, set gasPrice to effectiveGasPrice.
	if baseFee != nil {
		msg.GasPrice = cmath.BigMin(msg.GasPrice.Add(msg.GasTipCap, baseFee), msg.GasFeeCap)
	}
	var err error
	msg.From, err = types.Sender(s, tx)
	return msg, err
}

// ApplyMessage computes the new state by applying the given message
// against the old state within the environment.
//
// ApplyMessage returns the bytes returned by any EVM execution (if it took place),
// the gas used (which includes gas refunds) and an error if it failed. An error always
// indicates a core error meaning that the message would always fail for that particular
// state and would never be accepted within a block.
func ApplyMessage(evm *vm.EVM, msg *Message, gp *GasPool) (*ExecutionResult, error) {
	return NewStateTransition(evm, msg, gp).TransitionDb()
}

// StateTransition represents a state transition.
//
// == The State Transitioning Model
//
// A state transition is a change made when a transaction is applied to the current world
// state. The state transitioning model does all the necessary work to work out a valid new
// state root.
//
//  1. Nonce handling
//  2. Pre pay gas
//  3. Create a new state object if the recipient is nil
//  4. Value transfer
//
// == If contract creation ==
//
//	4a. Attempt to run transaction data
//	4b. If valid, use result as code for the new state object
//
// == end ==
//
//  5. Run Script section
//  6. Derive new state root
type StateTransition struct {
	gp           *GasPool
	msg          *Message
	gasRemaining uint64
	initialGas   uint64
	state        vm.StateDB
	evm          *vm.EVM
}

// NewStateTransition initialises and returns a new state transition object.
func NewStateTransition(evm *vm.EVM, msg *Message, gp *GasPool) *StateTransition {
	return &StateTransition{
		gp:    gp,
		evm:   evm,
		msg:   msg,
		state: evm.StateDB,
	}
}

// to returns the recipient of the message.
func (st *StateTransition) to() common.Address {
	if st.msg == nil || st.msg.To == nil /* contract creation */ {
		return common.Address{}
	}
	return *st.msg.To
}

func (st *StateTransition) buyGas() error {
	mgval := new(big.Int).SetUint64(st.msg.GasLimit)
	mgval.Mul(mgval, st.msg.GasPrice)
	balanceCheck := new(big.Int).Set(mgval)
	if st.msg.GasFeeCap != nil {
		balanceCheck.SetUint64(st.msg.GasLimit)
		balanceCheck = balanceCheck.Mul(balanceCheck, st.msg.GasFeeCap)
	}
	balanceCheck.Add(balanceCheck, st.msg.Value)

	if st.evm.ChainConfig().IsCancun(st.evm.Context.BlockNumber, st.evm.Context.Time) {
		if blobGas := st.blobGasUsed(); blobGas > 0 {
			// Check that the user has enough funds to cover blobGasUsed * tx.BlobGasFeeCap
			blobBalanceCheck := new(big.Int).SetUint64(blobGas)
			blobBalanceCheck.Mul(blobBalanceCheck, st.msg.BlobGasFeeCap)
			balanceCheck.Add(balanceCheck, blobBalanceCheck)
			// Pay for blobGasUsed * actual blob fee
			blobFee := new(big.Int).SetUint64(blobGas)
			blobFee.Mul(blobFee, st.evm.Context.BlobBaseFee)
			mgval.Add(mgval, blobFee)
		}
	}
	balanceCheckU256, overflow := uint256.FromBig(balanceCheck)
	if overflow {
		return fmt.Errorf("%w: address %v required balance exceeds 256 bits", ErrInsufficientFunds, st.msg.From.Hex())
	}
	if have, want := st.state.GetBalance(st.msg.From), balanceCheckU256; have.Cmp(want) < 0 {
		return fmt.Errorf("%w: address %v have %v want %v", ErrInsufficientFunds, st.msg.From.Hex(), have, want)
	}
	if err := st.gp.SubGas(st.msg.GasLimit); err != nil {
		return err
	}

	if st.evm.Config.Tracer != nil && st.evm.Config.Tracer.OnGasChange != nil {
		st.evm.Config.Tracer.OnGasChange(0, st.msg.GasLimit, tracing.GasChangeTxInitialBalance)
	}
	st.gasRemaining = st.msg.GasLimit

	st.initialGas = st.msg.GasLimit
	mgvalU256, _ := uint256.FromBig(mgval)
	st.state.SubBalance(st.msg.From, mgvalU256, tracing.BalanceDecreaseGasBuy)
	return nil
}

func (st *StateTransition) preCheck() error {
	// Only check transactions that are not fake
	msg := st.msg
	if !msg.SkipNonceChecks {
		// Make sure this transaction's nonce is correct.
		stNonce := st.state.GetNonce(msg.From)
		if msgNonce := msg.Nonce; stNonce < msgNonce {
			return fmt.Errorf("%w: address %v, tx: %d state: %d", ErrNonceTooHigh,
				msg.From.Hex(), msgNonce, stNonce)
		} else if stNonce > msgNonce {
			return fmt.Errorf("%w: address %v, tx: %d state: %d", ErrNonceTooLow,
				msg.From.Hex(), msgNonce, stNonce)
		} else if stNonce+1 < stNonce {
			return fmt.Errorf("%w: address %v, nonce: %d", ErrNonceMax,
				msg.From.Hex(), stNonce)
		}
	}
	if !msg.SkipFromEOACheck {
		// Make sure the sender is an EOA
		codeHash := st.state.GetCodeHash(msg.From)
		if codeHash != (common.Hash{}) && codeHash != types.EmptyCodeHash {
			return fmt.Errorf("%w: address %v, codehash: %s", ErrSenderNoEOA,
				msg.From.Hex(), codeHash)
		}
	}
	// Make sure that transaction gasFeeCap is greater than the baseFee (post london)
	if st.evm.ChainConfig().IsLondon(st.evm.Context.BlockNumber) {
		// Skip the checks if gas fields are zero and baseFee was explicitly disabled (eth_call)
		skipCheck := st.evm.Config.NoBaseFee && msg.GasFeeCap.BitLen() == 0 && msg.GasTipCap.BitLen() == 0
		if !skipCheck {
			if l := msg.GasFeeCap.BitLen(); l > 256 {
				return fmt.Errorf("%w: address %v, maxFeePerGas bit length: %d", ErrFeeCapVeryHigh,
					msg.From.Hex(), l)
			}
			if l := msg.GasTipCap.BitLen(); l > 256 {
				return fmt.Errorf("%w: address %v, maxPriorityFeePerGas bit length: %d", ErrTipVeryHigh,
					msg.From.Hex(), l)
			}
			if msg.GasFeeCap.Cmp(msg.GasTipCap) < 0 {
				return fmt.Errorf("%w: address %v, maxPriorityFeePerGas: %s, maxFeePerGas: %s", ErrTipAboveFeeCap,
					msg.From.Hex(), msg.GasTipCap, msg.GasFeeCap)
			}
			// This will panic if baseFee is nil, but basefee presence is verified
			// as part of header validation.
			if msg.GasFeeCap.Cmp(st.evm.Context.BaseFee) < 0 {
				return fmt.Errorf("%w: address %v, maxFeePerGas: %s, baseFee: %s", ErrFeeCapTooLow,
					msg.From.Hex(), msg.GasFeeCap, st.evm.Context.BaseFee)
			}
		}
	}
	// Check the blob version validity
	if msg.BlobHashes != nil {
		// The to field of a blob tx type is mandatory, and a `BlobTx` transaction internally
		// has it as a non-nillable value, so any msg derived from blob transaction has it non-nil.
		// However, messages created through RPC (eth_call) don't have this restriction.
		if msg.To == nil {
			return ErrBlobTxCreate
		}
		if len(msg.BlobHashes) == 0 {
			return ErrMissingBlobHashes
		}
		for i, hash := range msg.BlobHashes {
			if !kzg4844.IsValidVersionedHash(hash[:]) {
				return fmt.Errorf("blob %d has invalid hash version", i)
			}
		}
	}
	// Check that the user is paying at least the current blob fee
	if st.evm.ChainConfig().IsCancun(st.evm.Context.BlockNumber, st.evm.Context.Time) {
		if st.blobGasUsed() > 0 {
			// Skip the checks if gas fields are zero and blobBaseFee was explicitly disabled (eth_call)
			skipCheck := st.evm.Config.NoBaseFee && msg.BlobGasFeeCap.BitLen() == 0
			if !skipCheck {
				// This will panic if blobBaseFee is nil, but blobBaseFee presence
				// is verified as part of header validation.
				if msg.BlobGasFeeCap.Cmp(st.evm.Context.BlobBaseFee) < 0 {
					return fmt.Errorf("%w: address %v blobGasFeeCap: %v, blobBaseFee: %v", ErrBlobFeeCapTooLow,
						msg.From.Hex(), msg.BlobGasFeeCap, st.evm.Context.BlobBaseFee)
				}
			}
		}
	}
	return st.buyGas()
}

// TransitionDb will transition the state by applying the current message and
// returning the evm execution result with following fields.
//
//   - used gas: total gas used (including gas being refunded)
//   - returndata: the returned data from evm
//   - concrete execution error: various EVM errors which abort the execution, e.g.
//     ErrOutOfGas, ErrExecutionReverted
//
// However if any consensus issue encountered, return the error directly with
// nil evm execution result.
func (st *StateTransition) TransitionDb() (*ExecutionResult, error) {
	// First check this message satisfies all consensus rules before
	// applying the message. The rules include these clauses
	//
	// 1. the nonce of the message caller is correct
	// 2. caller has enough balance to cover transaction fee(gaslimit * gasprice)
	// 3. the amount of gas required is available in the block
	// 4. the purchased gas is enough to cover intrinsic usage
	// 5. there is no overflow when calculating intrinsic gas
	// 6. caller has enough balance to cover asset transfer for **topmost** call

	// Check clauses 1-3, buy gas if everything is correct
	if err := st.preCheck(); err != nil {
		return nil, err
	}

	var (
		msg              = st.msg
		sender           = vm.AccountRef(msg.From)
		rules            = st.evm.ChainConfig().Rules(st.evm.Context.BlockNumber, st.evm.Context.Random != nil, st.evm.Context.Time)
		contractCreation = msg.To == nil
	)
	if st.evm.ChainConfig().IsNano(st.evm.Context.BlockNumber) {
		for _, blackListAddr := range types.NanoBlackList {
			if blackListAddr == msg.From {
				return nil, errors.New("block blacklist account")
			}
			if msg.To != nil && *msg.To == blackListAddr {
				return nil, errors.New("block blacklist account")
			}
		}
	}
	// Check clauses 4-5, subtract intrinsic gas if everything is correct
	gas, err := IntrinsicGas(msg.Data, msg.AccessList, contractCreation, rules.IsHomestead, rules.IsIstanbul, rules.IsShanghai)
	if err != nil {
		return nil, err
	}
	if st.gasRemaining < gas {
		return nil, fmt.Errorf("%w: have %d, want %d", ErrIntrinsicGas, st.gasRemaining, gas)
	}
	if t := st.evm.Config.Tracer; t != nil && t.OnGasChange != nil {
		t.OnGasChange(st.gasRemaining, st.gasRemaining-gas, tracing.GasChangeTxIntrinsicGas)
	}
	st.gasRemaining -= gas

	if rules.IsEIP4762 {
		st.evm.AccessEvents.AddTxOrigin(msg.From)

		if targetAddr := msg.To; targetAddr != nil {
			st.evm.AccessEvents.AddTxDestination(*targetAddr, msg.Value.Sign() != 0)
		}
	}

	// Check clause 6
	value, overflow := uint256.FromBig(msg.Value)
	if overflow {
		return nil, fmt.Errorf("%w: address %v", ErrInsufficientFundsForTransfer, msg.From.Hex())
	}
	if !value.IsZero() && !st.evm.Context.CanTransfer(st.state, msg.From, value) {
		return nil, fmt.Errorf("%w: address %v", ErrInsufficientFundsForTransfer, msg.From.Hex())
	}

	// Check whether the init code size has been exceeded.
	if rules.IsShanghai && contractCreation && len(msg.Data) > params.MaxInitCodeSize {
		return nil, fmt.Errorf("%w: code size %v limit %v", ErrMaxInitCodeSizeExceeded, len(msg.Data), params.MaxInitCodeSize)
	}

	// Execute the preparatory steps for state transition which includes:
	// - prepare accessList(post-berlin)
	// - reset transient storage(eip 1153)
	st.state.Prepare(rules, msg.From, st.evm.Context.Coinbase, msg.To, vm.ActivePrecompiles(rules), msg.AccessList)

	var (
		ret   []byte
		vmerr error // vm errors do not effect consensus and are therefore not assigned to err
	)
	if contractCreation {
		ret, _, st.gasRemaining, vmerr = st.evm.Create(sender, msg.Data, st.gasRemaining, value)
	} else {
		// Increment the nonce for the next transaction
		st.state.SetNonce(msg.From, st.state.GetNonce(sender.Address())+1)
		ret, st.gasRemaining, vmerr = st.evm.Call(sender, st.to(), msg.Data, st.gasRemaining, value)
	}

	var gasRefund uint64
	if !rules.IsLondon {
		// Before EIP-3529: refunds were capped to gasUsed / 2
		gasRefund = st.refundGas(params.RefundQuotient)
	} else {
		// After EIP-3529: refunds are capped to gasUsed / 5
		gasRefund = st.refundGas(params.RefundQuotientEIP3529)
	}
	effectiveTip := msg.GasPrice
	if rules.IsLondon {
		effectiveTip = cmath.BigMin(msg.GasTipCap, new(big.Int).Sub(msg.GasFeeCap, st.evm.Context.BaseFee))
	}
	effectiveTipU256, _ := uint256.FromBig(effectiveTip)

	fee := new(uint256.Int).SetUint64(st.gasUsed())
	fee.Mul(fee, effectiveTipU256)
	// consensus engine is parlia
	if st.evm.ChainConfig().Parlia != nil {
		st.state.AddBalance(consensus.SystemAddress, fee)
		// add extra blob fee reward
		if rules.IsCancun {
			blobFee := new(big.Int).SetUint64(st.blobGasUsed())
			blobFee.Mul(blobFee, st.evm.Context.BlobBaseFee)
			blobFeeU256, _ := uint256.FromBig(blobFee)
			st.state.AddBalance(consensus.SystemAddress, blobFeeU256)
		}
	} else {
<<<<<<< HEAD
		st.state.AddBalance(st.evm.Context.Coinbase, fee)
=======
		fee := new(uint256.Int).SetUint64(st.gasUsed())
		fee.Mul(fee, effectiveTipU256)
		st.state.AddBalance(st.evm.Context.Coinbase, fee, tracing.BalanceIncreaseRewardTransactionFee)

		// add the coinbase to the witness iff the fee is greater than 0
		if rules.IsEIP4762 && fee.Sign() != 0 {
			st.evm.AccessEvents.AddAccount(st.evm.Context.Coinbase, true)
		}
>>>>>>> f3c696fa
	}

	return &ExecutionResult{
		UsedGas:     st.gasUsed(),
		RefundedGas: gasRefund,
		Err:         vmerr,
		ReturnData:  ret,
	}, nil
}

func (st *StateTransition) refundGas(refundQuotient uint64) uint64 {
	// Apply refund counter, capped to a refund quotient
	refund := st.gasUsed() / refundQuotient
	if refund > st.state.GetRefund() {
		refund = st.state.GetRefund()
	}

	if st.evm.Config.Tracer != nil && st.evm.Config.Tracer.OnGasChange != nil && refund > 0 {
		st.evm.Config.Tracer.OnGasChange(st.gasRemaining, st.gasRemaining+refund, tracing.GasChangeTxRefunds)
	}

	st.gasRemaining += refund

	// Return ETH for remaining gas, exchanged at the original rate.
	remaining := uint256.NewInt(st.gasRemaining)
	remaining.Mul(remaining, uint256.MustFromBig(st.msg.GasPrice))
	st.state.AddBalance(st.msg.From, remaining, tracing.BalanceIncreaseGasReturn)

	if st.evm.Config.Tracer != nil && st.evm.Config.Tracer.OnGasChange != nil && st.gasRemaining > 0 {
		st.evm.Config.Tracer.OnGasChange(st.gasRemaining, 0, tracing.GasChangeTxLeftOverReturned)
	}

	// Also return remaining gas to the block gas counter so it is
	// available for the next transaction.
	st.gp.AddGas(st.gasRemaining)

	return refund
}

// gasUsed returns the amount of gas used up by the state transition.
func (st *StateTransition) gasUsed() uint64 {
	return st.initialGas - st.gasRemaining
}

// blobGasUsed returns the amount of blob gas used by the message.
func (st *StateTransition) blobGasUsed() uint64 {
	return uint64(len(st.msg.BlobHashes) * params.BlobTxBlobGasPerBlob)
}<|MERGE_RESOLUTION|>--- conflicted
+++ resolved
@@ -24,11 +24,8 @@
 
 	"github.com/ethereum/go-ethereum/common"
 	cmath "github.com/ethereum/go-ethereum/common/math"
-<<<<<<< HEAD
 	"github.com/ethereum/go-ethereum/consensus"
-=======
 	"github.com/ethereum/go-ethereum/core/tracing"
->>>>>>> f3c696fa
 	"github.com/ethereum/go-ethereum/core/types"
 	"github.com/ethereum/go-ethereum/core/vm"
 	"github.com/ethereum/go-ethereum/crypto/kzg4844"
@@ -483,27 +480,21 @@
 	fee.Mul(fee, effectiveTipU256)
 	// consensus engine is parlia
 	if st.evm.ChainConfig().Parlia != nil {
-		st.state.AddBalance(consensus.SystemAddress, fee)
+		st.state.AddBalance(consensus.SystemAddress, fee, tracing.BalanceIncreaseRewardTransactionFee)
 		// add extra blob fee reward
 		if rules.IsCancun {
 			blobFee := new(big.Int).SetUint64(st.blobGasUsed())
 			blobFee.Mul(blobFee, st.evm.Context.BlobBaseFee)
 			blobFeeU256, _ := uint256.FromBig(blobFee)
-			st.state.AddBalance(consensus.SystemAddress, blobFeeU256)
+			st.state.AddBalance(consensus.SystemAddress, blobFeeU256, tracing.BalanceIncreaseRewardTransactionFee)
 		}
 	} else {
-<<<<<<< HEAD
-		st.state.AddBalance(st.evm.Context.Coinbase, fee)
-=======
-		fee := new(uint256.Int).SetUint64(st.gasUsed())
-		fee.Mul(fee, effectiveTipU256)
 		st.state.AddBalance(st.evm.Context.Coinbase, fee, tracing.BalanceIncreaseRewardTransactionFee)
 
 		// add the coinbase to the witness iff the fee is greater than 0
 		if rules.IsEIP4762 && fee.Sign() != 0 {
 			st.evm.AccessEvents.AddAccount(st.evm.Context.Coinbase, true)
 		}
->>>>>>> f3c696fa
 	}
 
 	return &ExecutionResult{
