// Copyright 2018 The go-ethereum Authors
// This file is part of the go-ethereum library.
//
// The go-ethereum library is free software: you can redistribute it and/or modify
// it under the terms of the GNU Lesser General Public License as published by
// the Free Software Foundation, either version 3 of the License, or
// (at your option) any later version.
//
// The go-ethereum library is distributed in the hope that it will be useful,
// but WITHOUT ANY WARRANTY; without even the implied warranty of
// MERCHANTABILITY or FITNESS FOR A PARTICULAR PURPOSE. See the
// GNU Lesser General Public License for more details.
//
// You should have received a copy of the GNU Lesser General Public License
// along with the go-ethereum library. If not, see <http://www.gnu.org/licenses/>.

package rawdb

import (
	"bytes"
	"encoding/binary"
	"errors"
	"fmt"
	"math/big"

	"github.com/ethereum/go-ethereum/common"
	"github.com/ethereum/go-ethereum/consensus/misc/eip4844"
	"github.com/ethereum/go-ethereum/core/types"
	"github.com/ethereum/go-ethereum/crypto"
	"github.com/ethereum/go-ethereum/ethdb"
	"github.com/ethereum/go-ethereum/log"
	"github.com/ethereum/go-ethereum/params"
	"github.com/ethereum/go-ethereum/rlp"
	"golang.org/x/exp/slices"
)

// ReadCanonicalHash retrieves the hash assigned to a canonical block number.
func ReadCanonicalHash(db ethdb.Reader, number uint64) common.Hash {
	var data []byte
	db.ReadAncients(func(reader ethdb.AncientReaderOp) error {
		data, _ = reader.Ancient(ChainFreezerHashTable, number)
		if len(data) == 0 {
			// Get it by hash from leveldb
			data, _ = db.Get(headerHashKey(number))
		}
		return nil
	})
	return common.BytesToHash(data)
}

// WriteCanonicalHash stores the hash assigned to a canonical block number.
func WriteCanonicalHash(db ethdb.KeyValueWriter, hash common.Hash, number uint64) {
	if err := db.Put(headerHashKey(number), hash.Bytes()); err != nil {
		log.Crit("Failed to store number to hash mapping", "err", err)
	}
}

// DeleteCanonicalHash removes the number to hash canonical mapping.
func DeleteCanonicalHash(db ethdb.KeyValueWriter, number uint64) {
	if err := db.Delete(headerHashKey(number)); err != nil {
		log.Crit("Failed to delete number to hash mapping", "err", err)
	}
}

// ReadAllHashes retrieves all the hashes assigned to blocks at a certain heights,
// both canonical and reorged forks included.
func ReadAllHashes(db ethdb.Iteratee, number uint64) []common.Hash {
	prefix := headerKeyPrefix(number)

	hashes := make([]common.Hash, 0, 1)
	it := db.NewIterator(prefix, nil)
	defer it.Release()

	for it.Next() {
		if key := it.Key(); len(key) == len(prefix)+32 {
			hashes = append(hashes, common.BytesToHash(key[len(key)-32:]))
		}
	}
	return hashes
}

type NumberHash struct {
	Number uint64
	Hash   common.Hash
}

// ReadAllHashesInRange retrieves all the hashes assigned to blocks at certain
// heights, both canonical and reorged forks included.
// This method considers both limits to be _inclusive_.
func ReadAllHashesInRange(db ethdb.Iteratee, first, last uint64) []*NumberHash {
	var (
		start     = encodeBlockNumber(first)
		keyLength = len(headerPrefix) + 8 + 32
		hashes    = make([]*NumberHash, 0, 1+last-first)
		it        = db.NewIterator(headerPrefix, start)
	)
	defer it.Release()
	for it.Next() {
		key := it.Key()
		if len(key) != keyLength {
			continue
		}
		num := binary.BigEndian.Uint64(key[len(headerPrefix) : len(headerPrefix)+8])
		if num > last {
			break
		}
		hash := common.BytesToHash(key[len(key)-32:])
		hashes = append(hashes, &NumberHash{num, hash})
	}
	return hashes
}

// ReadAllCanonicalHashes retrieves all canonical number and hash mappings at the
// certain chain range. If the accumulated entries reaches the given threshold,
// abort the iteration and return the semi-finish result.
func ReadAllCanonicalHashes(db ethdb.Iteratee, from uint64, to uint64, limit int) ([]uint64, []common.Hash) {
	// Short circuit if the limit is 0.
	if limit == 0 {
		return nil, nil
	}
	var (
		numbers []uint64
		hashes  []common.Hash
	)
	// Construct the key prefix of start point.
	start, end := headerHashKey(from), headerHashKey(to)
	it := db.NewIterator(nil, start)
	defer it.Release()

	for it.Next() {
		if bytes.Compare(it.Key(), end) >= 0 {
			break
		}
		if key := it.Key(); len(key) == len(headerPrefix)+8+1 && bytes.Equal(key[len(key)-1:], headerHashSuffix) {
			numbers = append(numbers, binary.BigEndian.Uint64(key[len(headerPrefix):len(headerPrefix)+8]))
			hashes = append(hashes, common.BytesToHash(it.Value()))
			// If the accumulated entries reaches the limit threshold, return.
			if len(numbers) >= limit {
				break
			}
		}
	}
	return numbers, hashes
}

// ReadHeaderNumber returns the header number assigned to a hash.
func ReadHeaderNumber(db ethdb.KeyValueReader, hash common.Hash) *uint64 {
	data, _ := db.Get(headerNumberKey(hash))
	if len(data) != 8 {
		return nil
	}
	number := binary.BigEndian.Uint64(data)
	return &number
}

// WriteHeaderNumber stores the hash->number mapping.
func WriteHeaderNumber(db ethdb.KeyValueWriter, hash common.Hash, number uint64) {
	key := headerNumberKey(hash)
	enc := encodeBlockNumber(number)
	if err := db.Put(key, enc); err != nil {
		log.Crit("Failed to store hash to number mapping", "err", err)
	}
}

// DeleteHeaderNumber removes hash->number mapping.
func DeleteHeaderNumber(db ethdb.KeyValueWriter, hash common.Hash) {
	if err := db.Delete(headerNumberKey(hash)); err != nil {
		log.Crit("Failed to delete hash to number mapping", "err", err)
	}
}

// ReadHeadHeaderHash retrieves the hash of the current canonical head header.
func ReadHeadHeaderHash(db ethdb.KeyValueReader) common.Hash {
	data, _ := db.Get(headHeaderKey)
	if len(data) == 0 {
		return common.Hash{}
	}
	return common.BytesToHash(data)
}

// WriteHeadHeaderHash stores the hash of the current canonical head header.
func WriteHeadHeaderHash(db ethdb.KeyValueWriter, hash common.Hash) {
	if err := db.Put(headHeaderKey, hash.Bytes()); err != nil {
		log.Crit("Failed to store last header's hash", "err", err)
	}
}

// ReadHeadBlockHash retrieves the hash of the current canonical head block.
func ReadHeadBlockHash(db ethdb.KeyValueReader) common.Hash {
	data, _ := db.Get(headBlockKey)
	if len(data) == 0 {
		return common.Hash{}
	}
	return common.BytesToHash(data)
}

// WriteHeadBlockHash stores the head block's hash.
func WriteHeadBlockHash(db ethdb.KeyValueWriter, hash common.Hash) {
	if err := db.Put(headBlockKey, hash.Bytes()); err != nil {
		log.Crit("Failed to store last block's hash", "err", err)
	}
}

// ReadHeadFastBlockHash retrieves the hash of the current fast-sync head block.
func ReadHeadFastBlockHash(db ethdb.KeyValueReader) common.Hash {
	data, _ := db.Get(headFastBlockKey)
	if len(data) == 0 {
		return common.Hash{}
	}
	return common.BytesToHash(data)
}

// WriteHeadFastBlockHash stores the hash of the current fast-sync head block.
func WriteHeadFastBlockHash(db ethdb.KeyValueWriter, hash common.Hash) {
	if err := db.Put(headFastBlockKey, hash.Bytes()); err != nil {
		log.Crit("Failed to store last fast block's hash", "err", err)
	}
}

// ReadLastPivotNumber retrieves the number of the last pivot block. If the node
// full synced, the last pivot will always be nil.
func ReadLastPivotNumber(db ethdb.KeyValueReader) *uint64 {
	data, _ := db.Get(lastPivotKey)
	if len(data) == 0 {
		return nil
	}
	var pivot uint64
	if err := rlp.DecodeBytes(data, &pivot); err != nil {
		log.Error("Invalid pivot block number in database", "err", err)
		return nil
	}
	return &pivot
}

// WriteLastPivotNumber stores the number of the last pivot block.
func WriteLastPivotNumber(db ethdb.KeyValueWriter, pivot uint64) {
	enc, err := rlp.EncodeToBytes(pivot)
	if err != nil {
		log.Crit("Failed to encode pivot block number", "err", err)
	}
	if err := db.Put(lastPivotKey, enc); err != nil {
		log.Crit("Failed to store pivot block number", "err", err)
	}
}

// ReadTxIndexTail retrieves the number of oldest indexed block
// whose transaction indices has been indexed.
func ReadTxIndexTail(db ethdb.KeyValueReader) *uint64 {
	data, _ := db.Get(txIndexTailKey)
	if len(data) != 8 {
		return nil
	}
	number := binary.BigEndian.Uint64(data)
	return &number
}

// WriteTxIndexTail stores the number of oldest indexed block
// into database.
func WriteTxIndexTail(db ethdb.KeyValueWriter, number uint64) {
	if err := db.Put(txIndexTailKey, encodeBlockNumber(number)); err != nil {
		log.Crit("Failed to store the transaction index tail", "err", err)
	}
}

// ReadHeaderRange returns the rlp-encoded headers, starting at 'number', and going
// backwards towards genesis. This method assumes that the caller already has
// placed a cap on count, to prevent DoS issues.
// Since this method operates in head-towards-genesis mode, it will return an empty
// slice in case the head ('number') is missing. Hence, the caller must ensure that
// the head ('number') argument is actually an existing header.
//
// N.B: Since the input is a number, as opposed to a hash, it's implicit that
// this method only operates on canon headers.
func ReadHeaderRange(db ethdb.Reader, number uint64, count uint64) []rlp.RawValue {
	var rlpHeaders []rlp.RawValue
	if count == 0 {
		return rlpHeaders
	}
	i := number
	if count-1 > number {
		// It's ok to request block 0, 1 item
		count = number + 1
	}
	limit, _ := db.Ancients()
	// First read live blocks
	if i >= limit {
		// If we need to read live blocks, we need to figure out the hash first
		hash := ReadCanonicalHash(db, number)
		for ; i >= limit && count > 0; i-- {
			if data, _ := db.Get(headerKey(i, hash)); len(data) > 0 {
				rlpHeaders = append(rlpHeaders, data)
				// Get the parent hash for next query
				hash = types.HeaderParentHashFromRLP(data)
			} else {
				break // Maybe got moved to ancients
			}
			count--
		}
	}
	if count == 0 {
		return rlpHeaders
	}
	// read remaining from ancients
<<<<<<< HEAD
	max := count * 700 * 3
	data, err := db.AncientRange(ChainFreezerHeaderTable, i+1-count, count, max)
	if err == nil && uint64(len(data)) == count {
		// the data is on the order [h, h+1, .., n] -- reordering needed
		for i := range data {
			rlpHeaders = append(rlpHeaders, data[len(data)-1-i])
		}
=======
	data, err := db.AncientRange(ChainFreezerHeaderTable, i+1-count, count, 0)
	if err != nil {
		log.Error("Failed to read headers from freezer", "err", err)
		return rlpHeaders
	}
	if uint64(len(data)) != count {
		log.Warn("Incomplete read of headers from freezer", "wanted", count, "read", len(data))
		return rlpHeaders
	}
	// The data is on the order [h, h+1, .., n] -- reordering needed
	for i := range data {
		rlpHeaders = append(rlpHeaders, data[len(data)-1-i])
>>>>>>> 8f7eb9cc
	}
	return rlpHeaders
}

// ReadHeaderRLP retrieves a block header in its raw RLP database encoding.
func ReadHeaderRLP(db ethdb.Reader, hash common.Hash, number uint64) rlp.RawValue {
	var data []byte
	db.ReadAncients(func(reader ethdb.AncientReaderOp) error {
		// First try to look up the data in ancient database. Extra hash
		// comparison is necessary since ancient database only maintains
		// the canonical data.
		data, _ = reader.Ancient(ChainFreezerHeaderTable, number)
		if len(data) > 0 && crypto.Keccak256Hash(data) == hash {
			return nil
		}
		// If not, try reading from leveldb
		data, _ = db.Get(headerKey(number, hash))
		return nil
	})
	return data
}

// HasHeader verifies the existence of a block header corresponding to the hash.
func HasHeader(db ethdb.Reader, hash common.Hash, number uint64) bool {
	if isCanon(db, number, hash) {
		return true
	}
	if has, err := db.Has(headerKey(number, hash)); !has || err != nil {
		return false
	}
	return true
}

// ReadHeader retrieves the block header corresponding to the hash.
func ReadHeader(db ethdb.Reader, hash common.Hash, number uint64) *types.Header {
	data := ReadHeaderRLP(db, hash, number)
	if len(data) == 0 {
		return nil
	}
	header := new(types.Header)
	if err := rlp.DecodeBytes(data, header); err != nil {
		log.Error("Invalid block header RLP", "hash", hash, "err", err)
		return nil
	}
	return header
}

// WriteHeader stores a block header into the database and also stores the hash-
// to-number mapping.
func WriteHeader(db ethdb.KeyValueWriter, header *types.Header) {
	var (
		hash   = header.Hash()
		number = header.Number.Uint64()
	)
	// Write the hash -> number mapping
	WriteHeaderNumber(db, hash, number)

	// Write the encoded header
	data, err := rlp.EncodeToBytes(header)
	if err != nil {
		log.Crit("Failed to RLP encode header", "err", err)
	}
	key := headerKey(number, hash)
	if err := db.Put(key, data); err != nil {
		log.Crit("Failed to store header", "err", err)
	}
}

// DeleteHeader removes all block header data associated with a hash.
func DeleteHeader(db ethdb.KeyValueWriter, hash common.Hash, number uint64) {
	deleteHeaderWithoutNumber(db, hash, number)
	if err := db.Delete(headerNumberKey(hash)); err != nil {
		log.Crit("Failed to delete hash to number mapping", "err", err)
	}
}

// deleteHeaderWithoutNumber removes only the block header but does not remove
// the hash to number mapping.
func deleteHeaderWithoutNumber(db ethdb.KeyValueWriter, hash common.Hash, number uint64) {
	if err := db.Delete(headerKey(number, hash)); err != nil {
		log.Crit("Failed to delete header", "err", err)
	}
}

// isCanon is an internal utility method, to check whether the given number/hash
// is part of the ancient (canon) set.
func isCanon(reader ethdb.AncientReaderOp, number uint64, hash common.Hash) bool {
	h, err := reader.Ancient(ChainFreezerHashTable, number)
	if err != nil {
		return false
	}
	return bytes.Equal(h, hash[:])
}

// ReadBodyRLP retrieves the block body (transactions and uncles) in RLP encoding.
func ReadBodyRLP(db ethdb.Reader, hash common.Hash, number uint64) rlp.RawValue {
	// First try to look up the data in ancient database. Extra hash
	// comparison is necessary since ancient database only maintains
	// the canonical data.
	var data []byte
	db.ReadAncients(func(reader ethdb.AncientReaderOp) error {
		// Check if the data is in ancients
		if isCanon(reader, number, hash) {
			data, _ = reader.Ancient(ChainFreezerBodiesTable, number)
			return nil
		}
		// If not, try reading from leveldb
		data, _ = db.Get(blockBodyKey(number, hash))
		return nil
	})
	return data
}

// ReadCanonicalBodyRLP retrieves the block body (transactions and uncles) for the canonical
// block at number, in RLP encoding.
func ReadCanonicalBodyRLP(db ethdb.Reader, number uint64) rlp.RawValue {
	var data []byte
	db.ReadAncients(func(reader ethdb.AncientReaderOp) error {
		data, _ = reader.Ancient(ChainFreezerBodiesTable, number)
		if len(data) > 0 {
			return nil
		}
		// Block is not in ancients, read from leveldb by hash and number.
		// Note: ReadCanonicalHash cannot be used here because it also
		// calls ReadAncients internally.
		hash, _ := db.Get(headerHashKey(number))
		data, _ = db.Get(blockBodyKey(number, common.BytesToHash(hash)))
		return nil
	})
	return data
}

// WriteBodyRLP stores an RLP encoded block body into the database.
func WriteBodyRLP(db ethdb.KeyValueWriter, hash common.Hash, number uint64, rlp rlp.RawValue) {
	if err := db.Put(blockBodyKey(number, hash), rlp); err != nil {
		log.Crit("Failed to store block body", "err", err)
	}
}

// HasBody verifies the existence of a block body corresponding to the hash.
func HasBody(db ethdb.Reader, hash common.Hash, number uint64) bool {
	if isCanon(db, number, hash) {
		return true
	}
	if has, err := db.Has(blockBodyKey(number, hash)); !has || err != nil {
		return false
	}
	return true
}

// ReadBody retrieves the block body corresponding to the hash.
func ReadBody(db ethdb.Reader, hash common.Hash, number uint64) *types.Body {
	data := ReadBodyRLP(db, hash, number)
	if len(data) == 0 {
		return nil
	}
	body := new(types.Body)
	if err := rlp.DecodeBytes(data, body); err != nil {
		log.Error("Invalid block body RLP", "hash", hash, "err", err)
		return nil
	}
	return body
}

// WriteBody stores a block body into the database.
func WriteBody(db ethdb.KeyValueWriter, hash common.Hash, number uint64, body *types.Body) {
	data, err := rlp.EncodeToBytes(body)
	if err != nil {
		log.Crit("Failed to RLP encode body", "err", err)
	}
	WriteBodyRLP(db, hash, number, data)
}

func WriteDiffLayer(db ethdb.KeyValueWriter, hash common.Hash, layer *types.DiffLayer) {
	data, err := rlp.EncodeToBytes(layer)
	if err != nil {
		log.Crit("Failed to RLP encode diff layer", "err", err)
	}
	WriteDiffLayerRLP(db, hash, data)
}

func WriteDiffLayerRLP(db ethdb.KeyValueWriter, blockHash common.Hash, rlp rlp.RawValue) {
	if err := db.Put(diffLayerKey(blockHash), rlp); err != nil {
		log.Crit("Failed to store diff layer", "err", err)
	}
}

func ReadDiffLayer(db ethdb.KeyValueReader, blockHash common.Hash) *types.DiffLayer {
	data := ReadDiffLayerRLP(db, blockHash)
	if len(data) == 0 {
		return nil
	}
	diff := new(types.DiffLayer)
	if err := rlp.Decode(bytes.NewReader(data), diff); err != nil {
		log.Error("Invalid diff layer RLP", "hash", blockHash, "err", err)
		return nil
	}
	return diff
}

func ReadDiffLayerRLP(db ethdb.KeyValueReader, blockHash common.Hash) rlp.RawValue {
	data, _ := db.Get(diffLayerKey(blockHash))
	return data
}

func DeleteDiffLayer(db ethdb.KeyValueWriter, blockHash common.Hash) {
	if err := db.Delete(diffLayerKey(blockHash)); err != nil {
		log.Crit("Failed to delete diffLayer", "err", err)
	}
}

// DeleteBody removes all block body data associated with a hash.
func DeleteBody(db ethdb.KeyValueWriter, hash common.Hash, number uint64) {
	if err := db.Delete(blockBodyKey(number, hash)); err != nil {
		log.Crit("Failed to delete block body", "err", err)
	}
}

// ReadTdRLP retrieves a block's total difficulty corresponding to the hash in RLP encoding.
func ReadTdRLP(db ethdb.Reader, hash common.Hash, number uint64) rlp.RawValue {
	var data []byte
	db.ReadAncients(func(reader ethdb.AncientReaderOp) error {
		// Check if the data is in ancients
		if isCanon(reader, number, hash) {
			data, _ = reader.Ancient(ChainFreezerDifficultyTable, number)
			return nil
		}
		// If not, try reading from leveldb
		data, _ = db.Get(headerTDKey(number, hash))
		return nil
	})
	return data
}

// ReadTd retrieves a block's total difficulty corresponding to the hash.
func ReadTd(db ethdb.Reader, hash common.Hash, number uint64) *big.Int {
	data := ReadTdRLP(db, hash, number)
	if len(data) == 0 {
		return nil
	}
	td := new(big.Int)
	if err := rlp.DecodeBytes(data, td); err != nil {
		log.Error("Invalid block total difficulty RLP", "hash", hash, "err", err)
		return nil
	}
	return td
}

// WriteTd stores the total difficulty of a block into the database.
func WriteTd(db ethdb.KeyValueWriter, hash common.Hash, number uint64, td *big.Int) {
	data, err := rlp.EncodeToBytes(td)
	if err != nil {
		log.Crit("Failed to RLP encode block total difficulty", "err", err)
	}
	if err := db.Put(headerTDKey(number, hash), data); err != nil {
		log.Crit("Failed to store block total difficulty", "err", err)
	}
}

// DeleteTd removes all block total difficulty data associated with a hash.
func DeleteTd(db ethdb.KeyValueWriter, hash common.Hash, number uint64) {
	if err := db.Delete(headerTDKey(number, hash)); err != nil {
		log.Crit("Failed to delete block total difficulty", "err", err)
	}
}

// HasReceipts verifies the existence of all the transaction receipts belonging
// to a block.
func HasReceipts(db ethdb.Reader, hash common.Hash, number uint64) bool {
	if isCanon(db, number, hash) {
		return true
	}
	if has, err := db.Has(blockReceiptsKey(number, hash)); !has || err != nil {
		return false
	}
	return true
}

// ReadReceiptsRLP retrieves all the transaction receipts belonging to a block in RLP encoding.
func ReadReceiptsRLP(db ethdb.Reader, hash common.Hash, number uint64) rlp.RawValue {
	var data []byte
	db.ReadAncients(func(reader ethdb.AncientReaderOp) error {
		// Check if the data is in ancients
		if isCanon(reader, number, hash) {
			data, _ = reader.Ancient(ChainFreezerReceiptTable, number)
			return nil
		}
		// If not, try reading from leveldb
		data, _ = db.Get(blockReceiptsKey(number, hash))
		return nil
	})
	return data
}

// ReadRawReceipts retrieves all the transaction receipts belonging to a block.
// The receipt metadata fields are not guaranteed to be populated, so they
// should not be used. Use ReadReceipts instead if the metadata is needed.
func ReadRawReceipts(db ethdb.Reader, hash common.Hash, number uint64) types.Receipts {
	// Retrieve the flattened receipt slice
	data := ReadReceiptsRLP(db, hash, number)
	if len(data) == 0 {
		return nil
	}
	// Convert the receipts from their storage form to their internal representation
	storageReceipts := []*types.ReceiptForStorage{}
	if err := rlp.DecodeBytes(data, &storageReceipts); err != nil {
		log.Error("Invalid receipt array RLP", "hash", hash, "err", err)
		return nil
	}
	receipts := make(types.Receipts, len(storageReceipts))
	for i, storageReceipt := range storageReceipts {
		receipts[i] = (*types.Receipt)(storageReceipt)
	}
	return receipts
}

// ReadReceipts retrieves all the transaction receipts belonging to a block, including
// its corresponding metadata fields. If it is unable to populate these metadata
// fields then nil is returned.
//
// The current implementation populates these metadata fields by reading the receipts'
// corresponding block body, so if the block body is not found it will return nil even
// if the receipt itself is stored.
func ReadReceipts(db ethdb.Reader, hash common.Hash, number uint64, time uint64, config *params.ChainConfig) types.Receipts {
	// We're deriving many fields from the block body, retrieve beside the receipt
	receipts := ReadRawReceipts(db, hash, number)
	if receipts == nil {
		return nil
	}
	body := ReadBody(db, hash, number)
	if body == nil {
		log.Error("Missing body but have receipt", "hash", hash, "number", number)
		return nil
	}
	header := ReadHeader(db, hash, number)

	var baseFee *big.Int
	if header == nil {
		baseFee = big.NewInt(0)
	} else {
		baseFee = header.BaseFee
	}
	// Compute effective blob gas price.
	var blobGasPrice *big.Int
	if header != nil && header.ExcessBlobGas != nil {
		blobGasPrice = eip4844.CalcBlobFee(*header.ExcessBlobGas)
	}
	if err := receipts.DeriveFields(config, hash, number, time, baseFee, blobGasPrice, body.Transactions); err != nil {
		log.Error("Failed to derive block receipts fields", "hash", hash, "number", number, "err", err)
		return nil
	}
	return receipts
}

// WriteReceipts stores all the transaction receipts belonging to a block.
func WriteReceipts(db ethdb.KeyValueWriter, hash common.Hash, number uint64, receipts types.Receipts) {
	// Convert the receipts into their storage form and serialize them
	storageReceipts := make([]*types.ReceiptForStorage, len(receipts))
	for i, receipt := range receipts {
		storageReceipts[i] = (*types.ReceiptForStorage)(receipt)
	}
	bytes, err := rlp.EncodeToBytes(storageReceipts)
	if err != nil {
		log.Crit("Failed to encode block receipts", "err", err)
	}
	// Store the flattened receipt slice
	if err := db.Put(blockReceiptsKey(number, hash), bytes); err != nil {
		log.Crit("Failed to store block receipts", "err", err)
	}
}

// DeleteReceipts removes all receipt data associated with a block hash.
func DeleteReceipts(db ethdb.KeyValueWriter, hash common.Hash, number uint64) {
	if err := db.Delete(blockReceiptsKey(number, hash)); err != nil {
		log.Crit("Failed to delete block receipts", "err", err)
	}
}

// storedReceiptRLP is the storage encoding of a receipt.
// Re-definition in core/types/receipt.go.
// TODO: Re-use the existing definition.
type storedReceiptRLP struct {
	PostStateOrStatus []byte
	CumulativeGasUsed uint64
	Logs              []*types.Log
}

// ReceiptLogs is a barebone version of ReceiptForStorage which only keeps
// the list of logs. When decoding a stored receipt into this object we
// avoid creating the bloom filter.
type receiptLogs struct {
	Logs []*types.Log
}

// DecodeRLP implements rlp.Decoder.
func (r *receiptLogs) DecodeRLP(s *rlp.Stream) error {
	var stored storedReceiptRLP
	if err := s.Decode(&stored); err != nil {
		return err
	}
	r.Logs = stored.Logs
	return nil
}

// DeriveLogFields fills the logs in receiptLogs with information such as block number, txhash, etc.
func deriveLogFields(receipts []*receiptLogs, hash common.Hash, number uint64, txs types.Transactions) error {
	logIndex := uint(0)
	if len(txs) != len(receipts) {
		return errors.New("transaction and receipt count mismatch")
	}
	for i := 0; i < len(receipts); i++ {
		txHash := txs[i].Hash()
		// The derived log fields can simply be set from the block and transaction
		for j := 0; j < len(receipts[i].Logs); j++ {
			receipts[i].Logs[j].BlockNumber = number
			receipts[i].Logs[j].BlockHash = hash
			receipts[i].Logs[j].TxHash = txHash
			receipts[i].Logs[j].TxIndex = uint(i)
			receipts[i].Logs[j].Index = logIndex
			logIndex++
		}
	}
	return nil
}

// ReadLogs retrieves the logs for all transactions in a block. In case
// receipts is not found, a nil is returned.
// Note: ReadLogs does not derive unstored log fields.
func ReadLogs(db ethdb.Reader, hash common.Hash, number uint64) [][]*types.Log {
	// Retrieve the flattened receipt slice
	data := ReadReceiptsRLP(db, hash, number)
	if len(data) == 0 {
		return nil
	}
	receipts := []*receiptLogs{}
	if err := rlp.DecodeBytes(data, &receipts); err != nil {
		log.Error("Invalid receipt array RLP", "hash", hash, "err", err)
		return nil
	}

	logs := make([][]*types.Log, len(receipts))
	for i, receipt := range receipts {
		logs[i] = receipt.Logs
	}
	return logs
}

// ReadBlock retrieves an entire block corresponding to the hash, assembling it
// back from the stored header and body. If either the header or body could not
// be retrieved nil is returned.
//
// Note, due to concurrent download of header and block body the header and thus
// canonical hash can be stored in the database but the body data not (yet).
func ReadBlock(db ethdb.Reader, hash common.Hash, number uint64) *types.Block {
	header := ReadHeader(db, hash, number)
	if header == nil {
		return nil
	}
	body := ReadBody(db, hash, number)
	if body == nil {
		return nil
	}
	return types.NewBlockWithHeader(header).WithBody(body.Transactions, body.Uncles).WithWithdrawals(body.Withdrawals)
}

// WriteBlock serializes a block into the database, header and body separately.
func WriteBlock(db ethdb.KeyValueWriter, block *types.Block) {
	WriteBody(db, block.Hash(), block.NumberU64(), block.Body())
	WriteHeader(db, block.Header())
}

// WriteAncientBlocks writes entire block data into ancient store and returns the total written size.
func WriteAncientBlocks(db ethdb.AncientWriter, blocks []*types.Block, receipts []types.Receipts, td *big.Int) (int64, error) {
	var (
		tdSum      = new(big.Int).Set(td)
		stReceipts []*types.ReceiptForStorage
	)
	return db.ModifyAncients(func(op ethdb.AncientWriteOp) error {
		for i, block := range blocks {
			// Convert receipts to storage format and sum up total difficulty.
			stReceipts = stReceipts[:0]
			for _, receipt := range receipts[i] {
				stReceipts = append(stReceipts, (*types.ReceiptForStorage)(receipt))
			}
			header := block.Header()
			if i > 0 {
				tdSum.Add(tdSum, header.Difficulty)
			}
			if err := writeAncientBlock(op, block, header, stReceipts, tdSum); err != nil {
				return err
			}
		}
		return nil
	})
}

func writeAncientBlock(op ethdb.AncientWriteOp, block *types.Block, header *types.Header, receipts []*types.ReceiptForStorage, td *big.Int) error {
	num := block.NumberU64()
	if err := op.AppendRaw(ChainFreezerHashTable, num, block.Hash().Bytes()); err != nil {
		return fmt.Errorf("can't add block %d hash: %v", num, err)
	}
	if err := op.Append(ChainFreezerHeaderTable, num, header); err != nil {
		return fmt.Errorf("can't append block header %d: %v", num, err)
	}
	if err := op.Append(ChainFreezerBodiesTable, num, block.Body()); err != nil {
		return fmt.Errorf("can't append block body %d: %v", num, err)
	}
	if err := op.Append(ChainFreezerReceiptTable, num, receipts); err != nil {
		return fmt.Errorf("can't append block %d receipts: %v", num, err)
	}
	if err := op.Append(ChainFreezerDifficultyTable, num, td); err != nil {
		return fmt.Errorf("can't append block %d total difficulty: %v", num, err)
	}
	return nil
}

// DeleteBlock removes all block data associated with a hash.
func DeleteBlock(db ethdb.KeyValueWriter, hash common.Hash, number uint64) {
	DeleteReceipts(db, hash, number)
	DeleteHeader(db, hash, number)
	DeleteBody(db, hash, number)
	DeleteTd(db, hash, number)
}

// DeleteBlockWithoutNumber removes all block data associated with a hash, except
// the hash to number mapping.
func DeleteBlockWithoutNumber(db ethdb.KeyValueWriter, hash common.Hash, number uint64) {
	DeleteReceipts(db, hash, number)
	deleteHeaderWithoutNumber(db, hash, number)
	DeleteBody(db, hash, number)
	DeleteTd(db, hash, number)
}

const badBlockToKeep = 10

type badBlock struct {
	Header *types.Header
	Body   *types.Body
}

// ReadBadBlock retrieves the bad block with the corresponding block hash.
func ReadBadBlock(db ethdb.Reader, hash common.Hash) *types.Block {
	blob, err := db.Get(badBlockKey)
	if err != nil {
		return nil
	}
	var badBlocks []*badBlock
	if err := rlp.DecodeBytes(blob, &badBlocks); err != nil {
		return nil
	}
	for _, bad := range badBlocks {
		if bad.Header.Hash() == hash {
			return types.NewBlockWithHeader(bad.Header).WithBody(bad.Body.Transactions, bad.Body.Uncles).WithWithdrawals(bad.Body.Withdrawals)
		}
	}
	return nil
}

// ReadAllBadBlocks retrieves all the bad blocks in the database.
// All returned blocks are sorted in reverse order by number.
func ReadAllBadBlocks(db ethdb.Reader) []*types.Block {
	blob, err := db.Get(badBlockKey)
	if err != nil {
		return nil
	}
	var badBlocks []*badBlock
	if err := rlp.DecodeBytes(blob, &badBlocks); err != nil {
		return nil
	}
	var blocks []*types.Block
	for _, bad := range badBlocks {
		blocks = append(blocks, types.NewBlockWithHeader(bad.Header).WithBody(bad.Body.Transactions, bad.Body.Uncles).WithWithdrawals(bad.Body.Withdrawals))
	}
	return blocks
}

// WriteBadBlock serializes the bad block into the database. If the cumulated
// bad blocks exceeds the limitation, the oldest will be dropped.
func WriteBadBlock(db ethdb.KeyValueStore, block *types.Block) {
	blob, err := db.Get(badBlockKey)
	if err != nil {
		log.Warn("Failed to load old bad blocks", "error", err)
	}
	var badBlocks []*badBlock
	if len(blob) > 0 {
		if err := rlp.DecodeBytes(blob, &badBlocks); err != nil {
			log.Crit("Failed to decode old bad blocks", "error", err)
		}
	}
	for _, b := range badBlocks {
		if b.Header.Number.Uint64() == block.NumberU64() && b.Header.Hash() == block.Hash() {
			log.Info("Skip duplicated bad block", "number", block.NumberU64(), "hash", block.Hash())
			return
		}
	}
	badBlocks = append(badBlocks, &badBlock{
		Header: block.Header(),
		Body:   block.Body(),
	})
	slices.SortFunc(badBlocks, func(a, b *badBlock) int {
		// Note: sorting in descending number order.
		return -a.Header.Number.Cmp(b.Header.Number)
	})
	if len(badBlocks) > badBlockToKeep {
		badBlocks = badBlocks[:badBlockToKeep]
	}
	data, err := rlp.EncodeToBytes(badBlocks)
	if err != nil {
		log.Crit("Failed to encode bad blocks", "err", err)
	}
	if err := db.Put(badBlockKey, data); err != nil {
		log.Crit("Failed to write bad blocks", "err", err)
	}
}

// DeleteBadBlocks deletes all the bad blocks from the database
func DeleteBadBlocks(db ethdb.KeyValueWriter) {
	if err := db.Delete(badBlockKey); err != nil {
		log.Crit("Failed to delete bad blocks", "err", err)
	}
}

// FindCommonAncestor returns the last common ancestor of two block headers
func FindCommonAncestor(db ethdb.Reader, a, b *types.Header) *types.Header {
	for bn := b.Number.Uint64(); a.Number.Uint64() > bn; {
		a = ReadHeader(db, a.ParentHash, a.Number.Uint64()-1)
		if a == nil {
			return nil
		}
	}
	for an := a.Number.Uint64(); an < b.Number.Uint64(); {
		b = ReadHeader(db, b.ParentHash, b.Number.Uint64()-1)
		if b == nil {
			return nil
		}
	}
	for a.Hash() != b.Hash() {
		a = ReadHeader(db, a.ParentHash, a.Number.Uint64()-1)
		if a == nil {
			return nil
		}
		b = ReadHeader(db, b.ParentHash, b.Number.Uint64()-1)
		if b == nil {
			return nil
		}
	}
	return a
}

// ReadHeadHeader returns the current canonical head header.
func ReadHeadHeader(db ethdb.Reader) *types.Header {
	headHeaderHash := ReadHeadHeaderHash(db)
	if headHeaderHash == (common.Hash{}) {
		return nil
	}
	headHeaderNumber := ReadHeaderNumber(db, headHeaderHash)
	if headHeaderNumber == nil {
		return nil
	}
	return ReadHeader(db, headHeaderHash, *headHeaderNumber)
}

// ReadHeadBlock returns the current canonical head block.
func ReadHeadBlock(db ethdb.Reader) *types.Block {
	headBlockHash := ReadHeadBlockHash(db)
	if headBlockHash == (common.Hash{}) {
		return nil
	}
	headBlockNumber := ReadHeaderNumber(db, headBlockHash)
	if headBlockNumber == nil {
		return nil
	}
	return ReadBlock(db, headBlockHash, *headBlockNumber)
}<|MERGE_RESOLUTION|>--- conflicted
+++ resolved
@@ -301,15 +301,6 @@
 		return rlpHeaders
 	}
 	// read remaining from ancients
-<<<<<<< HEAD
-	max := count * 700 * 3
-	data, err := db.AncientRange(ChainFreezerHeaderTable, i+1-count, count, max)
-	if err == nil && uint64(len(data)) == count {
-		// the data is on the order [h, h+1, .., n] -- reordering needed
-		for i := range data {
-			rlpHeaders = append(rlpHeaders, data[len(data)-1-i])
-		}
-=======
 	data, err := db.AncientRange(ChainFreezerHeaderTable, i+1-count, count, 0)
 	if err != nil {
 		log.Error("Failed to read headers from freezer", "err", err)
@@ -322,7 +313,6 @@
 	// The data is on the order [h, h+1, .., n] -- reordering needed
 	for i := range data {
 		rlpHeaders = append(rlpHeaders, data[len(data)-1-i])
->>>>>>> 8f7eb9cc
 	}
 	return rlpHeaders
 }
