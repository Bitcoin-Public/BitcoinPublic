--- conflicted
+++ resolved
@@ -325,11 +325,7 @@
 		return rlpHeaders
 	}
 	// read remaining from ancients, cap at 2M
-<<<<<<< HEAD
 	data, err := db.BlockStoreReader().AncientRange(ChainFreezerHeaderTable, i+1-count, count, 2*1024*1024)
-=======
-	data, err := db.AncientRange(ChainFreezerHeaderTable, i+1-count, count, 2*1024*1024)
->>>>>>> f3c696fa
 	if err != nil {
 		log.Error("Failed to read headers from freezer", "err", err)
 		return rlpHeaders
