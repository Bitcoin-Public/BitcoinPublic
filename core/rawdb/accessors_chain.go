--- conflicted
+++ resolved
@@ -531,7 +531,6 @@
 	}
 }
 
-<<<<<<< HEAD
 func WriteDiffLayer(db ethdb.KeyValueWriter, hash common.Hash, layer *types.DiffLayer) {
 	data, err := rlp.EncodeToBytes(layer)
 	if err != nil {
@@ -618,8 +617,6 @@
 	}
 }
 
-=======
->>>>>>> c4ad459b
 // HasReceipts verifies the existence of all the transaction receipts belonging
 // to a block.
 func HasReceipts(db ethdb.Reader, hash common.Hash, number uint64) bool {
@@ -847,9 +844,11 @@
 }
 
 // WriteAncientBlocks writes entire block data into ancient store and returns the total written size.
-func WriteAncientBlocks(db ethdb.AncientWriter, blocks []*types.Block, receipts []types.Receipts) (int64, error) {
-	var stReceipts []*types.ReceiptForStorage
-
+func WriteAncientBlocks(db ethdb.AncientWriter, blocks []*types.Block, receipts []types.Receipts, td *big.Int) (int64, error) {
+	var (
+		tdSum      = new(big.Int).Set(td)
+		stReceipts []*types.ReceiptForStorage
+	)
 	return db.ModifyAncients(func(op ethdb.AncientWriteOp) error {
 		for i, block := range blocks {
 			// Convert receipts to storage format and sum up total difficulty.
@@ -858,7 +857,10 @@
 				stReceipts = append(stReceipts, (*types.ReceiptForStorage)(receipt))
 			}
 			header := block.Header()
-			if err := writeAncientBlock(op, block, header, stReceipts); err != nil {
+			if i > 0 {
+				tdSum.Add(tdSum, header.Difficulty)
+			}
+			if err := writeAncientBlock(op, block, header, stReceipts, tdSum); err != nil {
 				return err
 			}
 		}
@@ -866,7 +868,6 @@
 	})
 }
 
-<<<<<<< HEAD
 // ReadBlobSidecarsRLP retrieves all the transaction blobs belonging to a block in RLP encoding.
 func ReadBlobSidecarsRLP(db ethdb.Reader, hash common.Hash, number uint64) rlp.RawValue {
 	var data []byte
@@ -918,9 +919,6 @@
 }
 
 func writeAncientBlock(op ethdb.AncientWriteOp, block *types.Block, header *types.Header, receipts []*types.ReceiptForStorage, td *big.Int) error {
-=======
-func writeAncientBlock(op ethdb.AncientWriteOp, block *types.Block, header *types.Header, receipts []*types.ReceiptForStorage) error {
->>>>>>> c4ad459b
 	num := block.NumberU64()
 	if err := op.AppendRaw(ChainFreezerHashTable, num, block.Hash().Bytes()); err != nil {
 		return fmt.Errorf("can't add block %d hash: %v", num, err)
@@ -934,7 +932,6 @@
 	if err := op.Append(ChainFreezerReceiptTable, num, receipts); err != nil {
 		return fmt.Errorf("can't append block %d receipts: %v", num, err)
 	}
-<<<<<<< HEAD
 	if err := op.Append(ChainFreezerDifficultyTable, num, td); err != nil {
 		return fmt.Errorf("can't append block %d total difficulty: %v", num, err)
 	}
@@ -943,8 +940,6 @@
 			return fmt.Errorf("can't append block %d blobs: %v", num, err)
 		}
 	}
-=======
->>>>>>> c4ad459b
 	return nil
 }
 
@@ -953,11 +948,8 @@
 	DeleteReceipts(db, hash, number)
 	DeleteHeader(db, hash, number)
 	DeleteBody(db, hash, number)
-<<<<<<< HEAD
 	DeleteTd(db, hash, number)
 	DeleteBlobSidecars(db, hash, number) // it is safe to delete non-exist blob
-=======
->>>>>>> c4ad459b
 }
 
 // DeleteBlockWithoutNumber removes all block data associated with a hash, except
@@ -966,11 +958,8 @@
 	DeleteReceipts(db, hash, number)
 	deleteHeaderWithoutNumber(db, hash, number)
 	DeleteBody(db, hash, number)
-<<<<<<< HEAD
 	DeleteTd(db, hash, number)
 	DeleteBlobSidecars(db, hash, number)
-=======
->>>>>>> c4ad459b
 }
 
 const badBlockToKeep = 10
