--- conflicted
+++ resolved
@@ -19,13 +19,11 @@
 import (
 	"fmt"
 	"math"
-<<<<<<< HEAD
 	"sync/atomic"
 
+	"time"
+
 	"golang.org/x/exp/slices"
-=======
-	"time"
->>>>>>> c4ad459b
 
 	"github.com/ethereum/go-ethereum/rlp"
 	"github.com/golang/snappy"
