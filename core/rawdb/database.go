// Copyright 2018 The go-ethereum Authors
// This file is part of the go-ethereum library.
//
// The go-ethereum library is free software: you can redistribute it and/or modify
// it under the terms of the GNU Lesser General Public License as published by
// the Free Software Foundation, either version 3 of the License, or
// (at your option) any later version.
//
// The go-ethereum library is distributed in the hope that it will be useful,
// but WITHOUT ANY WARRANTY; without even the implied warranty of
// MERCHANTABILITY or FITNESS FOR A PARTICULAR PURPOSE. See the
// GNU Lesser General Public License for more details.
//
// You should have received a copy of the GNU Lesser General Public License
// along with the go-ethereum library. If not, see <http://www.gnu.org/licenses/>.

package rawdb

import (
	"bytes"
	"errors"
	"fmt"
	"os"
	"path/filepath"
	"strings"
	"time"

	"github.com/ethereum/go-ethereum/common"
	"github.com/ethereum/go-ethereum/ethdb"
	"github.com/ethereum/go-ethereum/ethdb/memorydb"
	"github.com/ethereum/go-ethereum/log"
	"github.com/olekukonko/tablewriter"
)

// freezerdb is a database wrapper that enables ancient chain segment freezing.
type freezerdb struct {
	ethdb.KeyValueStore
	ethdb.AncientStore

	readOnly    bool
	ancientRoot string

	ethdb.AncientFreezer
	diffStore  ethdb.KeyValueStore
	stateStore ethdb.Database
	blockStore ethdb.Database
}

func (frdb *freezerdb) StateStoreReader() ethdb.Reader {
	if frdb.stateStore == nil {
		return frdb
	}
	return frdb.stateStore
}

func (frdb *freezerdb) BlockStoreReader() ethdb.Reader {
	if frdb.blockStore == nil {
		return frdb
	}
	return frdb.blockStore
}

func (frdb *freezerdb) BlockStoreWriter() ethdb.Writer {
	if frdb.blockStore == nil {
		return frdb
	}
	return frdb.blockStore
}

// AncientDatadir returns the path of root ancient directory.
func (frdb *freezerdb) AncientDatadir() (string, error) {
	return frdb.ancientRoot, nil
}

// Close implements io.Closer, closing both the fast key-value store as well as
// the slow ancient tables.
func (frdb *freezerdb) Close() error {
	var errs []error
	if err := frdb.AncientStore.Close(); err != nil {
		errs = append(errs, err)
	}
	if err := frdb.KeyValueStore.Close(); err != nil {
		errs = append(errs, err)
	}
	if frdb.diffStore != nil {
		if err := frdb.diffStore.Close(); err != nil {
			errs = append(errs, err)
		}
	}
	if frdb.stateStore != nil {
		if err := frdb.stateStore.Close(); err != nil {
			errs = append(errs, err)
		}
	}
	if frdb.blockStore != nil {
		if err := frdb.blockStore.Close(); err != nil {
			errs = append(errs, err)
		}
	}
	if len(errs) != 0 {
		return fmt.Errorf("%v", errs)
	}
	return nil
}

func (frdb *freezerdb) DiffStore() ethdb.KeyValueStore {
	return frdb.diffStore
}

func (frdb *freezerdb) SetDiffStore(diff ethdb.KeyValueStore) {
	if frdb.diffStore != nil {
		frdb.diffStore.Close()
	}
	frdb.diffStore = diff
}

func (frdb *freezerdb) StateStore() ethdb.Database {
	return frdb.stateStore
}

func (frdb *freezerdb) GetStateStore() ethdb.Database {
	if frdb.stateStore != nil {
		return frdb.stateStore
	}
	return frdb
}

func (frdb *freezerdb) SetStateStore(state ethdb.Database) {
	if frdb.stateStore != nil {
		frdb.stateStore.Close()
	}
	frdb.stateStore = state
}

func (frdb *freezerdb) BlockStore() ethdb.Database {
	if frdb.blockStore != nil {
		return frdb.blockStore
	} else {
		return frdb
	}
}

func (frdb *freezerdb) SetBlockStore(block ethdb.Database) {
	if frdb.blockStore != nil {
		frdb.blockStore.Close()
	}
	frdb.blockStore = block
}

func (frdb *freezerdb) HasSeparateBlockStore() bool {
	return frdb.blockStore != nil
}

// Freeze is a helper method used for external testing to trigger and block until
// a freeze cycle completes, without having to sleep for a minute to trigger the
// automatic background run.
func (frdb *freezerdb) Freeze(threshold uint64) error {
	if frdb.readOnly {
		return errReadOnly
	}
	// Set the freezer threshold to a temporary value
	defer func(old uint64) {
		frdb.AncientStore.(*chainFreezer).threshold.Store(old)
	}(frdb.AncientStore.(*chainFreezer).threshold.Load())
	frdb.AncientStore.(*chainFreezer).threshold.Store(threshold)
	// Trigger a freeze cycle and block until it's done
	trigger := make(chan struct{}, 1)
	frdb.AncientStore.(*chainFreezer).trigger <- trigger
	<-trigger
	return nil
}

func (frdb *freezerdb) SetupFreezerEnv(env *ethdb.FreezerEnv) error {
	return frdb.AncientFreezer.SetupFreezerEnv(env)
}

// nofreezedb is a database wrapper that disables freezer data retrievals.
type nofreezedb struct {
	ethdb.KeyValueStore
	diffStore  ethdb.KeyValueStore
	stateStore ethdb.Database
	blockStore ethdb.Database
}

// HasAncient returns an error as we don't have a backing chain freezer.
func (db *nofreezedb) HasAncient(kind string, number uint64) (bool, error) {
	return false, errNotSupported
}

// Ancient returns an error as we don't have a backing chain freezer.
func (db *nofreezedb) Ancient(kind string, number uint64) ([]byte, error) {
	return nil, errNotSupported
}

// AncientRange returns an error as we don't have a backing chain freezer.
func (db *nofreezedb) AncientRange(kind string, start, max, maxByteSize uint64) ([][]byte, error) {
	return nil, errNotSupported
}

// Ancients returns an error as we don't have a backing chain freezer.
func (db *nofreezedb) Ancients() (uint64, error) {
	return 0, errNotSupported
}

// ItemAmountInAncient returns an error as we don't have a backing chain freezer.
func (db *nofreezedb) ItemAmountInAncient() (uint64, error) {
	return 0, errNotSupported
}

// Tail returns an error as we don't have a backing chain freezer.
func (db *nofreezedb) Tail() (uint64, error) {
	return 0, errNotSupported
}

// AncientSize returns an error as we don't have a backing chain freezer.
func (db *nofreezedb) AncientSize(kind string) (uint64, error) {
	return 0, errNotSupported
}

// ModifyAncients is not supported.
func (db *nofreezedb) ModifyAncients(func(ethdb.AncientWriteOp) error) (int64, error) {
	return 0, errNotSupported
}

// TruncateHead returns an error as we don't have a backing chain freezer.
func (db *nofreezedb) TruncateHead(items uint64) (uint64, error) {
	return 0, errNotSupported
}

// TruncateTail returns an error as we don't have a backing chain freezer.
func (db *nofreezedb) TruncateTail(items uint64) (uint64, error) {
	return 0, errNotSupported
}

// TruncateTableTail will truncate certain table to new tail
func (db *nofreezedb) TruncateTableTail(kind string, tail uint64) (uint64, error) {
	return 0, errNotSupported
}

// ResetTable will reset certain table with new start point
func (db *nofreezedb) ResetTable(kind string, startAt uint64, onlyEmpty bool) error {
	return errNotSupported
}

// Sync returns an error as we don't have a backing chain freezer.
func (db *nofreezedb) Sync() error {
	return errNotSupported
}

func (db *nofreezedb) DiffStore() ethdb.KeyValueStore {
	return db.diffStore
}

func (db *nofreezedb) SetDiffStore(diff ethdb.KeyValueStore) {
	db.diffStore = diff
}

func (db *nofreezedb) StateStore() ethdb.Database {
	return db.stateStore
}

func (db *nofreezedb) SetStateStore(state ethdb.Database) {
	db.stateStore = state
}

func (db *nofreezedb) GetStateStore() ethdb.Database {
	if db.stateStore != nil {
		return db.stateStore
	}
	return db
}

func (db *nofreezedb) StateStoreReader() ethdb.Reader {
	if db.stateStore != nil {
		return db.stateStore
	}
	return db
}

func (db *nofreezedb) BlockStore() ethdb.Database {
	if db.blockStore != nil {
		return db.blockStore
	}
	return db
}

func (db *nofreezedb) SetBlockStore(block ethdb.Database) {
	db.blockStore = block
}

func (db *nofreezedb) HasSeparateBlockStore() bool {
	return db.blockStore != nil
}

func (db *nofreezedb) BlockStoreReader() ethdb.Reader {
	if db.blockStore != nil {
		return db.blockStore
	}
	return db
}

func (db *nofreezedb) BlockStoreWriter() ethdb.Writer {
	if db.blockStore != nil {
		return db.blockStore
	}
	return db
}

func (db *nofreezedb) ReadAncients(fn func(reader ethdb.AncientReaderOp) error) (err error) {
	// Unlike other ancient-related methods, this method does not return
	// errNotSupported when invoked.
	// The reason for this is that the caller might want to do several things:
	// 1. Check if something is in the freezer,
	// 2. If not, check leveldb.
	//
	// This will work, since the ancient-checks inside 'fn' will return errors,
	// and the leveldb work will continue.
	//
	// If we instead were to return errNotSupported here, then the caller would
	// have to explicitly check for that, having an extra clause to do the
	// non-ancient operations.
	return fn(db)
}

func (db *nofreezedb) AncientOffSet() uint64 {
	return 0
}

// AncientDatadir returns an error as we don't have a backing chain freezer.
func (db *nofreezedb) AncientDatadir() (string, error) {
	return "", errNotSupported
}

func (db *nofreezedb) SetupFreezerEnv(env *ethdb.FreezerEnv) error {
	return nil
}

// NewDatabase creates a high level database on top of a given key-value data
// store without a freezer moving immutable chain segments into cold storage.
func NewDatabase(db ethdb.KeyValueStore) ethdb.Database {
	return &nofreezedb{KeyValueStore: db}
}

type emptyfreezedb struct {
	ethdb.KeyValueStore
}

// HasAncient returns nil for pruned db that we don't have a backing chain freezer.
func (db *emptyfreezedb) HasAncient(kind string, number uint64) (bool, error) {
	return false, nil
}

// Ancient returns nil for pruned db that we don't have a backing chain freezer.
func (db *emptyfreezedb) Ancient(kind string, number uint64) ([]byte, error) {
	return nil, nil
}

// AncientRange returns nil for pruned db that we don't have a backing chain freezer.
func (db *emptyfreezedb) AncientRange(kind string, start, max, maxByteSize uint64) ([][]byte, error) {
	return nil, nil
}

// Ancients returns nil for pruned db that we don't have a backing chain freezer.
func (db *emptyfreezedb) Ancients() (uint64, error) {
	return 0, nil
}

// ItemAmountInAncient returns nil for pruned db that we don't have a backing chain freezer.
func (db *emptyfreezedb) ItemAmountInAncient() (uint64, error) {
	return 0, nil
}

// Tail returns nil for pruned db that we don't have a backing chain freezer.
func (db *emptyfreezedb) Tail() (uint64, error) {
	return 0, nil
}

// AncientSize returns nil for pruned db that we don't have a backing chain freezer.
func (db *emptyfreezedb) AncientSize(kind string) (uint64, error) {
	return 0, nil
}

// ModifyAncients returns nil for pruned db that we don't have a backing chain freezer.
func (db *emptyfreezedb) ModifyAncients(func(ethdb.AncientWriteOp) error) (int64, error) {
	return 0, nil
}

// TruncateHead returns nil for pruned db that we don't have a backing chain freezer.
func (db *emptyfreezedb) TruncateHead(items uint64) (uint64, error) {
	return 0, nil
}

// TruncateTail returns nil for pruned db that we don't have a backing chain freezer.
func (db *emptyfreezedb) TruncateTail(items uint64) (uint64, error) {
	return 0, nil
}

// TruncateTableTail returns nil for pruned db that we don't have a backing chain freezer.
func (db *emptyfreezedb) TruncateTableTail(kind string, tail uint64) (uint64, error) {
	return 0, nil
}

// ResetTable returns nil for pruned db that we don't have a backing chain freezer.
func (db *emptyfreezedb) ResetTable(kind string, startAt uint64, onlyEmpty bool) error {
	return nil
}

// Sync returns nil for pruned db that we don't have a backing chain freezer.
func (db *emptyfreezedb) Sync() error {
	return nil
}

func (db *emptyfreezedb) DiffStore() ethdb.KeyValueStore        { return db }
func (db *emptyfreezedb) SetDiffStore(diff ethdb.KeyValueStore) {}
func (db *emptyfreezedb) StateStore() ethdb.Database            { return db }
func (db *emptyfreezedb) GetStateStore() ethdb.Database         { return db }
func (db *emptyfreezedb) SetStateStore(state ethdb.Database)    {}
func (db *emptyfreezedb) StateStoreReader() ethdb.Reader        { return db }
func (db *emptyfreezedb) BlockStore() ethdb.Database            { return db }
func (db *emptyfreezedb) SetBlockStore(block ethdb.Database)    {}
func (db *emptyfreezedb) HasSeparateBlockStore() bool           { return false }
func (db *emptyfreezedb) BlockStoreReader() ethdb.Reader        { return db }
func (db *emptyfreezedb) BlockStoreWriter() ethdb.Writer        { return db }
func (db *emptyfreezedb) ReadAncients(fn func(reader ethdb.AncientReaderOp) error) (err error) {
	return nil
}
func (db *emptyfreezedb) AncientOffSet() uint64 { return 0 }

// AncientDatadir returns nil for pruned db that we don't have a backing chain freezer.
func (db *emptyfreezedb) AncientDatadir() (string, error) {
	return "", nil
}
func (db *emptyfreezedb) SetupFreezerEnv(env *ethdb.FreezerEnv) error {
	return nil
}

// NewEmptyFreezeDB is used for CLI such as `geth db inspect` in pruned db that we don't
// have a backing chain freezer.
// WARNING: it must be only used in the above case.
func NewEmptyFreezeDB(db ethdb.KeyValueStore) ethdb.Database {
	return &emptyfreezedb{KeyValueStore: db}
}

// NewFreezerDb only create a freezer without statedb.
func NewFreezerDb(db ethdb.KeyValueStore, frz, namespace string, readonly bool, newOffSet uint64) (*Freezer, error) {
	// Create the idle freezer instance, this operation should be atomic to avoid mismatch between offset and acientDB.
	frdb, err := NewFreezer(frz, namespace, readonly, newOffSet, freezerTableSize, chainFreezerNoSnappy)
	if err != nil {
		return nil, err
	}
	return frdb, nil
}

// resolveChainFreezerDir is a helper function which resolves the absolute path
// of chain freezer by considering backward compatibility.
//
// rules:
// 1. in path mode, block data is stored in chain dir and state data is in state dir.
// 2. in hash mode, block data is stored in chain dir or ancient dir(before big merge), no state dir.
func resolveChainFreezerDir(ancient string) string {
	// Check if the chain freezer is already present in the specified
	// sub folder, if not then two possibilities:
	// - chain freezer is not initialized
	// - chain freezer exists in legacy location (root ancient folder)
	chain := filepath.Join(ancient, ChainFreezerName)
	state := filepath.Join(ancient, MerkleStateFreezerName)
	if common.FileExist(chain) {
		return chain
	}
	if common.FileExist(state) {
		return chain
	}
	if common.FileExist(ancient) {
		log.Info("Found legacy ancient chain path", "location", ancient)
		chain = ancient
	}
	return chain
}

// NewDatabaseWithFreezer creates a high level database on top of a given key-
// value data store with a freezer moving immutable chain segments into cold
// storage. The passed ancient indicates the path of root ancient directory
// where the chain freezer can be opened.
func NewDatabaseWithFreezer(db ethdb.KeyValueStore, ancient string, namespace string, readonly, disableFreeze, isLastOffset, pruneAncientData, multiDatabase bool) (ethdb.Database, error) {
	// Create the idle freezer instance. If the given ancient directory is empty,
	// in-memory chain freezer is used (e.g. dev mode); otherwise the regular
	// file-based freezer is created.
	chainFreezerDir := ancient
	if chainFreezerDir != "" {
		chainFreezerDir = resolveChainFreezerDir(chainFreezerDir)
	}

	var offset uint64
	// The offset of ancientDB should be handled differently in different scenarios.
	if isLastOffset {
		offset = ReadOffSetOfLastAncientFreezer(db)
	} else {
		offset = ReadOffSetOfCurrentAncientFreezer(db)
	}

	// This case is used for someone who wants to execute geth db inspect CLI in a pruned db
	if !disableFreeze && readonly && ReadAncientType(db) == PruneFreezerType {
		log.Warn("Disk db is pruned, using an empty freezer db for CLI")
		return NewEmptyFreezeDB(db), nil
	}

	if pruneAncientData && !disableFreeze && !readonly {
		frdb, err := newPrunedFreezer(chainFreezerDir, db, offset)
		if err != nil {
			return nil, err
		}

		go frdb.freeze()
		if !readonly {
			WriteAncientType(db, PruneFreezerType)
		}
		return &freezerdb{
			ancientRoot:    ancient,
			KeyValueStore:  db,
			AncientStore:   frdb,
			AncientFreezer: frdb,
		}, nil
	}

	if pruneAncientData {
		log.Error("pruneancient not take effect, disableFreezer or readonly be set")
	}

	if prunedFrozen := ReadFrozenOfAncientFreezer(db); prunedFrozen > offset {
		offset = prunedFrozen
	}

	// Create the idle freezer instance
	frdb, err := newChainFreezer(chainFreezerDir, namespace, readonly, offset, multiDatabase)

	// We are creating the freezerdb here because the validation logic for db and freezer below requires certain interfaces
	// that need a database type. Therefore, we are pre-creating it for subsequent use.
	freezerDb := &freezerdb{
		ancientRoot:    ancient,
		KeyValueStore:  db,
		AncientStore:   frdb,
		AncientFreezer: frdb,
	}
	if err != nil {
		printChainMetadata(freezerDb)
		return nil, err
	}

	// Since the freezer can be stored separately from the user's key-value database,
	// there's a fairly high probability that the user requests invalid combinations
	// of the freezer and database. Ensure that we don't shoot ourselves in the foot
	// by serving up conflicting data, leading to both datastores getting corrupted.
	//
	//   - If both the freezer and key-value store are empty (no genesis), we just
	//     initialized a new empty freezer, so everything's fine.
	//   - If the key-value store is empty, but the freezer is not, we need to make
	//     sure the user's genesis matches the freezer. That will be checked in the
	//     blockchain, since we don't have the genesis block here (nor should we at
	//     this point care, the key-value/freezer combo is valid).
	//   - If neither the key-value store nor the freezer is empty, cross validate
	//     the genesis hashes to make sure they are compatible. If they are, also
	//     ensure that there's no gap between the freezer and subsequently leveldb.
	//   - If the key-value store is not empty, but the freezer is, we might just be
	//     upgrading to the freezer release, or we might have had a small chain and
	//     not frozen anything yet. Ensure that no blocks are missing yet from the
	//     key-value store, since that would mean we already had an old freezer.

	// If the genesis hash is empty, we have a new key-value store, so nothing to
	// validate in this method. If, however, the genesis hash is not nil, compare
	// it to the freezer content.
	// Only to check the followings when offset equal to 0, otherwise the block number
	// in ancientdb did not start with 0, no genesis block in ancientdb as well.

	if kvgenesis, _ := db.Get(headerHashKey(0)); offset == 0 && len(kvgenesis) > 0 {
		if frozen, _ := frdb.Ancients(); frozen > 0 {
			// If the freezer already contains something, ensure that the genesis blocks
			// match, otherwise we might mix up freezers across chains and destroy both
			// the freezer and the key-value store.
			frgenesis, err := frdb.Ancient(ChainFreezerHashTable, 0)
			if err != nil {
				printChainMetadata(freezerDb)
				return nil, fmt.Errorf("failed to retrieve genesis from ancient %v", err)
			} else if !bytes.Equal(kvgenesis, frgenesis) {
				printChainMetadata(freezerDb)
				return nil, fmt.Errorf("genesis mismatch: %#x (leveldb) != %#x (ancients)", kvgenesis, frgenesis)
			}
			// Key-value store and freezer belong to the same network. Ensure that they
			// are contiguous, otherwise we might end up with a non-functional freezer.
			if kvhash, _ := db.Get(headerHashKey(frozen)); len(kvhash) == 0 {
				// Subsequent header after the freezer limit is missing from the database.
				// Reject startup if the database has a more recent head.
				if head := *ReadHeaderNumber(freezerDb, ReadHeadHeaderHash(freezerDb)); head > frozen-1 {
					// Find the smallest block stored in the key-value store
					// in range of [frozen, head]
					var number uint64
					for number = frozen; number <= head; number++ {
						if present, _ := db.Has(headerHashKey(number)); present {
							break
						}
					}
					// We are about to exit on error. Print database metadata before exiting
					printChainMetadata(freezerDb)
					return nil, fmt.Errorf("gap in the chain between ancients [0 - #%d] and leveldb [#%d - #%d] ",
						frozen-1, number, head)
				}
				// Database contains only older data than the freezer, this happens if the
				// state was wiped and reinited from an existing freezer.
			}
			// Otherwise, key-value store continues where the freezer left off, all is fine.
			// We might have duplicate blocks (crash after freezer write but before key-value
			// store deletion, but that's fine).
		} else {
			// If the freezer is empty, ensure nothing was moved yet from the key-value
			// store, otherwise we'll end up missing data. We check block #1 to decide
			// if we froze anything previously or not, but do take care of databases with
			// only the genesis block.
			if ReadHeadHeaderHash(freezerDb) != common.BytesToHash(kvgenesis) {
				// Key-value store contains more data than the genesis block, make sure we
				// didn't freeze anything yet.
				if kvblob, _ := db.Get(headerHashKey(1)); len(kvblob) == 0 {
					printChainMetadata(freezerDb)
					return nil, errors.New("ancient chain segments already extracted, please set --datadir.ancient to the correct path")
				}
				// Block #1 is still in the database, we're allowed to init a new freezer
			}
			// Otherwise, the head header is still the genesis, we're allowed to init a new
			// freezer.
		}
	}

	// no prune ancient start success
	if !readonly {
		WriteAncientType(db, EntireFreezerType)
	}
	// Freezer is consistent with the key-value database, permit combining the two
	if !disableFreeze && !readonly {
		frdb.wg.Add(1)
		go func() {
			frdb.freeze(db)
			frdb.wg.Done()
		}()
	}
	return freezerDb, nil
}

// NewMemoryDatabase creates an ephemeral in-memory key-value database without a
// freezer moving immutable chain segments into cold storage.
func NewMemoryDatabase() ethdb.Database {
	return NewDatabase(memorydb.New())
}

const (
	DBPebble  = "pebble"
	DBLeveldb = "leveldb"
)

// PreexistingDatabase checks the given data directory whether a database is already
// instantiated at that location, and if so, returns the type of database (or the
// empty string).
func PreexistingDatabase(path string) string {
	if _, err := os.Stat(filepath.Join(path, "CURRENT")); err != nil {
		return "" // No pre-existing db
	}
	if matches, err := filepath.Glob(filepath.Join(path, "OPTIONS*")); len(matches) > 0 || err != nil {
		if err != nil {
			panic(err) // only possible if the pattern is malformed
		}
<<<<<<< HEAD
		return dbPebble
	}
	return dbLeveldb
}

// OpenOptions contains the options to apply when opening a database.
// OBS: If AncientsDirectory is empty, it indicates that no freezer is to be used.
type OpenOptions struct {
	Type              string // "leveldb" | "pebble"
	Directory         string // the datadir
	AncientsDirectory string // the ancients-dir
	Namespace         string // the namespace for database relevant metrics
	Cache             int    // the capacity(in megabytes) of the data caching
	Handles           int    // number of files to be open simultaneously
	ReadOnly          bool

	DisableFreeze    bool
	IsLastOffset     bool
	PruneAncientData bool

	// Ephemeral means that filesystem sync operations should be avoided: data integrity in the face of
	// a crash is not important. This option should typically be used in tests.
	Ephemeral bool

	MultiDataBase bool
}

// openKeyValueDatabase opens a disk-based key-value database, e.g. leveldb or pebble.
//
//	                      type == null          type != null
//	                   +----------------------------------------
//	db is non-existent |  pebble default  |  specified type
//	db is existent     |  from db         |  specified type (if compatible)
func openKeyValueDatabase(o OpenOptions) (ethdb.Database, error) {
	// Reject any unsupported database type
	if len(o.Type) != 0 && o.Type != dbLeveldb && o.Type != dbPebble {
		return nil, fmt.Errorf("unknown db.engine %v", o.Type)
	}
	// Retrieve any pre-existing database's type and use that or the requested one
	// as long as there's no conflict between the two types
	existingDb := PreexistingDatabase(o.Directory)
	if len(existingDb) != 0 && len(o.Type) != 0 && o.Type != existingDb {
		return nil, fmt.Errorf("db.engine choice was %v but found pre-existing %v database in specified data directory", o.Type, existingDb)
	}
	if o.Type == dbPebble || existingDb == dbPebble {
		log.Info("Using pebble as the backing database")
		return NewPebbleDBDatabase(o.Directory, o.Cache, o.Handles, o.Namespace, o.ReadOnly, o.Ephemeral)
	}
	if o.Type == dbLeveldb || existingDb == dbLeveldb {
		log.Info("Using leveldb as the backing database")
		return NewLevelDBDatabase(o.Directory, o.Cache, o.Handles, o.Namespace, o.ReadOnly)
	}
	// No pre-existing database, no user-requested one either. Default to Pebble.
	log.Info("Defaulting to pebble as the backing database")
	return NewPebbleDBDatabase(o.Directory, o.Cache, o.Handles, o.Namespace, o.ReadOnly, o.Ephemeral)
}

// Open opens both a disk-based key-value database such as leveldb or pebble, but also
// integrates it with a freezer database -- if the AncientDir option has been
// set on the provided OpenOptions.
// The passed o.AncientDir indicates the path of root ancient directory where
// the chain freezer can be opened.
func Open(o OpenOptions) (ethdb.Database, error) {
	kvdb, err := openKeyValueDatabase(o)
	if err != nil {
		return nil, err
	}
	if ReadAncientType(kvdb) == PruneFreezerType {
		if !o.PruneAncientData {
			log.Warn("NOTICE: You're opening a pruned disk db!")
		}
	}
	if len(o.AncientsDirectory) == 0 {
		return kvdb, nil
	}
	frdb, err := NewDatabaseWithFreezer(kvdb, o.AncientsDirectory, o.Namespace, o.ReadOnly, o.DisableFreeze, o.IsLastOffset, o.PruneAncientData, o.MultiDataBase)
	if err != nil {
		kvdb.Close()
		return nil, err
=======
		return DBPebble
>>>>>>> c64cf28f
	}
	return DBLeveldb
}

type counter uint64

func (c counter) String() string {
	return fmt.Sprintf("%d", c)
}

func (c counter) Percentage(current uint64) string {
	return fmt.Sprintf("%d", current*100/uint64(c))
}

// stat stores sizes and count for a parameter
type stat struct {
	size  common.StorageSize
	count counter
}

// Add size to the stat and increase the counter by 1
func (s *stat) Add(size common.StorageSize) {
	s.size += size
	s.count++
}

func (s *stat) Size() string {
	return s.size.String()
}

func (s *stat) Count() string {
	return s.count.String()
}

func AncientInspect(db ethdb.Database) error {
	offset := counter(ReadOffSetOfCurrentAncientFreezer(db))
	// Get number of ancient rows inside the freezer.
	ancients := counter(0)
	if count, err := db.BlockStore().ItemAmountInAncient(); err != nil {
		log.Error("failed to get the items amount in ancientDB", "err", err)
		return err
	} else {
		ancients = counter(count)
	}
	var endNumber counter
	if offset+ancients <= 0 {
		endNumber = 0
	} else {
		endNumber = offset + ancients - 1
	}
	stats := [][]string{
		{"Offset/StartBlockNumber", "Offset/StartBlockNumber of ancientDB", offset.String()},
		{"Amount of remained items in AncientStore", "Remaining items of ancientDB", ancients.String()},
		{"The last BlockNumber within ancientDB", "The last BlockNumber", endNumber.String()},
	}
	table := tablewriter.NewWriter(os.Stdout)
	table.SetHeader([]string{"Database", "Category", "Items"})
	table.SetFooter([]string{"", "AncientStore information", ""})
	table.AppendBulk(stats)
	table.Render()

	return nil
}

func PruneHashTrieNodeInDataBase(db ethdb.Database) error {
	it := db.NewIterator([]byte{}, []byte{})
	defer it.Release()

	total_num := 0
	for it.Next() {
		var key = it.Key()
		switch {
		case IsLegacyTrieNode(key, it.Value()):
			db.Delete(key)
			total_num++
			if total_num%100000 == 0 {
				log.Info("Pruning hash-base state trie nodes", "Complete progress: ", total_num)
			}
		default:
			continue
		}
	}
	log.Info("Pruning hash-base state trie nodes", "Complete progress", total_num)
	return nil
}

type DataType int

const (
	StateDataType DataType = iota
	BlockDataType
	ChainDataType
	Unknown
)

func DataTypeByKey(key []byte) DataType {
	switch {
	// state
	case IsLegacyTrieNode(key, key),
		bytes.HasPrefix(key, stateIDPrefix) && len(key) == len(stateIDPrefix)+common.HashLength,
		IsAccountTrieNode(key),
		IsStorageTrieNode(key):
		return StateDataType

	// block
	case bytes.HasPrefix(key, headerPrefix) && len(key) == (len(headerPrefix)+8+common.HashLength),
		bytes.HasPrefix(key, blockBodyPrefix) && len(key) == (len(blockBodyPrefix)+8+common.HashLength),
		bytes.HasPrefix(key, blockReceiptsPrefix) && len(key) == (len(blockReceiptsPrefix)+8+common.HashLength),
		bytes.HasPrefix(key, headerPrefix) && bytes.HasSuffix(key, headerTDSuffix),
		bytes.HasPrefix(key, headerPrefix) && bytes.HasSuffix(key, headerHashSuffix),
		bytes.HasPrefix(key, headerNumberPrefix) && len(key) == (len(headerNumberPrefix)+common.HashLength):
		return BlockDataType
	default:
		for _, meta := range [][]byte{
			fastTrieProgressKey, persistentStateIDKey, trieJournalKey, snapSyncStatusFlagKey} {
			if bytes.Equal(key, meta) {
				return StateDataType
			}
		}
		for _, meta := range [][]byte{headHeaderKey, headFinalizedBlockKey, headBlockKey, headFastBlockKey} {
			if bytes.Equal(key, meta) {
				return BlockDataType
			}
		}
		return ChainDataType
	}
}

// InspectDatabase traverses the entire database and checks the size
// of all different categories of data.
func InspectDatabase(db ethdb.Database, keyPrefix, keyStart []byte) error {
	it := db.NewIterator(keyPrefix, keyStart)
	defer it.Release()

	var trieIter ethdb.Iterator
	var blockIter ethdb.Iterator
	if db.StateStore() != nil {
		trieIter = db.StateStore().NewIterator(keyPrefix, nil)
		defer trieIter.Release()
	}
	if db.HasSeparateBlockStore() {
		blockIter = db.BlockStore().NewIterator(keyPrefix, nil)
		defer blockIter.Release()
	}
	var (
		count  int64
		start  = time.Now()
		logged = time.Now()

		// Key-value store statistics
		headers         stat
		bodies          stat
		receipts        stat
		tds             stat
		numHashPairings stat
		blobSidecars    stat
		hashNumPairings stat
		legacyTries     stat
		stateLookups    stat
		accountTries    stat
		storageTries    stat
		codes           stat
		txLookups       stat
		accountSnaps    stat
		storageSnaps    stat
		preimages       stat
		bloomBits       stat
		cliqueSnaps     stat
		parliaSnaps     stat

		// Verkle statistics
		verkleTries        stat
		verkleStateLookups stat

		// Les statistic
		chtTrieNodes   stat
		bloomTrieNodes stat

		// Meta- and unaccounted data
		metadata    stat
		unaccounted stat

		// Totals
		total common.StorageSize
	)
	// Inspect key-value database first.
	for it.Next() {
		var (
			key  = it.Key()
			size = common.StorageSize(len(key) + len(it.Value()))
		)
		total += size
		switch {
		case bytes.HasPrefix(key, headerPrefix) && len(key) == (len(headerPrefix)+8+common.HashLength):
			headers.Add(size)
		case bytes.HasPrefix(key, blockBodyPrefix) && len(key) == (len(blockBodyPrefix)+8+common.HashLength):
			bodies.Add(size)
		case bytes.HasPrefix(key, blockReceiptsPrefix) && len(key) == (len(blockReceiptsPrefix)+8+common.HashLength):
			receipts.Add(size)
		case IsLegacyTrieNode(key, it.Value()):
			legacyTries.Add(size)
		case bytes.HasPrefix(key, headerPrefix) && bytes.HasSuffix(key, headerTDSuffix):
			tds.Add(size)
		case bytes.HasPrefix(key, BlockBlobSidecarsPrefix):
			blobSidecars.Add(size)
		case bytes.HasPrefix(key, headerPrefix) && bytes.HasSuffix(key, headerHashSuffix):
			numHashPairings.Add(size)
		case bytes.HasPrefix(key, headerNumberPrefix) && len(key) == (len(headerNumberPrefix)+common.HashLength):
			hashNumPairings.Add(size)
		case bytes.HasPrefix(key, stateIDPrefix) && len(key) == len(stateIDPrefix)+common.HashLength:
			stateLookups.Add(size)
		case IsAccountTrieNode(key):
			accountTries.Add(size)
		case IsStorageTrieNode(key):
			storageTries.Add(size)
		case bytes.HasPrefix(key, CodePrefix) && len(key) == len(CodePrefix)+common.HashLength:
			codes.Add(size)
		case bytes.HasPrefix(key, txLookupPrefix) && len(key) == (len(txLookupPrefix)+common.HashLength):
			txLookups.Add(size)
		case bytes.HasPrefix(key, SnapshotAccountPrefix) && len(key) == (len(SnapshotAccountPrefix)+common.HashLength):
			accountSnaps.Add(size)
		case bytes.HasPrefix(key, SnapshotStoragePrefix) && len(key) == (len(SnapshotStoragePrefix)+2*common.HashLength):
			storageSnaps.Add(size)
		case bytes.HasPrefix(key, PreimagePrefix) && len(key) == (len(PreimagePrefix)+common.HashLength):
			preimages.Add(size)
		case bytes.HasPrefix(key, configPrefix) && len(key) == (len(configPrefix)+common.HashLength):
			metadata.Add(size)
		case bytes.HasPrefix(key, genesisPrefix) && len(key) == (len(genesisPrefix)+common.HashLength):
			metadata.Add(size)
		case bytes.HasPrefix(key, bloomBitsPrefix) && len(key) == (len(bloomBitsPrefix)+10+common.HashLength):
			bloomBits.Add(size)
		case bytes.HasPrefix(key, BloomBitsIndexPrefix):
			bloomBits.Add(size)
		case bytes.HasPrefix(key, CliqueSnapshotPrefix) && len(key) == 7+common.HashLength:
			cliqueSnaps.Add(size)
		case bytes.HasPrefix(key, ParliaSnapshotPrefix) && len(key) == 7+common.HashLength:
			parliaSnaps.Add(size)
		case bytes.HasPrefix(key, ChtTablePrefix) ||
			bytes.HasPrefix(key, ChtIndexTablePrefix) ||
			bytes.HasPrefix(key, ChtPrefix): // Canonical hash trie
			chtTrieNodes.Add(size)
		case bytes.HasPrefix(key, BloomTrieTablePrefix) ||
			bytes.HasPrefix(key, BloomTrieIndexPrefix) ||
			bytes.HasPrefix(key, BloomTriePrefix): // Bloomtrie sub
			bloomTrieNodes.Add(size)

		// Verkle trie data is detected, determine the sub-category
		case bytes.HasPrefix(key, VerklePrefix):
			remain := key[len(VerklePrefix):]
			switch {
			case IsAccountTrieNode(remain):
				verkleTries.Add(size)
			case bytes.HasPrefix(remain, stateIDPrefix) && len(remain) == len(stateIDPrefix)+common.HashLength:
				verkleStateLookups.Add(size)
			case bytes.Equal(remain, persistentStateIDKey):
				metadata.Add(size)
			case bytes.Equal(remain, trieJournalKey):
				metadata.Add(size)
			case bytes.Equal(remain, snapSyncStatusFlagKey):
				metadata.Add(size)
			default:
				unaccounted.Add(size)
			}
		default:
			var accounted bool
			for _, meta := range [][]byte{
				databaseVersionKey, headHeaderKey, headBlockKey, headFastBlockKey,
				lastPivotKey, fastTrieProgressKey, snapshotDisabledKey, SnapshotRootKey, snapshotJournalKey,
				snapshotGeneratorKey, snapshotRecoveryKey, txIndexTailKey, fastTxLookupLimitKey,
				uncleanShutdownKey, badBlockKey, transitionStatusKey, skeletonSyncStatusKey,
				persistentStateIDKey, trieJournalKey, snapshotSyncStatusKey, snapSyncStatusFlagKey,
			} {
				if bytes.Equal(key, meta) {
					metadata.Add(size)
					accounted = true
					break
				}
			}
			if !accounted {
				unaccounted.Add(size)
			}
		}
		count++
		if count%1000 == 0 && time.Since(logged) > 8*time.Second {
			log.Info("Inspecting database", "count", count, "elapsed", common.PrettyDuration(time.Since(start)))
			logged = time.Now()
		}
	}
	// inspect separate trie db
	if trieIter != nil {
		count = 0
		logged = time.Now()
		for trieIter.Next() {
			var (
				key   = trieIter.Key()
				value = trieIter.Value()
				size  = common.StorageSize(len(key) + len(value))
			)
			total += size

			switch {
			case IsLegacyTrieNode(key, value):
				legacyTries.Add(size)
			case bytes.HasPrefix(key, stateIDPrefix) && len(key) == len(stateIDPrefix)+common.HashLength:
				stateLookups.Add(size)
			case IsAccountTrieNode(key):
				accountTries.Add(size)
			case IsStorageTrieNode(key):
				storageTries.Add(size)
			default:
				var accounted bool
				for _, meta := range [][]byte{
					fastTrieProgressKey, persistentStateIDKey, trieJournalKey, snapSyncStatusFlagKey} {
					if bytes.Equal(key, meta) {
						metadata.Add(size)
						accounted = true
						break
					}
				}
				if !accounted {
					unaccounted.Add(size)
				}
			}
			count++
			if count%1000 == 0 && time.Since(logged) > 8*time.Second {
				log.Info("Inspecting separate state database", "count", count, "elapsed", common.PrettyDuration(time.Since(start)))
				logged = time.Now()
			}
		}
		log.Info("Inspecting separate state database", "count", count, "elapsed", common.PrettyDuration(time.Since(start)))
	}
	// inspect separate block db
	if blockIter != nil {
		count = 0
		logged = time.Now()

		for blockIter.Next() {
			var (
				key   = blockIter.Key()
				value = blockIter.Value()
				size  = common.StorageSize(len(key) + len(value))
			)
			total += size

			switch {
			case bytes.HasPrefix(key, headerPrefix) && len(key) == (len(headerPrefix)+8+common.HashLength):
				headers.Add(size)
			case bytes.HasPrefix(key, blockBodyPrefix) && len(key) == (len(blockBodyPrefix)+8+common.HashLength):
				bodies.Add(size)
			case bytes.HasPrefix(key, blockReceiptsPrefix) && len(key) == (len(blockReceiptsPrefix)+8+common.HashLength):
				receipts.Add(size)
			case bytes.HasPrefix(key, headerPrefix) && bytes.HasSuffix(key, headerTDSuffix):
				tds.Add(size)
			case bytes.HasPrefix(key, BlockBlobSidecarsPrefix):
				blobSidecars.Add(size)
			case bytes.HasPrefix(key, headerPrefix) && bytes.HasSuffix(key, headerHashSuffix):
				numHashPairings.Add(size)
			case bytes.HasPrefix(key, headerNumberPrefix) && len(key) == (len(headerNumberPrefix)+common.HashLength):
				hashNumPairings.Add(size)
			default:
				var accounted bool
				for _, meta := range [][]byte{headHeaderKey, headFinalizedBlockKey, headBlockKey, headFastBlockKey} {
					if bytes.Equal(key, meta) {
						metadata.Add(size)
						accounted = true
						break
					}
				}
				if !accounted {
					unaccounted.Add(size)
				}
			}
			count++
			if count%1000 == 0 && time.Since(logged) > 8*time.Second {
				log.Info("Inspecting separate block database", "count", count, "elapsed", common.PrettyDuration(time.Since(start)))
				logged = time.Now()
			}
		}
		log.Info("Inspecting separate block database", "count", count, "elapsed", common.PrettyDuration(time.Since(start)))
	}
	// Display the database statistic of key-value store.
	stats := [][]string{
		{"Key-Value store", "Headers", headers.Size(), headers.Count()},
		{"Key-Value store", "Bodies", bodies.Size(), bodies.Count()},
		{"Key-Value store", "Receipt lists", receipts.Size(), receipts.Count()},
		{"Key-Value store", "Difficulties", tds.Size(), tds.Count()},
		{"Key-Value store", "BlobSidecars", blobSidecars.Size(), blobSidecars.Count()},
		{"Key-Value store", "Block number->hash", numHashPairings.Size(), numHashPairings.Count()},
		{"Key-Value store", "Block hash->number", hashNumPairings.Size(), hashNumPairings.Count()},
		{"Key-Value store", "Transaction index", txLookups.Size(), txLookups.Count()},
		{"Key-Value store", "Bloombit index", bloomBits.Size(), bloomBits.Count()},
		{"Key-Value store", "Contract codes", codes.Size(), codes.Count()},
		{"Key-Value store", "Hash trie nodes", legacyTries.Size(), legacyTries.Count()},
		{"Key-Value store", "Path trie state lookups", stateLookups.Size(), stateLookups.Count()},
		{"Key-Value store", "Path trie account nodes", accountTries.Size(), accountTries.Count()},
		{"Key-Value store", "Path trie storage nodes", storageTries.Size(), storageTries.Count()},
		{"Key-Value store", "Verkle trie nodes", verkleTries.Size(), verkleTries.Count()},
		{"Key-Value store", "Verkle trie state lookups", verkleStateLookups.Size(), verkleStateLookups.Count()},
		{"Key-Value store", "Trie preimages", preimages.Size(), preimages.Count()},
		{"Key-Value store", "Account snapshot", accountSnaps.Size(), accountSnaps.Count()},
		{"Key-Value store", "Storage snapshot", storageSnaps.Size(), storageSnaps.Count()},
		{"Key-Value store", "Clique snapshots", cliqueSnaps.Size(), cliqueSnaps.Count()},
		{"Key-Value store", "Parlia snapshots", parliaSnaps.Size(), parliaSnaps.Count()},
		{"Key-Value store", "Singleton metadata", metadata.Size(), metadata.Count()},
		{"Light client", "CHT trie nodes", chtTrieNodes.Size(), chtTrieNodes.Count()},
		{"Light client", "Bloom trie nodes", bloomTrieNodes.Size(), bloomTrieNodes.Count()},
	}
	// Inspect all registered append-only file store then.
	ancients, err := inspectFreezers(db.BlockStore())
	if err != nil {
		return err
	}
	for _, ancient := range ancients {
		for _, table := range ancient.sizes {
			stats = append(stats, []string{
				fmt.Sprintf("Ancient store (%s)", strings.Title(ancient.name)),
				strings.Title(table.name),
				table.size.String(),
				fmt.Sprintf("%d", ancient.count()),
			})
		}
		total += ancient.size()
	}

	// inspect ancient state in separate trie db if exist
	if trieIter != nil {
		stateAncients, err := inspectFreezers(db.StateStore())
		if err != nil {
			return err
		}
		for _, ancient := range stateAncients {
			for _, table := range ancient.sizes {
				if ancient.name == "chain" {
					break
				}
				stats = append(stats, []string{
					fmt.Sprintf("Ancient store (%s)", strings.Title(ancient.name)),
					strings.Title(table.name),
					table.size.String(),
					fmt.Sprintf("%d", ancient.count()),
				})
			}
			total += ancient.size()
		}
	}
	table := tablewriter.NewWriter(os.Stdout)
	table.SetHeader([]string{"Database", "Category", "Size", "Items"})
	table.SetFooter([]string{"", "Total", total.String(), " "})
	table.AppendBulk(stats)
	table.Render()

	if unaccounted.size > 0 {
		log.Error("Database contains unaccounted data", "size", unaccounted.size, "count", unaccounted.count)
	}
	return nil
}

func DeleteTrieState(db ethdb.Database) error {
	var (
		it     ethdb.Iterator
		batch  = db.NewBatch()
		start  = time.Now()
		logged = time.Now()
		count  int64
		key    []byte
	)

	prefixKeys := map[string]func([]byte) bool{
		string(TrieNodeAccountPrefix): IsAccountTrieNode,
		string(TrieNodeStoragePrefix): IsStorageTrieNode,
		string(stateIDPrefix):         func(key []byte) bool { return len(key) == len(stateIDPrefix)+common.HashLength },
	}

	for prefix, isValid := range prefixKeys {
		it = db.NewIterator([]byte(prefix), nil)

		for it.Next() {
			key = it.Key()
			if !isValid(key) {
				continue
			}

			batch.Delete(it.Key())
			if batch.ValueSize() > ethdb.IdealBatchSize {
				if err := batch.Write(); err != nil {
					it.Release()
					return err
				}
				batch.Reset()
			}

			count++
			if time.Since(logged) > 8*time.Second {
				log.Info("Deleting trie state", "count", count, "elapsed", common.PrettyDuration(time.Since(start)))
				logged = time.Now()
			}
		}

		it.Release()
	}

	if batch.ValueSize() > 0 {
		if err := batch.Write(); err != nil {
			return err
		}
		batch.Reset()
	}

	log.Info("Deleted trie state", "count", count, "elapsed", common.PrettyDuration(time.Since(start)))

	return nil
}

// printChainMetadata prints out chain metadata to stderr.
func printChainMetadata(db ethdb.Reader) {
	fmt.Fprintf(os.Stderr, "Chain metadata\n")
	for _, v := range ReadChainMetadata(db) {
		fmt.Fprintf(os.Stderr, "  %s\n", strings.Join(v, ": "))
	}
	fmt.Fprintf(os.Stderr, "\n\n")
}

// ReadChainMetadata returns a set of key/value pairs that contains information
// about the database chain status. This can be used for diagnostic purposes
// when investigating the state of the node.
func ReadChainMetadata(db ethdb.Reader) [][]string {
	pp := func(val *uint64) string {
		if val == nil {
			return "<nil>"
		}
		return fmt.Sprintf("%d (%#x)", *val, *val)
	}
	data := [][]string{
		{"databaseVersion", pp(ReadDatabaseVersion(db))},
		{"headBlockHash", fmt.Sprintf("%v", ReadHeadBlockHash(db))},
		{"headFastBlockHash", fmt.Sprintf("%v", ReadHeadFastBlockHash(db))},
		{"headHeaderHash", fmt.Sprintf("%v", ReadHeadHeaderHash(db))},
		{"lastPivotNumber", pp(ReadLastPivotNumber(db))},
		{"len(snapshotSyncStatus)", fmt.Sprintf("%d bytes", len(ReadSnapshotSyncStatus(db)))},
		{"snapshotDisabled", fmt.Sprintf("%v", ReadSnapshotDisabled(db))},
		{"snapshotJournal", fmt.Sprintf("%d bytes", len(ReadSnapshotJournal(db)))},
		{"snapshotRecoveryNumber", pp(ReadSnapshotRecoveryNumber(db))},
		{"snapshotRoot", fmt.Sprintf("%v", ReadSnapshotRoot(db))},
		{"txIndexTail", pp(ReadTxIndexTail(db))},
	}
	return data
}<|MERGE_RESOLUTION|>--- conflicted
+++ resolved
@@ -60,13 +60,6 @@
 	return frdb.blockStore
 }
 
-func (frdb *freezerdb) BlockStoreWriter() ethdb.Writer {
-	if frdb.blockStore == nil {
-		return frdb
-	}
-	return frdb.blockStore
-}
-
 // AncientDatadir returns the path of root ancient directory.
 func (frdb *freezerdb) AncientDatadir() (string, error) {
 	return frdb.ancientRoot, nil
@@ -293,13 +286,6 @@
 }
 
 func (db *nofreezedb) BlockStoreReader() ethdb.Reader {
-	if db.blockStore != nil {
-		return db.blockStore
-	}
-	return db
-}
-
-func (db *nofreezedb) BlockStoreWriter() ethdb.Writer {
 	if db.blockStore != nil {
 		return db.blockStore
 	}
@@ -420,7 +406,6 @@
 func (db *emptyfreezedb) SetBlockStore(block ethdb.Database)    {}
 func (db *emptyfreezedb) HasSeparateBlockStore() bool           { return false }
 func (db *emptyfreezedb) BlockStoreReader() ethdb.Reader        { return db }
-func (db *emptyfreezedb) BlockStoreWriter() ethdb.Writer        { return db }
 func (db *emptyfreezedb) ReadAncients(fn func(reader ethdb.AncientReaderOp) error) (err error) {
 	return nil
 }
@@ -665,89 +650,7 @@
 		if err != nil {
 			panic(err) // only possible if the pattern is malformed
 		}
-<<<<<<< HEAD
-		return dbPebble
-	}
-	return dbLeveldb
-}
-
-// OpenOptions contains the options to apply when opening a database.
-// OBS: If AncientsDirectory is empty, it indicates that no freezer is to be used.
-type OpenOptions struct {
-	Type              string // "leveldb" | "pebble"
-	Directory         string // the datadir
-	AncientsDirectory string // the ancients-dir
-	Namespace         string // the namespace for database relevant metrics
-	Cache             int    // the capacity(in megabytes) of the data caching
-	Handles           int    // number of files to be open simultaneously
-	ReadOnly          bool
-
-	DisableFreeze    bool
-	IsLastOffset     bool
-	PruneAncientData bool
-
-	// Ephemeral means that filesystem sync operations should be avoided: data integrity in the face of
-	// a crash is not important. This option should typically be used in tests.
-	Ephemeral bool
-
-	MultiDataBase bool
-}
-
-// openKeyValueDatabase opens a disk-based key-value database, e.g. leveldb or pebble.
-//
-//	                      type == null          type != null
-//	                   +----------------------------------------
-//	db is non-existent |  pebble default  |  specified type
-//	db is existent     |  from db         |  specified type (if compatible)
-func openKeyValueDatabase(o OpenOptions) (ethdb.Database, error) {
-	// Reject any unsupported database type
-	if len(o.Type) != 0 && o.Type != dbLeveldb && o.Type != dbPebble {
-		return nil, fmt.Errorf("unknown db.engine %v", o.Type)
-	}
-	// Retrieve any pre-existing database's type and use that or the requested one
-	// as long as there's no conflict between the two types
-	existingDb := PreexistingDatabase(o.Directory)
-	if len(existingDb) != 0 && len(o.Type) != 0 && o.Type != existingDb {
-		return nil, fmt.Errorf("db.engine choice was %v but found pre-existing %v database in specified data directory", o.Type, existingDb)
-	}
-	if o.Type == dbPebble || existingDb == dbPebble {
-		log.Info("Using pebble as the backing database")
-		return NewPebbleDBDatabase(o.Directory, o.Cache, o.Handles, o.Namespace, o.ReadOnly, o.Ephemeral)
-	}
-	if o.Type == dbLeveldb || existingDb == dbLeveldb {
-		log.Info("Using leveldb as the backing database")
-		return NewLevelDBDatabase(o.Directory, o.Cache, o.Handles, o.Namespace, o.ReadOnly)
-	}
-	// No pre-existing database, no user-requested one either. Default to Pebble.
-	log.Info("Defaulting to pebble as the backing database")
-	return NewPebbleDBDatabase(o.Directory, o.Cache, o.Handles, o.Namespace, o.ReadOnly, o.Ephemeral)
-}
-
-// Open opens both a disk-based key-value database such as leveldb or pebble, but also
-// integrates it with a freezer database -- if the AncientDir option has been
-// set on the provided OpenOptions.
-// The passed o.AncientDir indicates the path of root ancient directory where
-// the chain freezer can be opened.
-func Open(o OpenOptions) (ethdb.Database, error) {
-	kvdb, err := openKeyValueDatabase(o)
-	if err != nil {
-		return nil, err
-	}
-	if ReadAncientType(kvdb) == PruneFreezerType {
-		if !o.PruneAncientData {
-			log.Warn("NOTICE: You're opening a pruned disk db!")
-		}
-	}
-	if len(o.AncientsDirectory) == 0 {
-		return kvdb, nil
-	}
-	frdb, err := NewDatabaseWithFreezer(kvdb, o.AncientsDirectory, o.Namespace, o.ReadOnly, o.DisableFreeze, o.IsLastOffset, o.PruneAncientData, o.MultiDataBase)
-	if err != nil {
-		kvdb.Close()
-		return nil, err
-=======
 		return DBPebble
->>>>>>> c64cf28f
 	}
 	return DBLeveldb
 }
