--- conflicted
+++ resolved
@@ -85,18 +85,12 @@
 		return nil, err
 	}
 	cf := chainFreezer{
-<<<<<<< HEAD
 		AncientStore: freezer,
 		quit:         make(chan struct{}),
 		trigger:      make(chan chan struct{}),
-=======
-		Freezer: freezer,
-		quit:    make(chan struct{}),
-		trigger: make(chan chan struct{}),
 		// After enabling pruneAncient, the ancient data is not retained. In some specific scenarios where it is
 		// necessary to roll back to blocks prior to the finalized block, it is mandatory to keep the most recent 90,000 blocks in the database to ensure proper functionality and rollback capability.
 		multiDatabase: false,
->>>>>>> adcdbf3d
 	}
 	cf.threshold.Store(params.FullImmutabilityThreshold)
 	return &cf, nil
