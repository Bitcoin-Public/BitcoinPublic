--- conflicted
+++ resolved
@@ -102,8 +102,6 @@
 // Data returns the backing slice
 func (m *Memory) Data() []byte {
 	return m.store
-<<<<<<< HEAD
-=======
 }
 
 // Copy copies data from the src position slice into the dst position.
@@ -115,5 +113,4 @@
 		return
 	}
 	copy(m.store[dst:], m.store[src:src+len])
->>>>>>> bed84606
 }